import { HttpParams, HttpParameterCodec } from "@angular/common/http";
import { Observable, Subscription } from "rxjs";
import { remove as removeDiacritics } from "diacritics";
import jsSHA from "jssha";
import { MapOf } from "./map-of";
import { FieldValue } from "./field-value";
import kebabCase from "lodash/kebabCase";
import snakeCase from "lodash/snakeCase";
import camelCase from "lodash/camelCase";
import escape from "lodash/escape";
import unescape from "lodash/unescape";
import isEqual from "lodash/isEqual";
import uniq from "lodash/uniq";
import { format, isValid, parseISO } from "date-fns";

// Because of: https://github.com/angular/angular/issues/18261
class SqHttpParameterCodec implements HttpParameterCodec {
    encodeKey(key: string): string {
        return encodeURIComponent(key);
    }

    encodeValue(value: string): string {
        return encodeURIComponent(value);
    }

    decodeKey(key: string): string {
        return decodeURIComponent(key);
    }

    decodeValue(value: string): string {
        return decodeURIComponent(value);
    }
}

/**
 * Describes options for the [Utils.toJson]{@link Utils#toJson} method
 */
export interface ToJsonOptions {
    /**
     * If `true` then spacing is added to the output string
     */
    pretty?: boolean;
}

/**
 * Describes options for the [Utils.fromJson]{@link Utils#fromJson} method
 */
export interface FromJsonOptions {
    /**
     * If `true` then strings containing either ISO8601 or Sinequa "system" dates (`yyyy-mm-dd [hh:mm:ss]`) are
     * converted to Javascript `Date` objects
     */
    reviveDates?: boolean;
}

/**
 * Describes options for the [Utils.throttle]{@link Utils#throttle} method
 */
export interface ThrottleSettings {
    /**
     * Set to `false` to disable the initial call to the callback function
     */
    leading?: boolean;
    /**
     * Set to `false` to disable the final call to the callback function
     */
    trailing?: boolean;
}

class FrameTask {
    constructor(
        public callback: (...args) => any,
        public params: any[]) {
    }

    call(): any {
        return this.callback(...this.params);
    }
}

/**
 * A utility class to log execution durations
 */
export class Timer {
    /**
     * Contains the timestamp of when the `Timer` object was instantiated
     */
    readonly start = performance.now();
    /**
     * Contains the current durartion in milliseconds of the `Timer` object
     */
    duration = 0;

    constructor(private readonly name: string) {
    }

    /**
     * Updates the `duration` of the `Timer` object
     */
    stop() {
        this.duration = performance.now() - this.start;
        console.log(`Timer: ${this.name} finished in ${Math.round(this.duration)} ms`);
    }
}

/**
 * A generic interface for tree nodes
 */
export interface TreeNode {
    /**
     * Children elements of this tree node
     */
    items?: TreeNode[];
}

/**
 * A utility class containing a variety of static methods and properties
 */
// @dynamic
export class Utils {
    /**
     * The number of milliseconds in one day
     */
    static readonly oneDay = 86400000;
    /**
     * The number of milliseconds in one hour
     */
    static readonly oneHour = 3600000;
    /**
     * The number of milliseconds in one minute
     */
    static readonly oneMinute = 60000;
    /**
     * The number of milliseconds in one second
     */
    static readonly oneSecond = 1000;

    private static baseExtend(dst, objs, deep?: boolean, sort?: boolean | ((a: string, b: string) => number)) {
        for (let i = 0, ii = objs.length; i < ii; ++i) {
            const obj = objs[i];
            if (!Utils.isObject(obj) && !Utils.isFunction(obj)) {
                continue;
            }
            let keys = Object.keys(obj);
            if (sort) {
                if (Utils.isFunction(sort)) {
                    keys = keys.sort(sort);
                }
                else {
                    keys = keys.sort();
                }
            }
            for (let j = 0, jj = keys.length; j < jj; j++) {
                const key = keys[j];
                const src = obj[key];
                if (deep && Utils.isObject(src)) {
                    if (Utils.isDate(src)) {
                        dst[key] = new Date(src.getTime());
                    }
                    else if (Utils.isRegExp(src)) {
                        dst[key] = new RegExp(src);
                    }
                    else if (src.nodeName) {
                        dst[key] = src.cloneNode(true);
                    }
                    else {
                        if (!Utils.isObject(dst[key])) {
                            dst[key] = Array.isArray(src) ? [] : {};
                        }
                        Utils.baseExtend(dst[key], [src], true);
                    }
                }
                else {
                    dst[key] = src;
                }
            }
        }
        return dst;
    }

    /**
     * Shallowly copy the properties in the source objects to the destination object.
     * Any nested objects or arrays will be copied by reference, not duplicated.
     * The source objects are treated in order so properties in later
     * objects will override properties in earlier ones.
     *
     * @param destination The object to which properties are copied
     * @param sources Objects from which properties are copied
     * @return the destination object
     */
    static extend(destination: any, ...sources: any[]): any {
        return Utils.baseExtend(destination, sources, false);
    }

    /**
     * Deeply copy the properties in the source objects to the destination object.
     * Any nested objects or arrays will be duplicated.
     * The source objects are treated in order so properties in later
     * objects will override properties in earlier ones.
     *
     * @param destination The object to which properties are copied
     * @param sources Objects from which properties are copied
     * @return the destination object
     */
    static merge(destination: any, ...sources: any[]): any {
        return Utils.baseExtend(destination, sources, true);
    }

    /**
     * Deeply copy the properties in the source objects to the destination object.
     * Any nested objects or arrays will be duplicated.
     * The source objects are treated in order so properties in later
     * objects will override properties in earlier ones.
     * The properties of the source objects are sorted in ascending, ASCII character order
     * before they are copied to ensure a consistent insertion order in the destination
     * object.
     *
     * @param destination The object to which properties are copied
     * @param sources Objects from which properties are copied
     * @return the destination object
     */
    static mergeAndSort(destination: any, ...sources: any[]): any {
        return Utils.baseExtend(destination, sources, true, true);
    }

    private static forEach(obj, iterator, context?) {
        let key, length;
        if (obj) {
            if (Utils.isFunction(obj)) {
                for (key in obj) {
                    // Need to check if hasOwnProperty exists,
                    // as on IE8 the result of querySelectorAll is an object without a hasOwnProperty function
                    if (key !== 'prototype' && key !== 'length' && key !== 'name' && (!obj.hasOwnProperty || obj.hasOwnProperty(key))) {
                        iterator.call(context, obj[key], key, obj);
                    }
                }
            } else if (Array.isArray(obj) || Utils.isArrayLike(obj)) {
                const isPrimitive = typeof obj !== 'object';
                for (key = 0, length = obj.length; key < length; key++) {
                    if (isPrimitive || key in obj) {
                        iterator.call(context, obj[key], key, obj);
                    }
                }
            } else if (obj.forEach && obj.forEach !== Utils.forEach) {
                obj.forEach(iterator, context, obj);
            } else if (Utils.isBlankObject(obj)) {
                // createMap() fast path --- Safe to avoid hasOwnProperty check because prototype chain is empty
                for (key in obj) {
                    iterator.call(context, obj[key], key, obj);
                }
            } else if (typeof obj.hasOwnProperty === 'function') {
                // Slow path for objects inheriting Object.prototype, hasOwnProperty check needed
                for (key in obj) {
                    if (obj.hasOwnProperty(key)) {
                        iterator.call(context, obj[key], key, obj);
                    }
                }
            } else {
                // Slow path for objects which do not have a method `hasOwnProperty`
                for (key in obj) {
                    if (Object.prototype.hasOwnProperty.call(obj, key)) {
                        iterator.call(context, obj[key], key, obj);
                    }
                }
            }
        }
        return obj;
    }

    /**
     * Makes a deep copy of the passed object or array and returns it.
     * Copies of source objects of the following types: `TypedArray`, `Date`, `RegExp` `Node` are
     * made using the appropriate constructor. Arrays are created using `[]`. Other objects are created
     * using `Object.create` passing the source object's protptype, if any.
     *
     * @param source The source item to copy (`Object`, `Array`, `TypedArray`, `Date`, `RegExp`, `Node`)
     * @param destination An optional item to use as the destination. If passed, the item is cleared
     * before the source is copied to it. The destination cannot be a `TypedArray` and cannot be the same
     * as the source
     * @return The copied item
     */
    static copy<T extends object>(source: T, destination?: T): T {
        const stackSource: object[] = [];
        const stackDest: object[] = [];

        if (destination) {
            if (Utils.isTypedArray(destination)) {
                throw new Error("Can't copy! TypedArray destination cannot be mutated.");
            }
            if (source === destination) {
                throw new Error("Can't copy! Source and destination are identical.");
            }

            // Empty the destination object
            if (Array.isArray(destination)) {
                (destination as Array<any>).length = 0;
            }
            else {
                Utils.forEach(destination, (value, key) => {
                    if (!source.hasOwnProperty(key)) {
                        delete destination[key];
                    }
                });
            }

            stackSource.push(source);
            stackDest.push(destination);
            return copyRecurse(source, destination);
        }

        return copyElement(source);

        function copyRecurse(src, dest) {
            let key;
            if (Array.isArray(src)) {
                for (let i = 0, ii = src.length; i < ii; i++) {
                    dest.push(copyElement(src[i]));
                }
            } else if (Utils.isBlankObject(src)) {
                // createMap() fast path --- Safe to avoid hasOwnProperty check because prototype chain is empty
                for (key in src) {
                    dest[key] = copyElement(src[key]);
                }
            } else if (src && typeof src.hasOwnProperty === 'function') {
                // Slow path, which must rely on hasOwnProperty
                for (key in src) {
                    if (src.hasOwnProperty(key)) {
                        dest[key] = copyElement(src[key]);
                    }
                }
            } else {
                // Slowest path --- hasOwnProperty can't be called as a method
                for (key in src) {
                    if (Object.prototype.hasOwnProperty.call(src, key)) {
                        dest[key] = copyElement(src[key]);
                    }
                }
            }
            return dest;
        }

        function copyElement(src) {
            // Simple values
            if (!Utils.isObject(src)) {
                return src;
            }

            // Already copied values
            const index = stackSource.indexOf(src);
            if (index !== -1) {
                return stackDest[index];
            }

            if (Utils.isWindow(src)) {
                throw new Error("Can't copy! Making copies of Window instances is not supported.");
            }

            let needsRecurse = false;
            let dest;

            if (Array.isArray(src)) {
                dest = [];
                needsRecurse = true;
            } else if (Utils.isTypedArray(src)) {
                dest = new src.constructor(src);
            } else if (Utils.isDate(src)) {
                dest = new Date(src.getTime());
            } else if (Utils.isRegExp(src)) {
                const matches = src.toString().match(/[^\/]*$/);
                dest = new RegExp(src.source, matches ? matches[0] : "");
                dest.lastIndex = src.lastIndex;
            } else if (Utils.isFunction(src.cloneNode)) {
                dest = src.cloneNode(true);
            } else {
                dest = Object.create(Object.getPrototypeOf(src));
                needsRecurse = true;
            }

            stackSource.push(src);
            stackDest.push(dest);

            return needsRecurse ? copyRecurse(src, dest) : dest;
        }
    }

    /**
     * Makes a shallow copy of the passed object. Empty string values are removed from the copied object.
     * A string value containing `""` is copied as an empty string.
     *
     * @param defaults The object to copy
     * @return The copied object
     */
    static copyDefaults(defaults: {}): {} {
        const _defaults = Utils.copy(defaults);
        if (_defaults) {
            Object.keys(_defaults).forEach(key => {
                // Unset parameters will come through as empty strings (regardless of type)
                // Filter these out (to not hide defaults on the server) and accept "" as a way of explicitly
                // setting a parameter to be an empty string
                const value = _defaults[key];
                if (value === "") {
                    delete _defaults[key];
                }
                if (value === "\"\"") {
                    _defaults[key] = "";
                }
            });
        }
        return _defaults;
    }

    /**
     * Performs an optimized deep comparison between two objects to determine if they should be considered equal
     * @param o1 The first object to be compared
     * @param o2 The second object to be compared
     */
    static equals(o1: any, o2: any): boolean {
        return isEqual(o1, o2);
    }

    /**
     * Converts a string to an integer value using `parseInt` with radix = 10.
     * If the string cannot be converted or contains additional characters then the
     * passed default value is returned
     * @param str The string to convert
     * @param _default The default value to use if the string cannot be converted
     */
    static toInt(str: string, _default: number = 0): number {
        let value = parseInt(str, 10);
        if (isNaN(value) || (value + "" !== str)) {
            value = _default;
        }
        return value;
    }

    /**
     * Converts a string to a floating point value using `parseFloat`.
     * If the string cannot be converted then the passed default value is returned
     * @param str The string to convert
     * @param _default The default value to use if the string cannot be converted
     */
    static toNumber(str: string, _default: number = 0): number {
        let value = parseFloat(str);
        if (isNaN(value)) {
            value = _default;
        }
        return value;
    }

    /**
     * Converts a string to a `Date` using `Date.parse`.
     * The date is returned in UTC. If the string cannot be converted then `undefined` is returned
     * @param str The string to convert
     * @return The converted `Date` in UTC or `undefined`
     */
    static toDate(str: string): Date | undefined {
        const ms = Date.parse(str);
        if (!ms && ms !== 0) {
            return undefined;
        }
        return new Date(ms + new Date(ms).getTimezoneOffset() * 60000); // get date in UTC
    }

    /**
     * Converts a Date in UTC to is previous state.
     * The date is returned. If the string cannot be converted then `undefined` is returned
     * @param str The string to convert
     * @return The converted `Date` or `undefined`
     */
    static fromDate(date: Date): Date | undefined {
        const ms = Date.parse(date.toString());
        if (!ms && ms !== 0) return undefined;
        return new Date(ms - date.getTimezoneOffset() * 60000);
    }

    /**
     * Get the time component of a `Date` in milliseconds
     *
     * @param date The date
     * @return The time in milliseconds
     */
    static getTime(date: Date): number {
        if (!date) {
            return 0;
        }
        return (date.getHours() * 60 * 60 + date.getMinutes() * 60 + date.getSeconds()) * 1000 + date.getMilliseconds();
    }

    /**
     * Return the current date and time
     */
    static get now(): Date {
        return new Date();
    }

    /**
     * Converts a `Date` to a Sinequa system date string (`dd-mm-yyyy[ hh:mm:ss]`)
     * If the time component of the date is 0 then only the date portion of the string is included
     *
     * @param date The `Date` to convert
     */
    static toSysDateStr(date: Date): string {
        // with Typescript, this confition will never occurs
        if (!date) {
            return "";
        }
        try {
            if (Utils.getTime(date) === 0) {
                return format(date, "yyyy-MM-dd");
            }
            else {
                return format(date, "yyyy-MM-dd HH:mm:ss");
            }
        } catch {
            return "Invalid date";
        }
    }

    /**
     * Converts a Sinequa system date string (`yyyy-mm-dd[ hh:mm:ss]`) to a `Date`
     * If the string cannot be converted then `undefined` is returned
     *
     * @param date The Sinequa system date string to convert
     */
    static fromSysDateStr(value: string): Date | undefined {
        const m = parseISO(value)
        if (isValid(m)) {
            return m;
        }
        return undefined;
    }

    /**
     * Converts a Javascript value to a JSON string using `JSON.stringify`.
     * Date objects are converted to Sinequa system strings
     *
     * @param value The value to convert
     * @param options Options for the conversion. The default is `{pretty: false}`
     */
    static toJson(value: any, options: ToJsonOptions = { pretty: false }): string {
        return JSON.stringify(value,
            function (key: string, val: any): any {
                if (key && Utils.isDate(this[key])) {
                    const str = Utils.toSysDateStr(this[key]);
                    return str;
                }
                /**
                 * Check if value contains fielded search expression
<<<<<<< HEAD
                 *
                 * The current regular expression looks for three types of matches:
                 *
                 * Example                      Matches    Description
                 * ---------------------------------------------------------------
                 * author:Smith                 ✅         Basic field:value pair with unquoted value
                 * (author:Smith)               ✅         Field:value pair with parentheses
                 * title:"War and Peace"        ✅         Field with double-quoted value containing spaces
                 * (title:"War and Peace")      ✅         Field with double-quoted value in parentheses
                 * author:'J.K. Rowling'        ✅         Field with single-quoted value containing spaces and punctuation
                 * year:2023                    ✅         Field with numeric value
                 * is_active:true               ✅         Field with boolean value
                 * name:John Doe                ❌ Partial Only matches name:John, spaces terminate unquoted values
                 * price:$50                    ❌ Partial Only matches price:, $ is treated as a terminator
                 * path:C:\Program Files        ❌ Partial Only matches path:C, spaces terminate the value
                 * tag:one,two,three            ✅         Commas are allowed in unquoted values
                 * field:(nested)               ❌ Partial Parentheses in values aren't handled properly
                 * title:"Book \"Title\""       ❌         Escaped quotes aren't handled properly
                 * field:""                     ✅         Empty quoted value
                 * field:                       ❌         Missing value doesn't match
                 * :value                       ❌         Missing field name doesn't match
                 * complex:"value with spaces"  ✅         Quoted values can contain spaces
                 * (status:active) (date:2023)  ✅         Matches both expressions separately
                 * query:"(nested search)"      ✅         Parentheses inside quotes are allowed
                 * field_01:value_01            ✅         Underscores are allowed in field names and values
                 * color:blue hash:#00FF00      ✅         Matches as two separate expressions
                 *
                 * Usage:
                 * // Input
                 * 'tomato author:Smith tomato date:2023 (author:Smith) tomato'
                 *
                 * // After processing
                 * 'tomato (author:Smith) tomato (date:2023) (author:Smith) tomato'
                 */
                const regex = /\(?\b\w+:(?:"[^"]*"|'[^']*'|[^ \(|$\)]+)\)?/gm
                let m;
                while ((m = regex.exec(val)) !== null) {
                    // This is necessary to avoid infinite loops with zero-width matches
                    if (m.index === regex.lastIndex) {
                        regex.lastIndex++;
                    }

                    // The result can be accessed through the `m`-variable.
                    m.forEach((match, groupIndex) => {
                        // search and replace the match with parenthesis into the val string
                        const v = match.replace('(', '').replace(')', '');
                        val = val.replace(match, `(${v})`);
                    });
                }
=======
                *
                * The current regular expression looks for three types of matches:
                * A word followed by: "something", which may be surrounded by parentheses.
                * A word followed by:'something', which may be surrounded by parentheses.
                * A word followed by :something, which may be surrounded by parentheses.
                */
                // const regex = /\(?\b\w+:(?:"[^"]*"|'[^']*'|[^ |^\)]+)\)?/gm
                // let m;
                // while ((m = regex.exec(val)) !== null) {
                //     /* This is necessary to avoid infinite loops with zero-width matches */
                //     if (m.index === regex.lastIndex) {
                //         regex.lastIndex++;
                //     }

                //     /* The result can be accessed through the `m`-variable. */
                //     m.forEach((match, groupIndex) => {
                //         /* search and replace the match with parenthesis into the val string */
                //         const v = match.replace('(', '').replace(')', '');
                //         val = val.replace(match, `(${v})`);
                //     });
                // }
>>>>>>> 1d5c737e
                return val;
            }, options.pretty ? 2 : 0);
    }

    /**
     * Converts a string to an object using `JSON.parse`.
     * Strings that are either in Sinequa system date or ISO8601 format are converted to
     * `Date` objects if the `reviveDates` option is specified.
     *
     * @param str The string to convert
     * @param options Options for the conversion. The default is `{reviveDates: false}`
     */
    static fromJson(str: string, options: FromJsonOptions = { reviveDates: false }): any {
        if (!str || typeof str !== "string") {
            return {};
        }
        try {
            return JSON.parse(str, options.reviveDates ?
                (key, value) => {
                    if (options.reviveDates && typeof value === "string") {
                        const m = parseISO(value);
                        if (isValid(m)) {
                            return m;
                        }
                    }
                    return value;
                } : undefined);
        }
        catch (exception) {
            console.log("Utils.fromJson exception:", exception);
            return null;
        }
    }

    /**
     * Converts a `FieldValue` value to a string compatible with Sinequa's SQL syntax.
     * String and `Date` values are enclosed in single quotes if the quote parameter is `true`
     *
     * @param value The value to convert
     * @param quote If set, the returned string will be enclosed in single quotes for string and `Date` values
     */
    static toSqlValue(value: FieldValue, quote?: boolean): string {
        if (Utils.isNumber(value)) {
            return value + "";
        }
        if (Utils.isDate(value)) {
            if (quote) {
                return "'" + Utils.toSysDateStr(value) + "'";
            }
            else {
                return Utils.toSysDateStr(value);
            }
        }
        if (Utils.isBoolean(value)) {
            return value ? "true" : "false";
        }
        if (value === null) {
            return "null";
        }
        if (Array.isArray(value)) {
            const ret: string[] = [];
            value.forEach(v => {
                if (ret.length > 0) {
                    ret.push(",");
                }
                if (!v) {
                    ret.push("null");
                }
                else if (Utils.isString(v)) {
                    ret.push(v);
                }
                else {
                    ret.push(v.display || v.value || "");
                }
            });
            ret.splice(0, 0, "[");
            ret.push("]");
            return ret.join("");
        }
        if (quote) {
            return "'" + value + "'";
        }
        else {
            return value;
        }
    }

    /**
     * Clean a string so it is compatible with values stored in a Sinequa tree type-column.
     * The following operations are performed:
     * * ensure that the string starts and ends with forward slashes
     * * replace tab characters with spaces
     * * replace semi-colons with commas
     * * replace back slashes with forward slashes
     *
     * @param s The string to clean
     */
    static treeClean(s: string): string {
        if (Utils.isEmpty(s)) {
            return s;
        }
        return Utils.addUrl("/", Utils.replace(Utils.replace(Utils.replace(s, "\t", " "), ";", ","), "\\", "/"), "/");
    }

    /**
     * Return the first node of a Sinequa tree value enclosed in forward slashes
     *
     * @param s A Sinequa tree value
     */
    static treeFirst(s: string): string {
        const parts = Utils.split(s, "/");
        return parts.length === 0 ? "" : `/${parts[0]}/`;
    }

    /**
     * Return the first node of a Sinequa tree value
     *
     * @param s A Sinequa tree value
     */
    static treeFirstNode(s: string): string {
        const parts = Utils.split(s, "/");
        return parts[0];
    }

    /**
     * Return the last node of a Sinequa tree value enclosed in forward slashes
     *
     * @param s A Sinequa tree value
     */
    static treeLast(s: string): string {
        const parts = Utils.split(s, "/");
        return parts.length === 0 ? "" : `/${parts[parts.length - 1]}/`;
    }

    /**
     * Return the last node of a Sinequa tree value
     *
     * @param s A Sinequa tree value
     */
    static treeLastNode(s: string): string {
        const parts = Utils.split(s, "/");
        return parts[parts.length - 1];
    }

    /**
     * Return the nodes making up a Sinequa tree value
     *
     * @param s A Sinequa tree value
     */
    static treeNodes(s: string): string[] {
        return Utils.split(s, "/");
    }

    /**
     * Return a Sinequa tree value, removing enclosing forward slash characters
     *
     * @param s A Sinequa tree value
     */
    static treeDisplay(s: string): string {
        if (!!s) {
            if (s[0] === "/") {
                s = s.substr(1);
            }
            if (s[s.length - 1] === "/") {
                s = s.substr(0, s.length - 1);
            }
        }
        return s;
    }

    /**
     * Return the node count of a Sinequa tree value
     *
     * @param s A Sinequa tree value
     */
    static treeCount(s: string): number {
        const count = Utils.count(s, "/");
        return count > 0 ? count - 1 : 0;
    }

    /**
     * Traverses a tree structure, executing a callback function at every node
     * @param nodes the nodes to traverse
     * @param callback the callback function
     */
    public static traverse<T extends TreeNode>(nodes: T[], callback: (lineage: T[], node: T, depth: number) => boolean): boolean {
        if (!nodes || nodes.length === 0) {
            return false;
        }
        if (!callback) {
            return false;
        }
        const lineage: T[] = [];
        const stack: (T | undefined)[] = [];
        let _i = nodes.length;
        while (_i--) {
            stack.push(nodes[_i]);
        }
        while (stack.length) {
            const node = stack.pop();
            if (!node) {
                lineage.pop();
            }
            else {
                lineage.push(node);
                if (callback(lineage, node, lineage.length-1)) {
                    return true;
                }
                stack.push(undefined);
                if (node.items && node.items.length > 0) {
                    _i = node.items.length;
                    while (_i--) {
                        stack.push(node.items[_i] as T);
                    }
                }
            }
        }
        return false;
    }

    /**
     * Return a pseudo-GUID value using `Math.random`
     *
     * @param withHyphens If set, the returned GUID includes hyphen separators
     */
    static guid(withHyphens = true): string {
        let d = Date.now();
        const guid = (withHyphens ?
            'xxxxxxxx-xxxx-4xxx-yxxx-xxxxxxxxxxxx' : 'xxxxxxxxxxxx4xxxyxxxxxxxxxxxxxxx').replace(/[xy]/g, (c) => {
                const r = (d + Math.random() * 16) % 16 | 0;
                d = Math.floor(d / 16);
                return (c === 'x' ? r : (r & 0x3 | 0x8)).toString(16);
            });
        return guid;
    }

    /**
     * Return `true` if the passed value is `undefined`
     */
    static isUndefined(value): value is undefined {
        return typeof value === 'undefined';
    }

    /**
     * Return `true` if the passed value is an `object`
     */
    static isObject(value): value is any {
        return value !== null && typeof value === 'object';
    }

    /**
     * Return `true` if the passed value is a `string`
     */
    static isString(value): value is string {
        return typeof value === 'string';
    }

    /**
     * Return `true` if the passed value is a `number`
     */
    static isNumber(value): value is number {
        return typeof value === 'number';
    }

    /**
     * Return `true` if the passed value is a `boolean`
     */
    static isBoolean(value): value is boolean {
        return typeof value === 'boolean';
    }

    /**
     * Return `true` if the passed value is a `Date`
     */
    static isDate(value): value is Date {
        return Object.prototype.toString.call(value) === '[object Date]';
    }

    /**
     * Return `true` if the passed value is a scalar (`number`, `boolean` or `Date`)
     */
    static isScalar(value): value is number | boolean | Date {
        return Utils.isNumber(value) || Utils.isBoolean(value) || Utils.isDate(value);
    }

    /**
     * Return `true` if the passed value is iterable
     */
    static isIterable(value): value is Array<any> {
        if (value === null || value === undefined) {
            return false;
        }
        return typeof value[Symbol.iterator] === "function";
    }

    /**
     * Return `true` if the passed value is a `Map`
     */
    static isMap(value): value is Map<any, any> {
        return Object.prototype.toString.call(value) === '[object Map]';
    }

    /**
     * Return `true` if the passed value is a `Function`
     */
    static isFunction(value): value is Function {
        return typeof value === 'function';
    }

    /**
     * Return `true` if the passed value is a `RegExp`
     */
    static isRegExp(value): value is RegExp {
        return Object.prototype.toString.call(value) === '[object RegExp]';
    }

    /**
     * Return `true` if the passed value is a `Window`
     */
    static isWindow(value): value is Window {
        return value && value.window === value;
    }

    /**
     * Return `true` if the passed value is a `File`
     */
    static isFile(value: any): value is File {
        return Utils.isObject(value) && Object.prototype.toString.call(value) === "[object File]";
    }

    /**
     * Return `true` if the passed value is a `FormData`
     */
    static isFormData(value: any): value is FormData {
        return Utils.isObject(value) && Object.prototype.toString.call(value) === "[object FormData]";
    }

    /**
     * Return `true` if the passed value is a `Blob`
     */
    static isBlob(value: any): value is Blob {
        return Utils.isObject(value) && Object.prototype.toString.call(value) === "[object Blob]";
    }

    /**
     * Return `true` if the passed value is an `ArrayBuffer`
     */
    static isArrayBuffer(value: any): value is ArrayBuffer {
        return Utils.isObject(value) && Object.prototype.toString.call(value) === "[object ArrayBuffer]";
    }

    private static isArrayLike(obj): boolean {
        // `null`, `undefined` and `window` are not array-like
        if (obj == null || Utils.isWindow(obj)) return false;

        // arrays, strings and jQuery/jqLite objects are array like
        // * jqLite is either the jQuery or jqLite constructor function
        // * we have to check the existance of jqLite first as this method is called
        //   via the forEach method when constructing the jqLite object in the first place
        if (Array.isArray(obj) || Utils.isString(obj) /*|| (jqLite && obj instanceof jqLite)*/) return true;

        // Support: iOS 8.2 (not reproducible in simulator)
        // "length" in obj used to prevent JIT error (gh-11508)
        const length = "length" in Object(obj) && obj.length;

        // NodeList objects (with `item` method) and
        // other objects with suitable length characteristics are array-like
        return Utils.isNumber(length) &&
            (length >= 0 && (length - 1) in obj || typeof obj.item === 'function');
    }

    /**
     * Return `true` if the passed value is an `object` without a prototype
     */
    static isBlankObject(value): value is object {
        return value !== null && typeof value === 'object' && !Object.getPrototypeOf(value);
    }

    private static TYPED_ARRAY_REGEXP = /^\[object (?:Uint8|Uint8Clamped|Uint16|Uint32|Int8|Int16|Int32|Float32|Float64)Array\]$/;
    /**
     * Return true if the passed value is a `TypedArray`
     */
    static isTypedArray(value) {
        return value && Utils.isNumber(value.length) && Utils.TYPED_ARRAY_REGEXP.test(Object.prototype.toString.call(value));
    }

    /**
     * Return a promise that is a resolved after a specified amount of time
     *
     * @param ms The time to delay in milliseconds
     */
    static delay(ms: number = 0): Promise<void> {
        return new Promise<void>((resolve, reject) => {
            window.setTimeout(() => {
                resolve();
            }, ms);
        });
    }

    /**
     *
     * @param value
     * @param _default
     */
    static isTrue(
        value,
        _default?: boolean): boolean {
        if (typeof (value) === 'string') {
            value = value.toLowerCase();
        }
        switch (value) {
            case true:
            case "true":
            case 1:
            case "1":
            case "on":
            case "yes":
                return true;
            case "":
            case undefined:
                return !!_default;
            default:
                return false;
        }
    }

    /**
     * Compares two strings using the current locale. The return value is negative
     * if `a` comes before `b` and positive if `a` comes after `b`. If the values
     * are equal then `0` is returned
     *
     * @param a The first string
     * @param b The second string
     * @param ignoreCase If set, do a case-insensitive comparison
     */
    static compare(a: string, b: string, ignoreCase: boolean = true): number {
        a = a || '';
        b = b || '';
        if (ignoreCase) {
            a = a.toLocaleUpperCase();
            b = b.toLocaleUpperCase();
        }
        return a.localeCompare(b);
    }

    /**
     * Return `true` if two strings are equal, respecting case
     *
     * @param a The first string
     * @param b The second string
     */
    static eq(a: string, b: string): boolean {
        return Utils.compare(a, b, false) === 0;
    }

    /**
     * Return `true` if two strings are equal, ignoring case
     *
     * @param a The first string
     * @param b The second string
     */
    static eqNC(a: string, b: string): boolean {
        return Utils.compare(a, b, true) === 0;
    }

    /**
     * Return `true` if a number of strings are equal, ignoring case
     *
     * @param a The first string
     * @param b Remaining strings
     */
    static eqNCN(a: string, ...b: string[]) {
        if (!b) {
            return false;
        }
        for (const s of b) {
            if (Utils.eqNC(a, s)) {
                return true;
            }
        }
        return false;
    }

    /**
     * Return the length of a string. If the string is empty (`null` or `undefined`)
     * @param s A string
     */
    static len(s: string) {
        return (s || '').length;
    }

    /**
     * Return `true` if a string starts with another
     *
     * @param a The string to test
     * @param b The prefix
     * @param ignoreCase If `true` then ignore case
     */
    static startsWith(a: string, b: string, ignoreCase: boolean = true): boolean {
        a = a || '';
        b = b || '';
        if (ignoreCase) {
            a = a.toLocaleUpperCase();
            b = b.toLocaleUpperCase();
        }
        return a.startsWith(b);
    }

    /**
     * Return `true` if a string ends with another
     *
     * @param a The string to test
     * @param b The postfix
     * @param ignoreCase If `true` then ignore case
     */
    static endsWith(a: string, b: string, ignoreCase: boolean = true): boolean {
        a = a || '';
        b = b || '';
        if (ignoreCase) {
            a = a.toLocaleUpperCase();
            b = b.toLocaleUpperCase();
        }
        return a.endsWith(b);
    }

    /**
     * Return `true` if a string is a substring of another
     * @param a The string to test
     * @param b The substring
     * @param ignoreCase If `true` then ignore case
     */
    static includes(a: string, b: string, ignoreCase: boolean = true): boolean {
        a = a || '';
        b = b || '';
        if (ignoreCase) {
            a = a.toLocaleUpperCase();
            b = b.toLocaleUpperCase();
        }
        return a.includes(b);
    }

    /**
     * Return the upper case value of a string using the current locale
     */
    static toUpperCase(s: string): string {
        if (s) {
            return s.toLocaleUpperCase();
        }
        return "";
    }

    /**
     * Return a string with the first character converted to upper case using the current locale
     */
    static toUpperFirst(s: string): string {
        if (s) {
            return s[0].toLocaleUpperCase() + s.substr(1);
        }
        return "";
    }

    /**
     * Return the lower case value of a string using the current locale
     */
    static toLowerCase(s: string): string {
        if (s) {
            return s.toLocaleLowerCase();
        }
        return "";
    }

    /**
     * Return a string with the first character converted to lower case using the current locale
     */
    static toLowerFirst(s: string): string {
        if (s) {
            return s[0].toLocaleLowerCase() + s.substr(1);
        }
        return "";
    }

    /**
     * Return a string where the first character of each space separated word is converted to upper case.
     * However, if a word contains a full stop character the first character is left unchanged
     */
    static toStartCase(text: string): string {
        if (text) {
            const words = text.split(/[\s]+/);
            return words.map(value => !value.includes(".") ? Utils.toUpperFirst(value) : value).join(" ");
        }
        return "";
    }

    /**
     * Return a string where any leading and trailing whitespace characters are removed
     */
    static trim(s: string): string {
        if (s) {
            return s.trim();
        }
        return "";
    }

    /**
     * Return a string where any leading whitespace characters are removed
     */
    static trimStart(s: string): string {
        if (s) {
            return s.trimStart();
        }
        return "";
    }

    /**
     * Return a string where any trailing whitespace characters are removed
     */
    static trimEnd(s: string): string {
        if (s) {
            return s.trimEnd();
        }
        return "";
    }

    /**
     * Return a string truncated to a maximum length. If the length of the string is greater than `maxLength`
     * then it is truncated to `maxLength and a `suffix` appended. Otherwise the string is returned unchanged
     *
     * @param s The string to truncate
     * @param maxLength The maximum length
     * @param suffix The value to append if the string is truncated. The default is `...`
     */
    static truncate(s: string, maxLength: number, suffix?: string): string {
        if (!s) {
            return "";
        }
        suffix = suffix || "...";
        if (s.length <= maxLength) {
            return s;
        }
        return s.substring(0, maxLength - suffix.length) + suffix;
    }

    private static regExEscapeRegEx = /[-\/\\^$*+?.()|[\]{}]/g;

    /**
     * Return a string where any regular expresion operators are escaped
     */
    static regExEscape(s: string): string {
        if (!s) {
            return "";
        }
        return s.replace(Utils.regExEscapeRegEx, "\\$&");
    }

    /**
     * Replaces patterns in a string with a replacement string. The pattern can either a string
     * or a `RegExp`.
     *
     * @param s The string in which to search for a pattern
     * @param pattern The pattern
     * @param replacement The replacement string to replace any occurrences of the pattern in the string
     */
    static replace(s: string, pattern: string | RegExp, replacement: string): string {
        if (!s || !pattern) {
            return "";
        }
        if (Utils.isRegExp(pattern)) {
            return s.replace(pattern, replacement);
        }
        else {
            return s.replace(new RegExp(Utils.regExEscape(pattern), "g"), replacement);
        }
    }

    /**
     * Split a string into an array of substrings using the passed separators
     *
     * @param s The string to split
     * @param separators One or more separators
     * @param trim If `true` trim any leading and trailing spaces from the substrings
     * @param removeEmpty If `true` exclude any empty strings from the array of substrings
     */
    static split(s: string, separators: string | string[], trim = true, removeEmpty = true): string[] {
        if (!s) {
            return [];
        }
        if (!separators) {
            return [s];
        }
        let split: string[];
        if (typeof separators === "string") {
            split = s.split(separators);
            if (trim) {
                split = split.map(value => value.trim());
            }
        }
        else {
            let rxs = separators.map((value) => Utils.regExEscape(value)).join("|");
            if (trim) {
                rxs = "(?:^\\s*)|(?:\\s*(?:" + rxs + ")\\s*)|(?:\\s*$)";
            }
            split = s.split(new RegExp(rxs));
        }
        if (removeEmpty) {
            split = split.filter((value) => !Utils.isEmpty(value));
        }
        return split;
    }

    /**
     * Return a string in kebab case (`CatDog => cat-dog`)
     */
    static toKebabCase(text: string): string {
        return kebabCase(text);
    }

    /**
     * Return a string in snake case (`CatDog => cat_dog`)
     */
    static toSnakeCase(text: string): string {
        return snakeCase(text);
    }

    /**
     * Return a string in camel case (`CatDog => catDog`)
     */
    static toCamelCase(text: string): string {
        return camelCase(text);
    }

    /**
     * Return a string with any diacritics removed
     */
    static removeAccents(text: string): string {
        if (!text) {
            return "";
        }
        return removeDiacritics(text);
    }

    /**
     * Return a string in normalized form which can be used to match entity values. A normalized value
     * has any diacritics removed and is converted to upper case
     */
    static normalize(text: string | null | undefined): string {
        if (!text) {
            return "";
        }
        return Utils.removeAccents(text).toUpperCase();
    }

    /**
     * Return `true` if a string is valid as a simple value for the Sinequa admininistration
     */
    static isValidSimpleName(name: string): boolean {
        return /^[a-zA-Z_][a-zA-Z0-9_]*$/.test(name);
    }

    /**
     * Return `true` if a string is valid as a scoped (`.` separated) simple value for the Sinequa admininistration
     */
    static isValidScopedSimpleName(name: string): boolean {
        return /^[a-zA-Z_]([\.]?[a-zA-Z0-9_]+)*$/.test(name);
    }

    /**
     * Return `true` if a value is `null`, `undefined` or `""`
     */
    static isEmpty(value: any): value is null | undefined | "" {
        if (value === "") {
            return true;
        }
        if (value === null) {
            return true;
        }
        if (Utils.isUndefined(value)) {
            return true;
        }
        return false;
    }

    /**
     * Return the number of occurrences of a substring in a string
     *
     * @param text The text to test
     * @param sub The substring
     * @param ignoreCase If `true` don't respect case when matching the substring
     */
    static count(text: string, sub: string, ignoreCase = true): number {
        if (!text || !sub) {
            return 0;
        }
        if (ignoreCase) {
            text = text.toLocaleUpperCase();
            sub = sub.toLocaleUpperCase();
        }
        let pos = -1;
        let count = 0;
        while (true) {
            pos = text.indexOf(sub, pos + 1);
            if (pos === -1) {
                break;
            }
            count++;
        }
        return count;
    }

    /**
     * Return a string converted to base64
     */
    static toBase64(value: string): string {
        return btoa(encodeURIComponent(value).replace(/%([0-9A-F]{2})/g, (match, hex) => String.fromCharCode(parseInt(hex, 16))));
    }

    /**
     * Return a string converted from base64
     */
    static fromBase64(value: string): string {
        return decodeURIComponent(atob(value).split('').map((c) => '%' + ('00' + c.charCodeAt(0).toString(16)).slice(-2)).join(''));
    }

    /**
     * Return the SHA256 hash value of string
     */
    static sha256(value: string): string {
        const sha = new jsSHA("SHA-256", "TEXT");
        sha.update(value);
        return sha.getHash("B64");
    }

    /**
     * Return the SHA512 hash value of string
     */
    static sha512(value: string): string {
        const sha = new jsSHA("SHA-512", "TEXT");
        sha.update(value);
        return sha.getHash("B64");
    }

    /**
     * Return a string where any HTML special characters are percent encoded
     */
    static encodeHTML(value: string): string {
        return escape(value);
    }

    /**
     * Return a string where any percent encoded characters are replaced by their corresponding unencoded characters
     */
    static decodeHTML(value: string): string {
        return unescape(value);
    }

    /**
     * Get a field with passed name from an object. The field name is matched insensitive of case
     */
    static getField<T>(obj: MapOf<T>, name: string): T | undefined {
        if (!Utils.isObject(obj) || Utils.isEmpty(name)) {
            return undefined;
        }
        const keys = Object.keys(obj).filter(key => Utils.eqNC(key, name));
        if (keys.length === 0) {
            return undefined;
        }
        return obj[keys[0]];
    }

    /**
     * Clear fields from an object. If the `_delete` parameter is `false` then
     * array or map fields are emptied and other fields are set to `undefined`.
     * If the `_delete` parameter is `true` then fields are deleted
     */
    static clearObject(obj: {}, _delete: boolean = false): {} {
        for (const prop in obj) {
            if (obj.hasOwnProperty(prop)) {
                if (_delete) {
                    delete obj[prop];
                }
                else {
                    if (Array.isArray(obj[prop])) {
                        obj[prop].length = 0;
                    }
                    else if (Utils.isMap(obj[prop])) {
                        obj[prop].clear();
                    }
                    else {
                        obj[prop] = undefined;
                    }
                }
            }
        }
        return obj;
    }

    /**
     * Return the non-empty fields in the `override` object that that are different to fields of the same name
     * in the `template` object
     * @param template The object to compare against
     * @param override The object defining the fields and values to be compared
     * @param ret An optional return object. If not set a new object is created
     */
    static deltas(template: {}, override: {}, ret?: {}): {} {
        if (!ret) {
            ret = {};
        }
        for (const name of Object.keys(override)) {
            if (name in template) {
                if (Utils.isObject(override[name]) && !Array.isArray(override[name])) {
                    const diff = Utils.deltas(template[name], override[name]);
                    if (!Utils.equals(diff, {})) {
                        ret[name] = diff;
                    }
                }
                else if (!Utils.equals(template[name], override[name])) {
                    if (!Utils.isEmpty(override[name])) {
                        ret[name] = override[name];
                    }
                }
            }
            else {
                if (!Utils.isEmpty(override[name])) {
                    ret[name] = override[name];
                }
            }
        }
        return ret;
    }

    /**
     * Returns an object containing the fields in a source object whose names match one of the passed keys. The keys can either be
     * an array of strings or a callback function that is called for each field in the source object and returns `true` if a field
     * should be "picked".
     *
     * @param obj The source object
     * @param keys An array of keys or a callback function
     */
    static pick(obj: {}, keys: string[] | ((value: any, key: string, obj: object) => boolean)): {} {
        const ret = {};
        if (!!obj) {
            if (Utils.isFunction(keys)) {
                Object.keys(obj).forEach(key => {
                    if (keys(obj[key], key, obj)) {
                        ret[key] = obj[key];
                    }
                });
            }
            else {
                for (const key of keys) {
                    if (obj.hasOwnProperty(key)) {
                        ret[key] = obj[key];
                    }
                }
            }
        }
        return ret;
    }

    /**
     * Create a debounce function that delays invoking `func` until after `wait` millseconds have elapsed since the previous invocation.
     *
     * @param func The function to debounce
     * @param wait The delay in milliseconds to wait before calling `func`
     * @param immediate If `true` then make an initial call to `func`
     * @param every An optional callback to call without debouncing
     */
    static debounce(func: (...params) => any, wait = 0, immediate = false, every?: (...params) => any): (...params) => any {
        let timeout, args, context, timestamp, result;

        const later = function () {
            const last = Date.now() - timestamp;

            if (last < wait && last >= 0) {
                timeout = setTimeout(later, wait - last);
            }
            else {
                timeout = null;
                if (!immediate) {
                    result = func.apply(context, args);
                    if (!timeout) {
                        context = args = null;
                    }
                }
            }
        };

        return function (this: any) {
            context = this;
            args = arguments;
            if (every) {
                every.apply(context, args);
            }
            timestamp = Date.now();
            const callNow = immediate && !timeout;
            if (!timeout) {
                timeout = setTimeout(later, wait);
            }
            if (callNow) {
                result = func.apply(context, args);
                context = args = null;
            }

            return result;
        };
    }

    /**
     * Create a throttled function that only invokes func at most once per every `wait` milliseconds.
     *
     * @param func The function to throttle
     * @param wait The number of milliseconds to throttle invocations to
     * @param options Options to control the throttling behaviour
     */
    static throttle(func: (...params) => any, wait: number, options: ThrottleSettings = {}): (...pararms) => any {
        let timeout, context, args, result;
        let previous = 0;

        const later = function () {
            previous = options.leading === false ? 0 : Date.now();
            timeout = null;
            result = func.apply(context, args);
            if (!timeout) context = args = null;
        };

        const throttled = function (this: any) {
            const now = Date.now();
            if (!previous && options.leading === false) previous = now;
            const remaining = wait - (now - previous);
            context = this;
            args = arguments;
            if (remaining <= 0 || remaining > wait) {
                if (timeout) {
                    clearTimeout(timeout);
                    timeout = null;
                }
                previous = now;
                result = func.apply(context, args);
                if (!timeout) context = args = null;
            }
            else if (!timeout && options.trailing !== false) {
                timeout = setTimeout(later, remaining);
            }
            return result;
        };

        throttled["cancel"] = function () {
            clearTimeout(timeout);
            previous = 0;
            timeout = context = args = null;
        };

        return throttled;
    }

    private static frameTasks: Map<(...params) => any, FrameTask> = new Map<(...params) => any, FrameTask>();

    /**
     * Create a function that calls `callback` the next time the browser next repaints
     */
    static frame(callback: (...params) => any): (...params) => any {
        return (...params) => {
            if (Utils.frameTasks.size === 0) {
                requestAnimationFrame((timestamp) => {
                    Utils.frameTasks.forEach((task, key, map) => {
                        task.call();
                    });
                    Utils.frameTasks.clear();
                });
            }
            const tsk = Utils.frameTasks.get(callback);
            if (tsk) {
                // Update params
                tsk.params = params;
            }
            else {
                // Add new task
                Utils.frameTasks.set(callback, new FrameTask(callback, params));
            }
        };
    }

    /**
     * Create a URL object from a `url` string. If the string is a relative url then
     * `base` specifies the base to use
     */
    static makeURL(url: string, base?: string): URL {
        if (!base) {
            base = "http://x.y.z"; // Firefox and IOS need this
        }
        return new URL(url, base);
    }

    /**
     * Add query string parameters to a url
     *
     * @param url The url to which to add the parameters
     * @param params An object whose fields should be added as parameters
     */
    static addSearchParams(url: string, params: MapOf<any>): string {
        if (!url || !params) {
            return url;
        }
        const urlObj = Utils.makeURL(url);
        for (const param in params) {
            if (params.hasOwnProperty(param)) {
                urlObj.searchParams.set(param, params[param]);
            }
        }
        const index = url.indexOf("?");
        if (index !== -1) {
            url = url.substr(0, index);
        }
        url += "?" + urlObj.searchParams.toString();
        return url;
    }

    private static _addUrl(url: string, path: string): string {
        if (!path) {
            return url;
        }
        if (!url) {
            return path;
        }
        if (url[url.length - 1] === "/") {
            if (path[0] === "/") {
                return url + path.substr(1);
            }
            else {
                return url + path;
            }
        }
        else {
            if (path[0] === "/") {
                return url + path;
            }
            else {
                return url + "/" + path;
            }
        }
    }

    /**
     * Add paths to a url adding path separators as necessary
     *
     * @param url The url
     * @param paths One or more paths to add to the url
     */
    static addUrl(url: string, ...paths: string[]): string {
        let _url = url;
        for (const path of paths) {
            _url = Utils._addUrl(_url, path);
        }
        return _url;
    }

    /**
     * Return `true` if a url is absolute
     */
    static isUrlAbsolute(url: string): boolean {
        return /^(?:[a-zA-Z][a-zA-Z\d+.-]*:|\/\/)/.test(url);
    }

    /**
     * Return an `HttpParams` object containing the fields in the passed object
     */
    static makeHttpParams(params: MapOf<string | boolean | number | Date | object | undefined>): HttpParams {
        let httpParams = new HttpParams({ encoder: new SqHttpParameterCodec() });
        if (params) {
            for (const param in params) {
                if (params.hasOwnProperty(param)) {
                    const _value = params[param];
                    let value = "";
                    if (Utils.isString(_value)) {
                        value = _value;
                    }
                    else if (Utils.isBoolean(_value) || Utils.isNumber(_value)) {
                        value = _value.toString();
                    }
                    else if (Utils.isDate(_value)) {
                        value = Utils.toSysDateStr(_value);
                    }
                    else {
                        value = Utils.toJson(_value);
                    }
                    httpParams = httpParams.set(param, value);
                }
            }
        }
        return httpParams;
    }

    private static escapeDiv: HTMLElement;

    /**
     * Return a string with HTML special characters escaped
     *
     * @param html The string to escape
     */
    static escapeHtml(html: string): string {
        if (!html) {
            return html;
        }
        if (!Utils.escapeDiv) {
            Utils.escapeDiv = document.createElement("div");
        }
        const textNode = Utils.escapeDiv.appendChild(document.createTextNode(html));
        const escapedHtml = Utils.escapeDiv.innerHTML;
        Utils.escapeDiv.removeChild(textNode);
        return escapedHtml;
    }

    /**
     * Escape a string so that the characters in it are not processed by the fielded search expression parser.
     * Single occurrences of the backslash character are replaced by two backslashes and backquote characters
     * are prefixed by a backslash. Finally, the string is enclosed in backquotes.
     *
     * For example: `` a\`\b `` => `` a\\\`\\b ``
     */
    // \ => \\
    // ` => \`
    // then surround with ``
    public static escapeExpr(value: string | undefined): string {
        if (!value) {
            return "``";
        }
        value = String(value); // make sure we have a string
        if (value.search(/[\\`]/) === -1) {
            return "`" + value + "`";
        }
        const sb: string[] = ["`"];
        for (let i = 0, ic = value.length; i < ic; i++) {
            const ch = value[i];
            if (ch === "\\" || ch === "`") {
                sb.push("\\");
            }
            sb.push(ch);
        }
        sb.push("`");
        return sb.join("");
    }

    private static isExprEscaped(value: string | undefined): boolean {
        return !!value && value.length >= 2 && value[0] === "`" && value[value.length - 1] === "`";
    }

    /**
     * Perform the reverse operation to [Utils.escape]{@link Utils#escape}
     */
    // remove surrounding ``
    // \\ => \
    // \` => `
    public static unescapeExpr(value: string): string {
        if (!Utils.isExprEscaped(value)) {
            return value;
        }
        const sb: string[] = [];
        for (let i = 1, ic = value.length - 1; i < ic; i++) {
            let ch = value[i];
            if (ch === "\\") {
                if (i >= ic - 1) { // we end with a \ => drop it
                    continue;
                }
                ch = value[++i];
            }
            sb.push(ch);
        }
        return sb.join("");
    }

    /**
     * @ignore
     */
    public static unescapeExprList(values: string[]): string[] {
        if (!values) {
            return values;
        }
        const values1: string[] = [];
        for (let _i = 0, _a = values; _i < _a.length; _i++) {
            const value = _a[_i];
            values1.push(Utils.unescapeExpr(value));
        }
        return values1;
    }


    /**
     * Move an element in an array
     *
     * @param array The array containing the element to move
     * @param from The index of the element to move
     * @param to The index that the element should be moved to
     */
    static arrayMove(array: any[], from: number, to: number): void {
        if (to === from) {
            return;
        }
        array.splice(to, 0, array.splice(from, 1)[0]);
    }

    /**
     * Set the contents of a target array to the contents of a source array
     *
     * @param target The target array
     * @param source The source array
     */
    static arraySet(target: any[], source: any[]): any[] {
        return target.splice.apply(target, [0, target.length].concat(source));
    }

    private static genericNext(value) {
    }

    private static genericError(error: any) {
    }

    private static genericComplete() {
    }

    /**
     * A simple wrapped around `Observable.subscribe`
     */
    static subscribe<T>(
        observable: Observable<T>,
        next: (value: T) => void, error?: (err: any) => void, complete?: () => void): Subscription {
        if (!next) {
            next = Utils.genericNext;
        }
        if (!error) {
            error = Utils.genericError;
        }
        if (!complete) {
            complete = Utils.genericComplete;
        }
        return observable.subscribe(next, error, complete);
    }

    /**
     * Return a value as a `Date` converting as necessary. If the value
     * cannot be converted then `undefined` is returned
     */
    static asDate(value: any): Date | undefined {
        if (!value) {
            return undefined;
        }

        if (Utils.isDate(value)) {
            return value as Date;
        }

        if (Utils.isString(value)) {
            return Utils.toDate(value as string);
        }

        return undefined;
    }

    /**
     * Return a value as a `number` converting as necessary. If the value
     * cannot be converted then `undefined` is returned.
     */
    static asNumber(value: any): number | undefined {
        if (!value && value !== 0) {
            return undefined;
        }
        if (Utils.isNumber(value)) {
            return value;
        }
        if (Utils.isString(value)) {
            if (Utils.testInteger(value)) {
                return Utils.toInt(value);
            }
            if (Utils.testFloat(value)) {
                return Utils.toNumber(value);
            }
        }
        return undefined;
    }

    /**
     * Return a value as a `string` converting as necessary
     */
    static asString(value: any): string | undefined {
        if (!value && value !== "") {
            return undefined;
        }

        if (Utils.isString(value)) {
            return value as string;
        }

        return value.toString();
    }

    static asArray<T>(data: T | T[]): T[] {
        return Array.isArray(data)? data : [data];
    }

    /**
     * Return `true` if a string represents an integer
     */
    static testInteger(str: string): boolean {
        return /^(\-|\+)?([0-9]+)$/.test(str);
    }

    /**
     * Return `true` if a string represents a floating point number
     */
    static testFloat(str: string): boolean {
        return /^[-+]?[0-9]*\.?[0-9]+([eE][-+]?[0-9]+)?$/.test(str);
    }

    /**
     * Round the passed number away from zero: 4.5 => 5, -4.5 => -5
     */
    static roundAway(num: number): number {
        return num >= 0 ? Math.round(num) : Math.sign(num) * Math.round(Math.abs(num));
    }

    private static matchSuffix(str: string, factor: number, ...suffixes: string[]): { str: string, factor: number } | undefined {
        for (const suffix of suffixes) {
            if (Utils.endsWith(str, suffix)) {
                return {
                    str: Utils.trimEnd(str.substr(0, str.length - suffix.length)),
                    factor
                };
            }
        }
        return undefined;
    }

    /**
     * Convert a size in string form to a number in bytes.
     *
     * The following units are supported: `b`, `kb`, `mb`, `gb`, `tb`, `pb`
     *
     * For example `2.5 gb` will return `2621440`.
     */
    static toSize(str: string, _default = 0): number {
        str = Utils.trim(str);
        if (!str) {
            return _default;
        }
        let factor = 1;
        let ret = Utils.matchSuffix(str, 1024 * 1024 * 1024 * 1024 * 1024, "PB", "PO");
        if (ret === undefined) {
            ret = Utils.matchSuffix(str, 1024 * 1024 * 1024 * 1024, "TB", "TO");
        }
        if (ret === undefined) {
            ret = Utils.matchSuffix(str, 1024 * 1024 * 1024, "GB", "GO");
        }
        if (ret === undefined) {
            ret = Utils.matchSuffix(str, 1024 * 1024, "MB", "MO");
        }
        if (ret === undefined) {
            ret = Utils.matchSuffix(str, 1024, "KB", "KO");
        }
        if (ret === undefined) {
            ret = Utils.matchSuffix(str, 1, "B", "O");
        }
        if (ret !== undefined) {
            str = ret.str;
            factor = ret.factor;
        }
        if (!Utils.testFloat(str)) {
            return _default;
        }
        const value = Utils.toNumber(str, _default) * factor;
        return Math.round(value);
    }

    private static calculateDuration(current: number, unit: string): number {
        switch (Utils.toLowerCase(unit)) {
            case "d": case "j":
            case "days": case "jours":
            case "day": case "jour":
                return current * Utils.oneDay;
            case "h":
            case "hours": case "heures":
            case "hour": case "heure":
                return current * Utils.oneHour;
            case "m":
            case "minutes": case "minute":
            case "mins": case "min":
                return current * Utils.oneMinute;
            case "s":
            case "seconds": case "secondes":
            case "second": case "seconde":
            case "secs": case "sec":
                return current * Utils.oneSecond;
                break;
            case "ms":
            case "milliseconds": case "miliseconds": case "millisecondes": case "milisecondes":
            case "millisecond": case "milliseconde": case "milisecond": case "miliseconde":
                return current;
            default:
                return 0;
        }
    }

    /**
     * Convert a duration in string form to a number in milliseconds.
     *
     * These units are supported: `days`, `hours`, `minutes`, `seconds`, `milliseconds` (abbreviations are also supported)
     *
     * For example `3 h 2mins 4s => 10924000`
     *
     * @param defaultUnit The unit to use if no units are in the string. The default value is `ms`
     */
    static toDuration(str: string, defaultUnit = "ms"): number {
        let total = 0;
        if (str) {
            let current = 0;
            const tokens = str.match(/[0-9\.,]+|[a-zA-Z]+/g) || [];
            for (const token of tokens) {
                if (/[a-zA-Z]/.test(token)) {
                    total += Utils.calculateDuration(current, token);
                    current = 0;
                }
                else {
                    if (current) {
                        total += Utils.calculateDuration(current, defaultUnit);
                    }
                    current = Utils.toNumber(token);
                }
            }
            if (current) {
                total += Utils.calculateDuration(current, defaultUnit);
            }
        }
        return total;
    }

    /**
     * Returns the input list without any duplicates
     */
    static unique(array: any[]) {
        return uniq(array);
    }

    // static methods

    static splitTreepath(path: string): string[] {
        if (!path) return [];
        path = path.trim();
        if (path.length > 0 && path[0] === "/") {
            path = path.substr(1);
        }
        if (path.length > 0 && path[path.length - 1] === "/") {
            path = path.substr(0, path.length - 1);
        }
        if (path.length === 0) {
            return [];
        }
        return path.split("/");
    }

    static treepathLast(path: string): string {
        const parts = Utils.splitTreepath(path);
        if (!parts || parts.length === 0) {
            return "";
        }
        return parts[parts.length - 1];
    }
}<|MERGE_RESOLUTION|>--- conflicted
+++ resolved
@@ -546,7 +546,6 @@
                 }
                 /**
                  * Check if value contains fielded search expression
-<<<<<<< HEAD
                  *
                  * The current regular expression looks for three types of matches:
                  *
@@ -596,29 +595,6 @@
                         val = val.replace(match, `(${v})`);
                     });
                 }
-=======
-                *
-                * The current regular expression looks for three types of matches:
-                * A word followed by: "something", which may be surrounded by parentheses.
-                * A word followed by:'something', which may be surrounded by parentheses.
-                * A word followed by :something, which may be surrounded by parentheses.
-                */
-                // const regex = /\(?\b\w+:(?:"[^"]*"|'[^']*'|[^ |^\)]+)\)?/gm
-                // let m;
-                // while ((m = regex.exec(val)) !== null) {
-                //     /* This is necessary to avoid infinite loops with zero-width matches */
-                //     if (m.index === regex.lastIndex) {
-                //         regex.lastIndex++;
-                //     }
-
-                //     /* The result can be accessed through the `m`-variable. */
-                //     m.forEach((match, groupIndex) => {
-                //         /* search and replace the match with parenthesis into the val string */
-                //         const v = match.replace('(', '').replace(')', '');
-                //         val = val.replace(match, `(${v})`);
-                //     });
-                // }
->>>>>>> 1d5c737e
                 return val;
             }, options.pretty ? 2 : 0);
     }
