﻿import { Utils } from "@sinequa/core/base";
import { AggregationItem, AggregationOptions, ExprFilter, FieldFilter, Filter, IQuery, Open, Select, SpellingCorrectionMode, ValueFilter, compareFilters, getFieldPredicate, getValuePredicate, isExprFilter, isFieldFilter, isValueFilter } from "@sinequa/core/web-services";

import { FullTextPattern } from "./types/FullTextPattern";

/**
 * This regular expression performs a high-level parsing of the full text query
 * containing search operators: + - (...) [...] "..." /.../
 * This expression catches high-level groups and their +/- operators, but it
 * does not parse the text recursively, so it will miss nested groups like
 * in the query: +([Bill Gates] is "nice") -microsoft
 */
// eslint-disable-next-line no-useless-escape
const FULL_TEXT_PATTERNS = /(([\+\-])?\(([^\)]+)\))|(([\+\-])?\[([^\]]+)\])|(([\+\-])?\"([^\"]+)\")|(([\+\-])?\/([^\/]+)\/)|(([\+\-])?(\S+))/g;
const GROUP_OP = 2;
const GROUP = 3;
const ADJACENT_OP = 5;
const ADJACENT_GROUP = 6;
const EXACT_OP = 8;
const EXACT_GROUP = 9;
const REGEX_OP = 11;
const REGEX_GROUP = 12;
const TOKEN_OP = 14;
const TOKEN_GROUP = 15;

/**
 * Represents a query for retrieving search results from a Sinequa search engine.
 *
 * The properties are described in the {@link IQuery} interface
 */
export class Query implements IQuery {
  text?: string;
  action: "" | "search" | "open" | "aggregate";
  filters?: Filter;
  select?: Select[];
  open?: Open[];
  page?: number;
  pageSize?: number;
  tab?: string;
  scope?: string;
  sort?: string;
  basket?: string;
  isFirstPage?: boolean;
  strictRefine?: boolean;
  globalRelevance?: number;
  questionLanguage?: string;
  questionDefaultLanguage?: string;
  spellingCorrectionMode?: SpellingCorrectionMode;
  spellingCorrectionFilter?: string;
  documentWeight?: string;
  textPartWeights?: string;
  relevanceTransforms?: string;
  removeDuplicates?: boolean;
  queryId?: string;
  aggregations: Record<string, AggregationOptions> | string[];
  orderBy?: string;
  groupBy?: string;
  neuralSearch?: boolean;


  /**
   * Return a copy of the passed query
   */
  static copy(query: Query): Query {
    if (!query) {
      return query;
    }
    return query.copy();
  }

  constructor(
    public name: string) {
  }


  addFilter(filter: Filter) {
    if (!this.filters) {
      this.filters = filter;
    }
    else if (this.filters.operator === 'and' && !this.filters.display) {
      this.filters.filters.push(filter);
    }
    else {
      this.filters = {
        operator: 'and',
        filters: [this.filters, filter]
      }
    }
  }

  /**
   * Find a filter within the filter tree that matches the given predicate
   * @param predicate
   * @param filter
   * @returns
   */
  findFilter(predicate: (c: Filter) => boolean, filter = this.filters): Filter | undefined {
    if (!filter) {
      return undefined;
    }
    if (predicate(filter)) {
      return filter;
    }
    return (filter as ExprFilter).filters?.find(f => this.findFilter(predicate, f));
  }

  /**
   * Find and return a filter that is equivalent to the given filter
   * @param filter
   * @returns
   */
  findSameFilter(filter: Filter): Filter | undefined {
    return this.findFilter(f => compareFilters(f, filter));
  }

  /**
   * Execute a callback function for each filter in the filter tree.
   * The callback function may return true to prevent the propagation
   * to a filter's sub-filters.
   */
  forEachFilter(callback: (c: Filter) => boolean | void, filter = this.filters) {
    if (filter) {
      const stop = callback(filter);
      if (!stop && isExprFilter(filter)) {
        for (const f of filter.filters) {
          this.forEachFilter(callback, f);
        }
      }
    }
  }

  /**
   * Find all filters within the filter tree that match the given predicate
   * @param predicate a predicate function that checks whether or not to return a filter
   * @param nested when true, all the filters nested within a filter that matches the predicate are included (even if they do not match the predicate themselves)
   * @param filter the filter object to explore (defaults to query.filter)
   * @returns a list of filters that match the given predicate
   */
  findAllFilters(predicate: (c: Filter) => boolean, nested = false, filter = this.filters): Filter[] {
    const filters = [] as Filter[];
    if (filter) {
      if (predicate(filter)) {
        filters.push(filter);
        if (nested) {
          predicate = () => true; // Starting from this filter, include all the children
        }
      }
      if (isExprFilter(filter)) {
        filters.push(...filter.filters
          .map(f => this.findAllFilters(predicate, nested, f))
          .flat()
        );
      }
    }
    return filters;
  }

  /**
   * Return all filters within the filter tree that are FieldFilter
   * (with a 'field' attribute)
   * @param fields The field to search for
   */
  findFieldFilters(field: string | string[]): FieldFilter[] {
    return this.findAllFilters(getFieldPredicate(field)) as FieldFilter[];
  }

  /**
   * Return all filters within the filter tree that are ValueFilter
   * (with a 'value' attribute)
   * @param fields The (optional) field to search for
   */
  findValueFilters(field?: string | string[]): ValueFilter[] {
    return this.findAllFilters(getValuePredicate(field)) as ValueFilter[];
  }

  // What counts as 1 filter is a leaf or an AND/OR/NOT with display value
  getFilterCount(fields: string[] | undefined, filter = this.filters): number {
    // No filter => 0
    if (!filter) return 0;

    if (isExprFilter(filter)) {
      const count = filter.filters.reduce((acc, f) => acc + this.getFilterCount(fields, f), 0);
      if (count > 0) {
        return filter.display ? 1 : count; // If the expr filter has a "display", it counts as only 1
      }
    }
    else if (!fields || fields.includes(filter.field)) {
      return 1;
    }
    return 0;
  }

  /**
   * Remove the filter(s) from the filter tree that match the given
   * predicate.
   * Clean the filter tree after the removal to remove empty/trivial
   * expressions.
   */
  removeFilters(predicate: (c: Filter) => boolean, filter = this.filters): Filter[] {
    const removed = [] as Filter[];
    if (filter) {
      if (isExprFilter(filter)) {
        for (let i = filter.filters.length - 1; i >= 0; i--) {
          const f = filter.filters[i];
          if (predicate(f)) {
            removed.push(f);
            filter.filters.splice(i, 1);
          }
          else if (isExprFilter(f)) {
            removed.push(...this.removeFilters(predicate, f));
          }
        }
      }
      if (filter === this.filters) {
        if (predicate(filter)) {
          delete this.filters;
          removed.push(filter);
        }
        this.cleanFilters();
      }
    }
    return removed;
  }

  /**
   * Remove expr filters that have no children from
   * the filter tree.
   * Also remove AND/OR filters with single values
   */
  cleanFilters(filter = this.filters): Filter | undefined {
    if (isExprFilter(filter)) {
      filter.filters = filter.filters
        .map(f => this.cleanFilters(f)!)
        .filter(f => f);
      if (filter.filters.length === 0) {
        if (filter === this.filters) {
          delete this.filters; // Special case of the root element
        }
        return undefined; // This filter can be removed from its parent
      }
      if (filter.filters.length === 1 && (filter.operator === 'and' || filter.operator === 'or')) {
        if (filter === this.filters) {
          this.filters = filter.filters[0];
        }
        return filter.filters[0]; // Remove the unneeded and / or that contains a single value
      }
    }
    return filter;
  }


  /**
   * Remove the filters from the filter tree that are identical to the
   * given filter
   */
  removeSameFilters(filter: Filter): Filter[] {
    return this.removeFilters(f => compareFilters(f, filter));
  }

  /**
   * Remove the filters from the filter tree that act on the given field(s)
   */
  removeFieldFilters(field: string | string[]): Filter[] {
    return this.removeFilters(getFieldPredicate(field));
  }

  /**
   * Traverse the filter tree to extract aggregation items from the filters
   *
   * There are 2 types of items:
   * - Simple field-value items (leafs of the tree)
   * - Distribution items (Specific and-expressions with a display value)
   *
   * @returns a map of fields (lowercase) to a list of their AggregationItem
   */
  getFiltersAsAggregationItems(): Record<string, AggregationItem[]> {
    const map = {} as Record<string, AggregationItem[]>;

    this.forEachFilter(f => {

      // Distributions (where values are expressions)
      if (f.display) {
        // This code reconstructs the expression corresponding to that distribution
        // so it can be compared with the corresponding aggregation item
        let field = '';
        let value = '';
        if (f.operator === 'and' && f.filters.length === 2 && isValueFilter(f.filters[0]) && isValueFilter(f.filters[1]) && f.filters[0].field === f.filters[1].field) {
          value = `${f.filters[0].field}\`${f.display}\`:(>= ${f.filters[0].value} AND < ${f.filters[1].value})`;
          field = f.filters[0].field.toLowerCase();
        }
        else if (f.operator === 'gte') {
          value = `${f.field}\`${f.display}\`:>= ${f.value}`;
          field = f.field.toLowerCase();
        }
        else if (f.operator === 'lt') {
          value = `${f.field}\`${f.display}\`:< ${f.value}`;
          field = f.field.toLowerCase();
        }

        if (value) {
          if (!map[field]) {
            map[field] = [];
          }
          map[field].push({ value, display: f.display, count: 0, $filtered: true });
          return true; // Returning true stops the forEach from exploring descendants
        }
      }

      // The most common case of filter: field = value
      if (isFieldFilter(f)) {
        const field = f.field.toLowerCase();
        if (!map[field]) {
          map[field] = [];
        }
        switch (f.operator) {
          case 'between':
            map[field].push({ value: f.start, display: f.display, count: 0, $filtered: true });
            map[field].push({ value: f.end, display: f.display, count: 0, $filtered: true });
            break;
          case 'in':
            map[field].push(...f.values.map(value => ({ value, count: 0, $filtered: true })));
            break;
          case 'null':
            map[field].push({ value: null, display: 'null', count: 0, $filtered: true });
            break;
          default:
            map[field].push({ value: f.value, display: f.display, count: 0, $filtered: true });
            break;
        }
      }

      return false;
    });

    // Also include filtered concepts
    map['concepts'] = this.getConcepts().map(value => ({ value, count: 0 }));

    return map;
  }

<<<<<<< HEAD
  nestFilter(predicate: (f: Filter) => boolean, operator: 'and' | 'or' | 'not', filter = this.filters, parent: ExprFilter | undefined = undefined) {
    if (filter && predicate(filter)) {
      if (!parent) {
        this.filters = { operator: 'and', filters: [filter] };
      }
      else {
        const i = parent.filters.indexOf(filter);
        parent.filters[i] = { operator: 'and', filters: [filter] };
=======
    deserializeFilter(data: any): Filter {
      if(!Array.isArray(data)) {
        return data
      }
      const filter: Partial<Filter> = {};
      if(data[0]) filter.operator = data[0];
      if(data[1]) filter.display = data[1];
      switch(filter.operator) {
        case 'and': case 'or': case 'not':
          filter.filters = data.slice(2).map(d => this.deserializeFilter(d));
          break;
        case 'between':
          filter.field = data[2];
          filter.start = data[3];
          filter.end = data[4];
          break;
        case 'in':
          filter.field = data[2];
          filter.values = data.slice(3);
          break;
        case 'null':
          filter.field = data[2];
          filter.not = data[3];
          break;
        default:
          (filter as ValueFilter).field = data[2];
          (filter as ValueFilter).value = data[3];
          break;
>>>>>>> fab873f7
      }
    }
    if (isExprFilter(filter)) {
      for (let i = 0; i < filter.filters.length; i++) {
        this.nestFilter(predicate, operator, filter.filters[i], filter); // Nest children
      }
    }
  }

  unnestFilter(predicate: (f: Filter) => boolean, filter = this.filters, parent: ExprFilter | undefined = undefined) {
    if (isExprFilter(filter)) {
      if (predicate(filter)) {
        if (!parent) {
          this.filters = filter.filters[0];
        }
        else {
          const i = parent.filters.indexOf(filter);
          parent.filters[i] = filter.filters[0];
        }
      }
      for (const f of filter.filters) {
        this.unnestFilter(predicate, f, filter);
      }
    }
  }


  serializeFilter(filter: Filter): any[] {
    const data: any[] = [filter.operator || '', filter.display || ''];
    switch (filter.operator) {
      case 'and': case 'or': case 'not':
        data.push(...filter.filters.map(f => this.serializeFilter(f)));
        break;
      case 'between':
        data.push(filter.field, this.serializeValue(filter.start), this.serializeValue(filter.end));
        break;
      case 'in':
        data.push(filter.field, ...filter.values);
        break;
      case 'null':
        data.push(filter.field, filter.not);
        break;
      default:
        data.push(filter.field, this.serializeValue(filter.value));
        break;
    }
    return data;
  }

  serializeValue(value: string | number | Date | boolean) {
    if (Utils.isDate(value)) {
      return Utils.toSysDateStr(value);
    }
    return value;
  }

  deserializeFilter(data: any[]): Filter {
    const filter: Partial<Filter> = {};
    if (data[0]) filter.operator = data[0];
    if (data[1]) filter.display = data[1];
    switch (filter.operator) {
      case 'and': case 'or': case 'not':
        filter.filters = data.slice(2).map(d => this.deserializeFilter(d));
        break;
      case 'between':
        filter.field = data[2];
        filter.start = data[3];
        filter.end = data[4];
        break;
      case 'in':
        filter.field = data[2];
        filter.values = data.slice(3);
        break;
      case 'null':
        filter.field = data[2];
        filter.not = data[3];
        break;
      default:
        (filter as ValueFilter).field = data[2];
        (filter as ValueFilter).value = data[3];
        break;
    }
    return filter as Filter;
  }

  /**
   * Return `true` if the query has fulltext search elements
   */
  get hasRelevance(): boolean {
    return !!this.text;
  }

  protected parseText(): FullTextPattern[] {
    if (!this.text) return [];
    const content = [] as FullTextPattern[];
    const matches = this.text.matchAll(FULL_TEXT_PATTERNS);
    for (const m of matches) {
      if (m[GROUP]) content.push({ type: 'group', value: m[GROUP], op: m[GROUP_OP] as '+' | '-' });
      else if (m[ADJACENT_GROUP]) content.push({ type: 'adjacent', value: m[ADJACENT_GROUP], op: m[ADJACENT_OP] as '+' | '-' });
      else if (m[EXACT_GROUP]) content.push({ type: 'exact', value: m[EXACT_GROUP], op: m[EXACT_OP] as '+' | '-' });
      else if (m[REGEX_GROUP]) content.push({ type: 'regex', value: m[REGEX_GROUP], op: m[REGEX_OP] as '+' | '-' });
      else if (m[TOKEN_GROUP]) content.push({ type: 'token', value: m[TOKEN_GROUP], op: m[TOKEN_OP] as '+' | '-' });
    }
    return content;
  }

  protected rewriteText(patterns: FullTextPattern[]) {
    return patterns.map(p => {
      const op = p.op || '';
      switch (p.type) {
        case 'group': return `${op}(${p.value})`;
        case 'adjacent': return `${op}[${p.value}]`;
        case 'exact': return `${op}"${p.value}"`;
        case 'regex': return `${op}/${p.value}/`;
        case 'token': return `${op}${p.value}`;
      }
    }).join(' ');
  }

  addRefine(value: string) {
    const patterns = this.parseText();
    patterns.forEach(p => p.op = '+'); // Make all previous patterns mandatory (if not already the case)
    patterns.push({ type: 'group', value, op: '+' });
    this.text = this.rewriteText(patterns);
  }

  getRefines(): string[] {
    return this.parseText()
      .filter(p => p.type === 'group' && p.op === '+') // We assume the latest refine is a +(group) pattern
      .map(p => p.value);
  }

  addConcepts(concepts: string[], op?: '+' | '-') {
    const patterns = this.parseText();
    for (const value of concepts) {
      patterns.push({ type: 'adjacent', value, op });
    }
    this.text = this.rewriteText(patterns);
  }

  removeConcept(concept: string): boolean {
    const patterns = this.parseText();
    const i = patterns.findIndex(p => Utils.eqNC(p.value, concept));
    if (i !== -1) {
      patterns.splice(i, 1);
      this.text = this.rewriteText(patterns);
      return true;
    }
    return false;
  }

  removeConcepts() {
    const patterns = this.parseText()
      .filter(p => !(p.type === 'adjacent'));
    this.text = this.rewriteText(patterns);
  }

  getConcepts() {
    return this.parseText()
      .filter(p => p.type === 'adjacent') // We assume the concepts are a +[group] pattern
      .map(p => p.value);
  }

  /**
   * Add an `Open` filter to the query. This is typically used to load children of tree nodes
   *
   * @param expr The fielded search expression specifying the node to expand
   * @param aggregation The associated aggregation
   */
  addOpen(expression: string, aggregation: string) {
    if (!this.open || !Array.isArray(this.open)) {
      this.open = [];
    }
    return this.open.push({ expression, aggregation });
  }

  /**
   * Clear all fields in the query except the name
   */
  clear(): void {
    const name = this.name;
    Utils.clearObject(this);
    this.name = name;
  }

  /**
   * Return a copy of this query
   */
  copy(): Query {
    const query = new Query(this.name);
    Utils.copy(this, query);
    return query;
  }

  /**
   * Initialize this query from the passed JSON string
   *
   * @param jquery JSON in string form
   */
  fromJson(jquery: string): Query {
    this.clear();
    const query = Utils.fromJson(jquery);
    // convert select and open
    const select = query.select;
    if (Array.isArray(select)) {
      query.select = select.map<Select>((value: Select | string[]) => {
        if (Array.isArray(value)) {
          return {
            expression: value[0],
            facet: value[1]
          };
        }
        else {
          return value;
        }
      });
    }
    const open = query.open;
    if (Array.isArray(open)) {
      query.open = open.map<Open>((value: Open | string[]) => {
        if (Array.isArray(value)) {
          return {
            expression: value[0],
            aggregation: value[1]
          };
        }
        else {
          return value;
        }
      });
    }
    if (query.filters) {
      query.filters = this.deserializeFilter(query.filters);
    }
    Utils.extend(this, query);
    return this;
  }

  /**
   * Returns a JSON representation of this query where `Select` and `Open` objects are expressed as tuple arrays for conciseness
   */
  toJsonForQueryString(): string {
    const o: any = {};
    Utils.merge(o, this);
    if (this.select) {
      o.select = this.select.map<string[]>((value) => {
        const a = [value.expression];
        if (value.facet) {
          a.push(value.facet);
        }
        return a;
      });
    }
    if (this.open) {
      o.open = this.open.map<string[]>((value) => [value.expression, value.aggregation]);
    }
    if (this.filters) {
      o.filters = this.serializeFilter(this.filters);
    }
    return Utils.toJson(o);
  }

  /**
   * Return a hash value of this query that excludes any pagination parameters
   */
  hash(): string {
    const obj: any = {};
    Utils.mergeAndSort(obj, this);
    // remove pagination
    delete obj.page;
    delete obj.pageSize;
    const str = Utils.toJson(obj);
    return Utils.sha512(str);
  }
}<|MERGE_RESOLUTION|>--- conflicted
+++ resolved
@@ -1,654 +1,629 @@
-﻿import { Utils } from "@sinequa/core/base";
-import { AggregationItem, AggregationOptions, ExprFilter, FieldFilter, Filter, IQuery, Open, Select, SpellingCorrectionMode, ValueFilter, compareFilters, getFieldPredicate, getValuePredicate, isExprFilter, isFieldFilter, isValueFilter } from "@sinequa/core/web-services";
-
-import { FullTextPattern } from "./types/FullTextPattern";
-
-/**
- * This regular expression performs a high-level parsing of the full text query
- * containing search operators: + - (...) [...] "..." /.../
- * This expression catches high-level groups and their +/- operators, but it
- * does not parse the text recursively, so it will miss nested groups like
- * in the query: +([Bill Gates] is "nice") -microsoft
- */
-// eslint-disable-next-line no-useless-escape
-const FULL_TEXT_PATTERNS = /(([\+\-])?\(([^\)]+)\))|(([\+\-])?\[([^\]]+)\])|(([\+\-])?\"([^\"]+)\")|(([\+\-])?\/([^\/]+)\/)|(([\+\-])?(\S+))/g;
-const GROUP_OP = 2;
-const GROUP = 3;
-const ADJACENT_OP = 5;
-const ADJACENT_GROUP = 6;
-const EXACT_OP = 8;
-const EXACT_GROUP = 9;
-const REGEX_OP = 11;
-const REGEX_GROUP = 12;
-const TOKEN_OP = 14;
-const TOKEN_GROUP = 15;
-
-/**
- * Represents a query for retrieving search results from a Sinequa search engine.
- *
- * The properties are described in the {@link IQuery} interface
- */
-export class Query implements IQuery {
-  text?: string;
-  action: "" | "search" | "open" | "aggregate";
-  filters?: Filter;
-  select?: Select[];
-  open?: Open[];
-  page?: number;
-  pageSize?: number;
-  tab?: string;
-  scope?: string;
-  sort?: string;
-  basket?: string;
-  isFirstPage?: boolean;
-  strictRefine?: boolean;
-  globalRelevance?: number;
-  questionLanguage?: string;
-  questionDefaultLanguage?: string;
-  spellingCorrectionMode?: SpellingCorrectionMode;
-  spellingCorrectionFilter?: string;
-  documentWeight?: string;
-  textPartWeights?: string;
-  relevanceTransforms?: string;
-  removeDuplicates?: boolean;
-  queryId?: string;
-  aggregations: Record<string, AggregationOptions> | string[];
-  orderBy?: string;
-  groupBy?: string;
-  neuralSearch?: boolean;
-
-
-  /**
-   * Return a copy of the passed query
-   */
-  static copy(query: Query): Query {
-    if (!query) {
-      return query;
-    }
-    return query.copy();
-  }
-
-  constructor(
-    public name: string) {
-  }
-
-
-  addFilter(filter: Filter) {
-    if (!this.filters) {
-      this.filters = filter;
-    }
-    else if (this.filters.operator === 'and' && !this.filters.display) {
-      this.filters.filters.push(filter);
-    }
-    else {
-      this.filters = {
-        operator: 'and',
-        filters: [this.filters, filter]
-      }
-    }
-  }
-
-  /**
-   * Find a filter within the filter tree that matches the given predicate
-   * @param predicate
-   * @param filter
-   * @returns
-   */
-  findFilter(predicate: (c: Filter) => boolean, filter = this.filters): Filter | undefined {
-    if (!filter) {
-      return undefined;
-    }
-    if (predicate(filter)) {
-      return filter;
-    }
-    return (filter as ExprFilter).filters?.find(f => this.findFilter(predicate, f));
-  }
-
-  /**
-   * Find and return a filter that is equivalent to the given filter
-   * @param filter
-   * @returns
-   */
-  findSameFilter(filter: Filter): Filter | undefined {
-    return this.findFilter(f => compareFilters(f, filter));
-  }
-
-  /**
-   * Execute a callback function for each filter in the filter tree.
-   * The callback function may return true to prevent the propagation
-   * to a filter's sub-filters.
-   */
-  forEachFilter(callback: (c: Filter) => boolean | void, filter = this.filters) {
-    if (filter) {
-      const stop = callback(filter);
-      if (!stop && isExprFilter(filter)) {
-        for (const f of filter.filters) {
-          this.forEachFilter(callback, f);
-        }
-      }
-    }
-  }
-
-  /**
-   * Find all filters within the filter tree that match the given predicate
-   * @param predicate a predicate function that checks whether or not to return a filter
-   * @param nested when true, all the filters nested within a filter that matches the predicate are included (even if they do not match the predicate themselves)
-   * @param filter the filter object to explore (defaults to query.filter)
-   * @returns a list of filters that match the given predicate
-   */
-  findAllFilters(predicate: (c: Filter) => boolean, nested = false, filter = this.filters): Filter[] {
-    const filters = [] as Filter[];
-    if (filter) {
-      if (predicate(filter)) {
-        filters.push(filter);
-        if (nested) {
-          predicate = () => true; // Starting from this filter, include all the children
-        }
-      }
-      if (isExprFilter(filter)) {
-        filters.push(...filter.filters
-          .map(f => this.findAllFilters(predicate, nested, f))
-          .flat()
-        );
-      }
-    }
-    return filters;
-  }
-
-  /**
-   * Return all filters within the filter tree that are FieldFilter
-   * (with a 'field' attribute)
-   * @param fields The field to search for
-   */
-  findFieldFilters(field: string | string[]): FieldFilter[] {
-    return this.findAllFilters(getFieldPredicate(field)) as FieldFilter[];
-  }
-
-  /**
-   * Return all filters within the filter tree that are ValueFilter
-   * (with a 'value' attribute)
-   * @param fields The (optional) field to search for
-   */
-  findValueFilters(field?: string | string[]): ValueFilter[] {
-    return this.findAllFilters(getValuePredicate(field)) as ValueFilter[];
-  }
-
-  // What counts as 1 filter is a leaf or an AND/OR/NOT with display value
-  getFilterCount(fields: string[] | undefined, filter = this.filters): number {
-    // No filter => 0
-    if (!filter) return 0;
-
-    if (isExprFilter(filter)) {
-      const count = filter.filters.reduce((acc, f) => acc + this.getFilterCount(fields, f), 0);
-      if (count > 0) {
-        return filter.display ? 1 : count; // If the expr filter has a "display", it counts as only 1
-      }
-    }
-    else if (!fields || fields.includes(filter.field)) {
-      return 1;
-    }
-    return 0;
-  }
-
-  /**
-   * Remove the filter(s) from the filter tree that match the given
-   * predicate.
-   * Clean the filter tree after the removal to remove empty/trivial
-   * expressions.
-   */
-  removeFilters(predicate: (c: Filter) => boolean, filter = this.filters): Filter[] {
-    const removed = [] as Filter[];
-    if (filter) {
-      if (isExprFilter(filter)) {
-        for (let i = filter.filters.length - 1; i >= 0; i--) {
-          const f = filter.filters[i];
-          if (predicate(f)) {
-            removed.push(f);
-            filter.filters.splice(i, 1);
-          }
-          else if (isExprFilter(f)) {
-            removed.push(...this.removeFilters(predicate, f));
-          }
-        }
-      }
-      if (filter === this.filters) {
-        if (predicate(filter)) {
-          delete this.filters;
-          removed.push(filter);
-        }
-        this.cleanFilters();
-      }
-    }
-    return removed;
-  }
-
-  /**
-   * Remove expr filters that have no children from
-   * the filter tree.
-   * Also remove AND/OR filters with single values
-   */
-  cleanFilters(filter = this.filters): Filter | undefined {
-    if (isExprFilter(filter)) {
-      filter.filters = filter.filters
-        .map(f => this.cleanFilters(f)!)
-        .filter(f => f);
-      if (filter.filters.length === 0) {
-        if (filter === this.filters) {
-          delete this.filters; // Special case of the root element
-        }
-        return undefined; // This filter can be removed from its parent
-      }
-      if (filter.filters.length === 1 && (filter.operator === 'and' || filter.operator === 'or')) {
-        if (filter === this.filters) {
-          this.filters = filter.filters[0];
-        }
-        return filter.filters[0]; // Remove the unneeded and / or that contains a single value
-      }
-    }
-    return filter;
-  }
-
-
-  /**
-   * Remove the filters from the filter tree that are identical to the
-   * given filter
-   */
-  removeSameFilters(filter: Filter): Filter[] {
-    return this.removeFilters(f => compareFilters(f, filter));
-  }
-
-  /**
-   * Remove the filters from the filter tree that act on the given field(s)
-   */
-  removeFieldFilters(field: string | string[]): Filter[] {
-    return this.removeFilters(getFieldPredicate(field));
-  }
-
-  /**
-   * Traverse the filter tree to extract aggregation items from the filters
-   *
-   * There are 2 types of items:
-   * - Simple field-value items (leafs of the tree)
-   * - Distribution items (Specific and-expressions with a display value)
-   *
-   * @returns a map of fields (lowercase) to a list of their AggregationItem
-   */
-  getFiltersAsAggregationItems(): Record<string, AggregationItem[]> {
-    const map = {} as Record<string, AggregationItem[]>;
-
-    this.forEachFilter(f => {
-
-      // Distributions (where values are expressions)
-      if (f.display) {
-        // This code reconstructs the expression corresponding to that distribution
-        // so it can be compared with the corresponding aggregation item
-        let field = '';
-        let value = '';
-        if (f.operator === 'and' && f.filters.length === 2 && isValueFilter(f.filters[0]) && isValueFilter(f.filters[1]) && f.filters[0].field === f.filters[1].field) {
-          value = `${f.filters[0].field}\`${f.display}\`:(>= ${f.filters[0].value} AND < ${f.filters[1].value})`;
-          field = f.filters[0].field.toLowerCase();
-        }
-        else if (f.operator === 'gte') {
-          value = `${f.field}\`${f.display}\`:>= ${f.value}`;
-          field = f.field.toLowerCase();
-        }
-        else if (f.operator === 'lt') {
-          value = `${f.field}\`${f.display}\`:< ${f.value}`;
-          field = f.field.toLowerCase();
-        }
-
-        if (value) {
-          if (!map[field]) {
-            map[field] = [];
-          }
-          map[field].push({ value, display: f.display, count: 0, $filtered: true });
-          return true; // Returning true stops the forEach from exploring descendants
-        }
-      }
-
-      // The most common case of filter: field = value
-      if (isFieldFilter(f)) {
-        const field = f.field.toLowerCase();
-        if (!map[field]) {
-          map[field] = [];
-        }
-        switch (f.operator) {
-          case 'between':
-            map[field].push({ value: f.start, display: f.display, count: 0, $filtered: true });
-            map[field].push({ value: f.end, display: f.display, count: 0, $filtered: true });
-            break;
-          case 'in':
-            map[field].push(...f.values.map(value => ({ value, count: 0, $filtered: true })));
-            break;
-          case 'null':
-            map[field].push({ value: null, display: 'null', count: 0, $filtered: true });
-            break;
-          default:
-            map[field].push({ value: f.value, display: f.display, count: 0, $filtered: true });
-            break;
-        }
-      }
-
-      return false;
-    });
-
-    // Also include filtered concepts
-    map['concepts'] = this.getConcepts().map(value => ({ value, count: 0 }));
-
-    return map;
-  }
-
-<<<<<<< HEAD
-  nestFilter(predicate: (f: Filter) => boolean, operator: 'and' | 'or' | 'not', filter = this.filters, parent: ExprFilter | undefined = undefined) {
-    if (filter && predicate(filter)) {
-      if (!parent) {
-        this.filters = { operator: 'and', filters: [filter] };
-      }
-      else {
-        const i = parent.filters.indexOf(filter);
-        parent.filters[i] = { operator: 'and', filters: [filter] };
-=======
-    deserializeFilter(data: any): Filter {
-      if(!Array.isArray(data)) {
-        return data
-      }
-      const filter: Partial<Filter> = {};
-      if(data[0]) filter.operator = data[0];
-      if(data[1]) filter.display = data[1];
-      switch(filter.operator) {
-        case 'and': case 'or': case 'not':
-          filter.filters = data.slice(2).map(d => this.deserializeFilter(d));
-          break;
-        case 'between':
-          filter.field = data[2];
-          filter.start = data[3];
-          filter.end = data[4];
-          break;
-        case 'in':
-          filter.field = data[2];
-          filter.values = data.slice(3);
-          break;
-        case 'null':
-          filter.field = data[2];
-          filter.not = data[3];
-          break;
-        default:
-          (filter as ValueFilter).field = data[2];
-          (filter as ValueFilter).value = data[3];
-          break;
->>>>>>> fab873f7
-      }
-    }
-    if (isExprFilter(filter)) {
-      for (let i = 0; i < filter.filters.length; i++) {
-        this.nestFilter(predicate, operator, filter.filters[i], filter); // Nest children
-      }
-    }
-  }
-
-  unnestFilter(predicate: (f: Filter) => boolean, filter = this.filters, parent: ExprFilter | undefined = undefined) {
-    if (isExprFilter(filter)) {
-      if (predicate(filter)) {
-        if (!parent) {
-          this.filters = filter.filters[0];
-        }
-        else {
-          const i = parent.filters.indexOf(filter);
-          parent.filters[i] = filter.filters[0];
-        }
-      }
-      for (const f of filter.filters) {
-        this.unnestFilter(predicate, f, filter);
-      }
-    }
-  }
-
-
-  serializeFilter(filter: Filter): any[] {
-    const data: any[] = [filter.operator || '', filter.display || ''];
-    switch (filter.operator) {
-      case 'and': case 'or': case 'not':
-        data.push(...filter.filters.map(f => this.serializeFilter(f)));
-        break;
-      case 'between':
-        data.push(filter.field, this.serializeValue(filter.start), this.serializeValue(filter.end));
-        break;
-      case 'in':
-        data.push(filter.field, ...filter.values);
-        break;
-      case 'null':
-        data.push(filter.field, filter.not);
-        break;
-      default:
-        data.push(filter.field, this.serializeValue(filter.value));
-        break;
-    }
-    return data;
-  }
-
-  serializeValue(value: string | number | Date | boolean) {
-    if (Utils.isDate(value)) {
-      return Utils.toSysDateStr(value);
-    }
-    return value;
-  }
-
-  deserializeFilter(data: any[]): Filter {
-    const filter: Partial<Filter> = {};
-    if (data[0]) filter.operator = data[0];
-    if (data[1]) filter.display = data[1];
-    switch (filter.operator) {
-      case 'and': case 'or': case 'not':
-        filter.filters = data.slice(2).map(d => this.deserializeFilter(d));
-        break;
-      case 'between':
-        filter.field = data[2];
-        filter.start = data[3];
-        filter.end = data[4];
-        break;
-      case 'in':
-        filter.field = data[2];
-        filter.values = data.slice(3);
-        break;
-      case 'null':
-        filter.field = data[2];
-        filter.not = data[3];
-        break;
-      default:
-        (filter as ValueFilter).field = data[2];
-        (filter as ValueFilter).value = data[3];
-        break;
-    }
-    return filter as Filter;
-  }
-
-  /**
-   * Return `true` if the query has fulltext search elements
-   */
-  get hasRelevance(): boolean {
-    return !!this.text;
-  }
-
-  protected parseText(): FullTextPattern[] {
-    if (!this.text) return [];
-    const content = [] as FullTextPattern[];
-    const matches = this.text.matchAll(FULL_TEXT_PATTERNS);
-    for (const m of matches) {
-      if (m[GROUP]) content.push({ type: 'group', value: m[GROUP], op: m[GROUP_OP] as '+' | '-' });
-      else if (m[ADJACENT_GROUP]) content.push({ type: 'adjacent', value: m[ADJACENT_GROUP], op: m[ADJACENT_OP] as '+' | '-' });
-      else if (m[EXACT_GROUP]) content.push({ type: 'exact', value: m[EXACT_GROUP], op: m[EXACT_OP] as '+' | '-' });
-      else if (m[REGEX_GROUP]) content.push({ type: 'regex', value: m[REGEX_GROUP], op: m[REGEX_OP] as '+' | '-' });
-      else if (m[TOKEN_GROUP]) content.push({ type: 'token', value: m[TOKEN_GROUP], op: m[TOKEN_OP] as '+' | '-' });
-    }
-    return content;
-  }
-
-  protected rewriteText(patterns: FullTextPattern[]) {
-    return patterns.map(p => {
-      const op = p.op || '';
-      switch (p.type) {
-        case 'group': return `${op}(${p.value})`;
-        case 'adjacent': return `${op}[${p.value}]`;
-        case 'exact': return `${op}"${p.value}"`;
-        case 'regex': return `${op}/${p.value}/`;
-        case 'token': return `${op}${p.value}`;
-      }
-    }).join(' ');
-  }
-
-  addRefine(value: string) {
-    const patterns = this.parseText();
-    patterns.forEach(p => p.op = '+'); // Make all previous patterns mandatory (if not already the case)
-    patterns.push({ type: 'group', value, op: '+' });
-    this.text = this.rewriteText(patterns);
-  }
-
-  getRefines(): string[] {
-    return this.parseText()
-      .filter(p => p.type === 'group' && p.op === '+') // We assume the latest refine is a +(group) pattern
-      .map(p => p.value);
-  }
-
-  addConcepts(concepts: string[], op?: '+' | '-') {
-    const patterns = this.parseText();
-    for (const value of concepts) {
-      patterns.push({ type: 'adjacent', value, op });
-    }
-    this.text = this.rewriteText(patterns);
-  }
-
-  removeConcept(concept: string): boolean {
-    const patterns = this.parseText();
-    const i = patterns.findIndex(p => Utils.eqNC(p.value, concept));
-    if (i !== -1) {
-      patterns.splice(i, 1);
-      this.text = this.rewriteText(patterns);
-      return true;
-    }
-    return false;
-  }
-
-  removeConcepts() {
-    const patterns = this.parseText()
-      .filter(p => !(p.type === 'adjacent'));
-    this.text = this.rewriteText(patterns);
-  }
-
-  getConcepts() {
-    return this.parseText()
-      .filter(p => p.type === 'adjacent') // We assume the concepts are a +[group] pattern
-      .map(p => p.value);
-  }
-
-  /**
-   * Add an `Open` filter to the query. This is typically used to load children of tree nodes
-   *
-   * @param expr The fielded search expression specifying the node to expand
-   * @param aggregation The associated aggregation
-   */
-  addOpen(expression: string, aggregation: string) {
-    if (!this.open || !Array.isArray(this.open)) {
-      this.open = [];
-    }
-    return this.open.push({ expression, aggregation });
-  }
-
-  /**
-   * Clear all fields in the query except the name
-   */
-  clear(): void {
-    const name = this.name;
-    Utils.clearObject(this);
-    this.name = name;
-  }
-
-  /**
-   * Return a copy of this query
-   */
-  copy(): Query {
-    const query = new Query(this.name);
-    Utils.copy(this, query);
-    return query;
-  }
-
-  /**
-   * Initialize this query from the passed JSON string
-   *
-   * @param jquery JSON in string form
-   */
-  fromJson(jquery: string): Query {
-    this.clear();
-    const query = Utils.fromJson(jquery);
-    // convert select and open
-    const select = query.select;
-    if (Array.isArray(select)) {
-      query.select = select.map<Select>((value: Select | string[]) => {
-        if (Array.isArray(value)) {
-          return {
-            expression: value[0],
-            facet: value[1]
-          };
-        }
-        else {
-          return value;
-        }
-      });
-    }
-    const open = query.open;
-    if (Array.isArray(open)) {
-      query.open = open.map<Open>((value: Open | string[]) => {
-        if (Array.isArray(value)) {
-          return {
-            expression: value[0],
-            aggregation: value[1]
-          };
-        }
-        else {
-          return value;
-        }
-      });
-    }
-    if (query.filters) {
-      query.filters = this.deserializeFilter(query.filters);
-    }
-    Utils.extend(this, query);
-    return this;
-  }
-
-  /**
-   * Returns a JSON representation of this query where `Select` and `Open` objects are expressed as tuple arrays for conciseness
-   */
-  toJsonForQueryString(): string {
-    const o: any = {};
-    Utils.merge(o, this);
-    if (this.select) {
-      o.select = this.select.map<string[]>((value) => {
-        const a = [value.expression];
-        if (value.facet) {
-          a.push(value.facet);
-        }
-        return a;
-      });
-    }
-    if (this.open) {
-      o.open = this.open.map<string[]>((value) => [value.expression, value.aggregation]);
-    }
-    if (this.filters) {
-      o.filters = this.serializeFilter(this.filters);
-    }
-    return Utils.toJson(o);
-  }
-
-  /**
-   * Return a hash value of this query that excludes any pagination parameters
-   */
-  hash(): string {
-    const obj: any = {};
-    Utils.mergeAndSort(obj, this);
-    // remove pagination
-    delete obj.page;
-    delete obj.pageSize;
-    const str = Utils.toJson(obj);
-    return Utils.sha512(str);
-  }
-}+﻿import {Utils, MapOf} from "@sinequa/core/base";
+import {IQuery, Select, Open, SpellingCorrectionMode, AggregationOptions, Filter, ExprFilter, isExprFilter, ValueFilter, FieldFilter, compareFilters, getFieldPredicate, getValuePredicate, AggregationItem, isValueFilter, isFieldFilter} from "@sinequa/core/web-services";
+
+/**
+ * This regular expression performs a high-level parsing of the full text query
+ * containing search operators: + - (...) [...] "..." /.../
+ * This expression catches high-level groups and their +/- operators, but it
+ * does not parse the text recursively, so it will miss nested groups like
+ * in the query: +([Bill Gates] is "nice") -microsoft
+ */
+const FULL_TEXT_PATTERNS = /(([\+\-])?\(([^\)]+)\))|(([\+\-])?\[([^\]]+)\])|(([\+\-])?\"([^\"]+)\")|(([\+\-])?\/([^\/]+)\/)|(([\+\-])?(\S+))/g;
+const GROUP_OP = 2;
+const GROUP = 3;
+const ADJACENT_OP = 5;
+const ADJACENT_GROUP = 6;
+const EXACT_OP = 8;
+const EXACT_GROUP = 9;
+const REGEX_OP = 11;
+const REGEX_GROUP = 12;
+const TOKEN_OP = 14;
+const TOKEN_GROUP = 15;
+
+export interface FullTextPattern {
+  type: 'group'|'adjacent'|'exact'|'regex'|'token';
+  value: string;
+  op?: '+'|'-';
+}
+
+/**
+ * Represents a query for retrieving search results from a Sinequa search engine.
+ *
+ * The properties are described in the {@link IQuery} interface
+ */
+export class Query implements IQuery {
+    text?: string;
+    action: "" | "search" | "open" | "aggregate";
+    filters?: Filter;
+    select?: Select[];
+    open?: Open[];
+    page?: number;
+    pageSize?: number;
+    tab?: string;
+    scope?: string;
+    sort?: string;
+    basket?: string;
+    isFirstPage?: boolean;
+    strictRefine?: boolean;
+    globalRelevance?: number;
+    questionLanguage?: string;
+    questionDefaultLanguage?: string;
+    spellingCorrectionMode?: SpellingCorrectionMode;
+    spellingCorrectionFilter?: string;
+    documentWeight?: string;
+    textPartWeights?: string;
+    relevanceTransforms?: string;
+    removeDuplicates?: boolean;
+    queryId?: string;
+    aggregations: MapOf<AggregationOptions> | string[];
+    orderBy?: string;
+    groupBy?: string;
+    neuralSearch?: boolean;
+
+
+    /**
+     * Return a copy of the passed query
+     */
+    static copy(query: Query): Query {
+        if (!query) {
+            return query;
+        }
+        return query.copy();
+    }
+
+    constructor(
+        public name: string) {
+    }
+
+
+    addFilter(filter: Filter) {
+      if(!this.filters) {
+        this.filters = filter;
+      }
+      else if(this.filters.operator === 'and' && !this.filters.display) {
+        this.filters.filters.push(filter);
+      }
+      else {
+        this.filters = {
+          operator: 'and',
+          filters: [this.filters, filter]
+        }
+      }
+    }
+
+    /**
+     * Find a filter within the filter tree that matches the given predicate
+     * @param predicate
+     * @param filter
+     * @returns
+     */
+    findFilter(predicate: (c: Filter) => boolean, filter = this.filters): Filter | undefined {
+      if(!filter) {
+        return undefined;
+      }
+      if(predicate(filter)) {
+        return filter;
+      }
+      return (filter as ExprFilter).filters?.find(f => this.findFilter(predicate, f));
+    }
+
+    /**
+     * Find and return a filter that is equivalent to the given filter
+     * @param filter
+     * @returns
+     */
+    findSameFilter(filter: Filter): Filter | undefined {
+      return this.findFilter(f => compareFilters(f, filter));
+    }
+
+    /**
+     * Execute a callback function for each filter in the filter tree.
+     * The callback function may return true to prevent the propagation
+     * to a filter's sub-filters.
+     */
+    forEachFilter(callback: (c:Filter) => boolean|void, filter = this.filters) {
+      if(filter) {
+        const stop = callback(filter);
+        if(!stop && isExprFilter(filter)) {
+          for(let f of filter.filters) {
+            this.forEachFilter(callback, f);
+          }
+        }
+      }
+    }
+
+    /**
+     * Find all filters within the filter tree that match the given predicate
+     * @param predicate a predicate function that checks whether or not to return a filter
+     * @param nested when true, all the filters nested within a filter that matches the predicate are included (even if they do not match the predicate themselves)
+     * @param filter the filter object to explore (defaults to query.filter)
+     * @returns a list of filters that match the given predicate
+     */
+    findAllFilters(predicate: (c: Filter) => boolean, nested = false, filter = this.filters): Filter[] {
+      const filters = [] as Filter[];
+      if(filter) {
+        if(predicate(filter)) {
+          filters.push(filter);
+          if(nested) {
+            predicate = () => true; // Starting from this filter, include all the children
+          }
+        }
+        if(isExprFilter(filter)) {
+          filters.push(...filter.filters
+            .map(f => this.findAllFilters(predicate, nested, f))
+            .flat()
+          );
+        }
+      }
+      return filters;
+    }
+
+    /**
+     * Return all filters within the filter tree that are FieldFilter
+     * (with a 'field' attribute)
+     * @param fields The field to search for
+     */
+    findFieldFilters(field: string | string[]): FieldFilter[] {
+      return this.findAllFilters(getFieldPredicate(field)) as FieldFilter[];
+    }
+
+    /**
+     * Return all filters within the filter tree that are ValueFilter
+     * (with a 'value' attribute)
+     * @param fields The (optional) field to search for
+     */
+    findValueFilters(field?: string | string[]): ValueFilter[] {
+      return this.findAllFilters(getValuePredicate(field)) as ValueFilter[];
+    }
+
+    // What counts as 1 filter is a leaf or an AND/OR/NOT with display value
+    getFilterCount(fields: string[]|undefined, filter = this.filters): number {
+      // No filter => 0
+      if(!filter) return 0;
+
+      if(isExprFilter(filter)) {
+        const count = filter.filters.reduce((acc, f) => acc + this.getFilterCount(fields, f), 0);
+        if(count > 0) {
+          return filter.display? 1 : count; // If the expr filter has a "display", it counts as only 1
+        }
+      }
+      else if(!fields || fields.includes(filter.field)) {
+        return 1;
+      }
+      return 0;
+    }
+
+    /**
+     * Remove the filter(s) from the filter tree that match the given
+     * predicate.
+     * Clean the filter tree after the removal to remove empty/trivial
+     * expressions.
+     */
+    removeFilters(predicate: (c: Filter) => boolean, filter = this.filters): Filter[] {
+      const removed = [] as Filter[];
+      if(filter) {
+        if(isExprFilter(filter)) {
+          for(let i = filter.filters.length-1; i>=0; i--) {
+            const f = filter.filters[i];
+            if(predicate(f)) {
+              removed.push(f);
+              filter.filters.splice(i,1);
+            }
+            else if(isExprFilter(f)) {
+              removed.push(...this.removeFilters(predicate, f));
+            }
+          }
+        }
+        if (filter === this.filters) {
+          if(predicate(filter)) {
+            delete this.filters;
+            removed.push(filter);
+          }
+          this.cleanFilters();
+        }
+      }
+      return removed;
+    }
+
+    /**
+     * Remove expr filters that have no children from
+     * the filter tree.
+     * Also remove AND/OR filters with single values
+     */
+    cleanFilters(filter = this.filters): Filter|undefined {
+      if(isExprFilter(filter)) {
+        filter.filters = filter.filters
+          .map(f => this.cleanFilters(f)!)
+          .filter(f => f);
+        if(filter.filters.length === 0) {
+          if(filter === this.filters) {
+            delete this.filters; // Special case of the root element
+          }
+          return undefined; // This filter can be removed from its parent
+        }
+        if(filter.filters.length === 1 && (filter.operator === 'and' || filter.operator === 'or')) {
+          if(filter === this.filters) {
+            this.filters = filter.filters[0];
+          }
+          return filter.filters[0]; // Remove the unneeded and / or that contains a single value
+        }
+      }
+      return filter;
+    }
+
+
+    /**
+     * Remove the filters from the filter tree that are identical to the
+     * given filter
+     */
+    removeSameFilters(filter: Filter): Filter[] {
+      return this.removeFilters(f => compareFilters(f, filter));
+    }
+
+    /**
+     * Remove the filters from the filter tree that act on the given field(s)
+     */
+    removeFieldFilters(field: string | string[]): Filter[] {
+      return this.removeFilters(getFieldPredicate(field));
+    }
+
+    /**
+     * Traverse the filter tree to extract aggregation items from the filters
+     *
+     * There are 2 types of items:
+     * - Simple field-value items (leafs of the tree)
+     * - Distribution items (Specific and-expressions with a display value)
+     *
+     * @returns a map of fields (lowercase) to a list of their AggregationItem
+     */
+    getFiltersAsAggregationItems(): MapOf<AggregationItem[]> {
+      const map = {} as MapOf<AggregationItem[]>;
+
+      this.forEachFilter(f => {
+
+        // Distributions (where values are expressions)
+        if(f.display) {
+          // This code reconstructs the expresion corresponding to that distribution
+          // so it can be compared with the corresponding aggregation item
+          let field = '';
+          let value = '';
+          if(f.operator === 'and' && f.filters.length === 2 && isValueFilter(f.filters[0]) && isValueFilter(f.filters[1]) && f.filters[0].field === f.filters[1].field) {
+            value = `${f.filters[0].field}\`${f.display}\`:(>= ${f.filters[0].value} AND < ${f.filters[1].value})`;
+            field = f.filters[0].field.toLowerCase();
+          }
+          else if(f.operator === 'gte') {
+            value = `${f.field}\`${f.display}\`:>= ${f.value}`;
+            field = f.field.toLowerCase();
+          }
+          else if(f.operator === 'lt') {
+            value = `${f.field}\`${f.display}\`:< ${f.value}`;
+            field = f.field.toLowerCase();
+          }
+
+          if(value) {
+            if(!map[field]) {
+              map[field] = [];
+            }
+            map[field].push({value, display: f.display, count: 0, $filtered: true});
+            return true; // Returning true stops the forEach from exploring descendents
+          }
+        }
+
+        // The most common case of filter: field = value
+        if(isFieldFilter(f)) {
+          const field = f.field.toLowerCase();
+          if(!map[field]) {
+            map[field] = [];
+          }
+          switch(f.operator) {
+            case 'between':
+              map[field].push({value: f.start, display: f.display, count: 0, $filtered: true});
+              map[field].push({value: f.end, display: f.display, count: 0, $filtered: true});
+              break;
+            case 'in':
+              map[field].push(...f.values.map(value => ({value, count: 0, $filtered: true})));
+              break;
+            case 'null':
+              map[field].push({value: null, display: 'null', count: 0, $filtered: true});
+              break;
+            default:
+              map[field].push({value: f.value, display: f.display, count: 0, $filtered: true});
+              break;
+          }
+        }
+
+        return false;
+      });
+
+      // Also include filtered concepts
+      map['concepts'] = this.getConcepts().map(value => ({value, count:0}));
+
+      return map;
+    }
+
+    nestFilter(predicate: (f: Filter) => boolean, operator: 'and' | 'or' | 'not', filter = this.filters, parent: ExprFilter|undefined = undefined) {
+      if(filter && predicate(filter)) {
+        if(!parent) {
+          this.filters = {operator: 'and', filters: [filter]};
+        }
+        else {
+          const i = parent.filters.indexOf(filter);
+          parent.filters[i] = {operator: 'and', filters: [filter]};
+        }
+      }
+      if(isExprFilter(filter)) {
+        for(let i=0; i<filter.filters.length; i++) {
+          this.nestFilter(predicate, operator, filter.filters[i], filter); // Nest children
+        }
+      }
+    }
+
+    unnestFilter(predicate: (f: Filter) => boolean, filter = this.filters, parent: ExprFilter|undefined = undefined) {
+      if(isExprFilter(filter)) {
+        if(predicate(filter)) {
+          if(!parent) {
+            this.filters = filter.filters[0];
+          }
+          else {
+            const i = parent.filters.indexOf(filter);
+            parent.filters[i] = filter.filters[0];
+          }
+        }
+        for(let f of filter.filters) {
+          this.unnestFilter(predicate, f, filter);
+        }
+      }
+    }
+
+
+    serializeFilter(filter: Filter): any[] {
+      const data: any[] = [filter.operator || '', filter.display || ''];
+      switch(filter.operator) {
+        case 'and': case 'or': case 'not':
+          data.push(...filter.filters.map(f => this.serializeFilter(f)));
+          break;
+        case 'between':
+          data.push(filter.field, this.serializeValue(filter.start), this.serializeValue(filter.end));
+          break;
+        case 'in':
+          data.push(filter.field, ...filter.values);
+          break;
+        case 'null':
+          data.push(filter.field, filter.not);
+          break;
+        default:
+          data.push(filter.field, this.serializeValue(filter.value));
+          break;
+      }
+      return data;
+    }
+
+    serializeValue(value: string|number|Date|boolean) {
+      if(Utils.isDate(value)) {
+        return Utils.toSysDateStr(value);
+      }
+      return value;
+    }
+
+    deserializeFilter(data: any): Filter {
+      if(!Array.isArray(data)) {
+        return data
+      }
+      const filter: Partial<Filter> = {};
+      if(data[0]) filter.operator = data[0];
+      if(data[1]) filter.display = data[1];
+      switch(filter.operator) {
+        case 'and': case 'or': case 'not':
+          filter.filters = data.slice(2).map(d => this.deserializeFilter(d));
+          break;
+        case 'between':
+          filter.field = data[2];
+          filter.start = data[3];
+          filter.end = data[4];
+          break;
+        case 'in':
+          filter.field = data[2];
+          filter.values = data.slice(3);
+          break;
+        case 'null':
+          filter.field = data[2];
+          filter.not = data[3];
+          break;
+        default:
+          (filter as ValueFilter).field = data[2];
+          (filter as ValueFilter).value = data[3];
+          break;
+      }
+      return filter as Filter;
+    }
+
+    /**
+     * Return `true` if the query has fulltext search elements
+     */
+    get hasRelevance(): boolean {
+        return !!this.text;
+    }
+
+    protected parseText(): FullTextPattern[] {
+      if(!this.text) return [];
+      const content = [] as FullTextPattern[];
+      const matches = this.text.matchAll(FULL_TEXT_PATTERNS);
+      for(let m of matches) {
+        if(m[GROUP]) content.push({type: 'group', value: m[GROUP], op: m[GROUP_OP] as '+'|'-'});
+        else if(m[ADJACENT_GROUP]) content.push({type: 'adjacent', value: m[ADJACENT_GROUP], op: m[ADJACENT_OP] as '+'|'-'});
+        else if(m[EXACT_GROUP]) content.push({type: 'exact', value: m[EXACT_GROUP], op: m[EXACT_OP] as '+'|'-'});
+        else if(m[REGEX_GROUP]) content.push({type: 'regex', value: m[REGEX_GROUP], op: m[REGEX_OP] as '+'|'-'});
+        else if(m[TOKEN_GROUP]) content.push({type: 'token', value: m[TOKEN_GROUP], op: m[TOKEN_OP] as '+'|'-'});
+      }
+      return content;
+    }
+
+    protected rewriteText(patterns: FullTextPattern[]) {
+      return patterns.map(p => {
+        const op = p.op || '';
+        switch(p.type) {
+          case 'group': return `${op}(${p.value})`;
+          case 'adjacent': return `${op}[${p.value}]`;
+          case 'exact': return `${op}"${p.value}"`;
+          case 'regex': return `${op}/${p.value}/`;
+          case 'token': return `${op}${p.value}`;
+        }
+      }).join(' ');
+    }
+
+    addRefine(value: string) {
+      let patterns = this.parseText();
+      patterns.forEach(p => p.op = '+'); // Make all previous patterns mandatory (if not already the case)
+      patterns.push({type: 'group', value, op: '+'});
+      this.text = this.rewriteText(patterns);
+    }
+
+    getRefines(): string[] {
+      return this.parseText()
+        .filter(p => p.type === 'group' && p.op === '+') // We assume the latest refine is a +(group) pattern
+        .map(p => p.value);
+    }
+
+    addConcepts(concepts: string[], op?: '+'|'-') {
+      let patterns = this.parseText();
+      for(let value of concepts) {
+        patterns.push({type: 'adjacent', value, op});
+      }
+      this.text = this.rewriteText(patterns);
+    }
+
+    removeConcept(concept: string): boolean {
+      const patterns = this.parseText();
+      const i = patterns.findIndex(p => Utils.eqNC(p.value, concept));
+      if(i !== -1) {
+        patterns.splice(i, 1);
+        this.text = this.rewriteText(patterns);
+        return true;
+      }
+      return false;
+    }
+
+    removeConcepts() {
+      const patterns = this.parseText()
+        .filter(p => !(p.type === 'adjacent'));
+      this.text = this.rewriteText(patterns);
+    }
+
+    getConcepts() {
+      return this.parseText()
+        .filter(p => p.type === 'adjacent') // We assume the concepts are a +[group] pattern
+        .map(p => p.value);
+    }
+
+    /**
+     * Add an `Open` filter to the query. This is typically used to load children of tree nodes
+     *
+     * @param expr The fielded search expression specifying the node to expand
+     * @param aggregation The associated aggregation
+     */
+    addOpen(expression: string, aggregation: string) {
+        if (!this.open || !Array.isArray(this.open)) {
+            this.open = [];
+        }
+        return this.open.push({ expression, aggregation });
+    }
+
+    /**
+     * Clear all fields in the query except the name
+     */
+    clear(): void {
+        const name = this.name;
+        Utils.clearObject(this);
+        this.name = name;
+    }
+
+    /**
+     * Return a copy of this query
+     */
+    copy(): Query {
+        const query = new Query(this.name);
+        Utils.copy(this, query);
+        return query;
+    }
+
+    /**
+     * Initialize this query from the passed JSON string
+     *
+     * @param jquery JSON in string form
+     */
+    fromJson(jquery: string): Query {
+        this.clear();
+        const query = Utils.fromJson(jquery);
+        // convert select and open
+        const select = query.select;
+        if (Array.isArray(select)) {
+            query.select = select.map<Select>((value: Select | string[]) => {
+                if (Array.isArray(value)) {
+                    return {
+                        expression: value[0],
+                        facet: value[1]
+                    };
+                }
+                else {
+                    return value;
+                }
+            });
+        }
+        const open = query.open;
+        if (Array.isArray(open)) {
+            query.open = open.map<Open>((value: Open | string[]) => {
+                if (Array.isArray(value)) {
+                    return {
+                        expression: value[0],
+                        aggregation: value[1]
+                    };
+                }
+                else {
+                    return value;
+                }
+            });
+        }
+        if (query.filters) {
+            query.filters = this.deserializeFilter(query.filters);
+        }
+        Utils.extend(this, query);
+        return this;
+    }
+
+    /**
+     * Returns a JSON representation of this query where `Select` and `Open` objects are expressed as tuple arrays for conciseness
+     */
+    toJsonForQueryString(): string {
+        const o: any = {};
+        Utils.merge(o, this);
+        if (this.select) {
+            o.select = this.select.map<string[]>((value) => {
+                const a = [value.expression];
+                if (value.facet) {
+                    a.push(value.facet);
+                }
+                return a;
+            });
+        }
+        if (this.open) {
+            o.open = this.open.map<string[]>((value) => [value.expression, value.aggregation]);
+        }
+        if (this.filters) {
+            o.filters = this.serializeFilter(this.filters);
+        }
+        return Utils.toJson(o);
+    }
+
+    /**
+     * Return a hash value of this query that excludes any pagination parameters
+     */
+    hash(): string {
+        const obj: any = {};
+        Utils.mergeAndSort(obj, this);
+        // remove pagination
+        delete obj.page;
+        delete obj.pageSize;
+        const str = Utils.toJson(obj);
+        return Utils.sha512(str);
+    }
+}