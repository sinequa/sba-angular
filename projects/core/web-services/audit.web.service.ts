--- conflicted
+++ resolved
@@ -213,12 +213,6 @@
         if (results) {
             detail["result-count"] = results.totalRowCount;
         }
-<<<<<<< HEAD
-        if (doc.text) {
-            detail["text"] = doc.text;
-        }
-=======
->>>>>>> d5536d2f
         if (parameters) {
             Object.keys(parameters).forEach(key => detail[key] = parameters[key]);
         }
