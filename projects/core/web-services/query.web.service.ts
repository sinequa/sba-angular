--- conflicted
+++ resolved
@@ -1,4 +1,3 @@
-<<<<<<< HEAD
 import { Observable, catchError, tap, throwError } from "rxjs";
 
 import { Injectable } from "@angular/core";
@@ -14,893 +13,6 @@
 })
 export class QueryWebService<T extends Results = Results> extends HttpService {
     protected endPoint: API_ENDPOINTS = "query";
-
-    /**
-     * Get the results for the passed query
-     *
-     * @param query The query to execute
-     * @param auditEvents Any audit events to store on the server
-     * @param queryIntentData Any accompanying query intent data
-     */
-    public getResults(query: IQuery, auditEvents?: AuditEvents, queryIntentData?: QueryIntentData): Observable<T> {
-        return this.httpClient.post<T>(this.makeUrl(this.endPoint), {
-            app: this.appName,
-            query,
-            $auditRecord: auditEvents,
-            queryIntentData
-        }).pipe(
-            catchError(error => {
-                console.log("queryService.getResults failure - error: ", error);
-                return throwError(() => new Error('Something bad happened; please try again later.'));
-            }),
-            // map(response => ResultsSchema.parse(response) as T),
-            tap(response => console.log("queryService.getResults success - data: ", response)),
-        );
-    }
-
-    /**
-     * Get the results for a set of queries
-     *
-     * @param queries The queries to execute
-     * @param auditEvents Any audit events to store on the server
-     */
-    public getMultipleResults(queries: IQuery[], auditEvents?: AuditEvents): Observable<IMulti<T>> {
-        const data: {
-            methods: {
-                method: string,
-                app: string,
-                query: IQuery
-            }[],
-            propagateErrors: true,
-            $auditRecord?: AuditEvents
-        } = {
-            methods: [],
-            propagateErrors: true,
-            $auditRecord: auditEvents
-        };
-        for (const query of queries) {
-            data.methods.push({
-                method: this.endPoint,
-                app: this.appName,
-                query
-            });
-        }
-        return this.httpClient.post<IMulti<T>>(this.makeUrl("multi"), data);
-    }
-
-}
-=======
-import { Injectable } from "@angular/core";
-import { MapOf } from "@sinequa/core/base";
-import { Observable, catchError, tap, throwError } from "rxjs";
-import { AuditEvents } from "./audit.web.service";
-import { CCAggregation, CCColumn, SpellingCorrectionMode } from "./config/ccapp";
-import { HttpService } from "./http.service";
-import { IQuery } from "./query/query";
-
-/**
- * Describes the results of a call to the query web service
- */
-export interface Results {
-    /**
-     * A unique identifier for this set of results - typically used for auditing
-     */
-    id: string;
-    /**
-     * The page number of these results
-     */
-    page: number;
-    /**
-     * The page size or number of document per page
-     */
-    pageSize: number;
-    /**
-     * The number of document results for the query.
-     */
-    rowCount: number;
-    /**
-     * The number of document results for the query. If tab search is active and the `CCTabSearch.totalIsSumOfTabTotals` option is set then
-     * the total of counts of all the tabs will be returned. Otherwise this returns the same value as `rowCount`.
-     */
-    totalRowCount: number;
-    /**
-     * Returns the number of documents included in these results, as reported by the engine. It will have the same value as `records.length`.
-     */
-    cursorRowCount: number;
-    /**
-     * The number of attributes in these results
-     */
-    attributeCount: number;
-    /**
-     * The number of columns in these results
-     */
-    columnCount: number;
-    /**
-     * The name of currently selected tab. See {@link CCTab}
-     */
-    tab: string;
-    /**
-     * Information on the tabs for these results. See {@link CCTabSearch}
-     */
-    tabs: Tab[];
-    /**
-     * The name of the currently selected scope. See {@link CCScope}
-     */
-    scope: string;
-    /**
-     * The name of the currently selected sorting choice. See {@link CCSortingChoice}
-     */
-    sort: string;
-    /**
-     * Details of the "did you mean" state for these results
-     */
-    didYouMean: DidYouMean;
-    /**
-     * The aggregation results
-     */
-    aggregations: (ListAggregation|TreeAggregation)[];
-    /**
-     * The attributes for these results
-     */
-    attributes: Attributes;
-    /**
-     * Any query intents associated with these results
-     */
-    queryIntents: QueryIntent[];
-    /**
-     * An analysis of the query associated with these resullts
-     */
-    queryAnalysis: QueryAnalysis;
-    /**
-     * The document records
-     */
-    records: Record[];
-    /**
-     * A hash of the associated results for use with RFM (relevance feedback model) functionality
-     */
-    rfmQueryHash: string;
-    /**
-     * The name of the {@link IQuery} that produced these results
-     */
-    queryName: string;
-    /**
-     * SQL statements executed by the query web service
-     */
-    statements: string[];
-    /**
-     * Whether the query that was executed had searched text and associated relevance
-     */
-    hasRelevance: boolean;
-    /**
-     * Answers generated by the Answer Finder ML model
-     */
-    answers?: {
-        answers: Answer[]
-    };
-    /**
-     * Top passages generated by the passing ranking ML model
-     */
-    topPassages?: {
-        passages?: TopPassage[]
-    };
-    /**
-     * Map of aggregations by their lower-case name (generated by the front-end)
-     */
-    $aggregationMap: MapOf<ListAggregation|TreeAggregation>;
-}
-
-/**
- * Describes the results for a particular tab
- */
-export interface Tab {
-    /**
-     * The name of the tab
-     */
-    name: string;
-    /**
-     * The display value of the tab
-     */
-    display: string;
-    /**
-     * The tab value
-     */
-    value: string;
-    /**
-     * The number of document records that would be returned if this tab is selected
-     */
-    count: number;
-}
-
-/**
- * Describes a single "did you mean" item
- */
-export interface DidYouMeanItem {
-    /**
-     * The original search term
-     */
-    original: string;
-    /**
-     * The corrected search term
-     */
-    corrected: string;
-}
-
-/**
- * Describes the "did you mean" results
- */
-export interface DidYouMean {
-    /**
-     * The spelling correction mode used for these results
-     */
-    spellingCorrectionMode: SpellingCorrectionMode;
-    /**
-     * The `DidYouMeanItem` corresponding to the main fulltext terms
-     */
-    text: DidYouMeanItem;
-}
-
-/**
- * Used to inform whether a query is being executed using original or corrected search terms
- */
-export enum DidYouMeanKind {
-    Original,
-    Corrected
-}
-
-/**
- * Various attributes that are returned with a set of search results
- */
-export interface  Attributes {
-    queryid: string;
-    searchid: string;
-    processingtime: string;
-    rowfetchtime: string;
-    cachehit: string;
-    matchingrowcount: string;
-    internalqueryanalysis: string;
-    internalquerylog: string;
-}
-
-/**
- * Describes a single query intent item
- */
-export interface QueryIntent {
-    name: string;
-    component: string;
-    entities: QueryIntentEntity[];
-    words: QueryIntentWord[];
-    actions: QueryIntentAction[];
-    datasets: QueryIntentDatasets;
-}
-
-/**
- * Describes a query intent entity
- */
-export interface QueryIntentEntity {
-    name: string;
-    value: string;
-    matched: boolean;
-}
-
-/**
- * Describes a query intent word
- */
-export interface QueryIntentWord {
-    word: string;
-    value: string;
-    matched: boolean;
-}
-
-/**
- * Describes a query intent action
- */
-export interface QueryIntentAction {
-    type: string;
-    data: string;
-}
-
-/**
- * Describes a set of query intent datasets
- */
-export interface QueryIntentDatasets {
-    [name: string] : {
-        attributes : [any],
-        rows : [any]
-    };
-}
-
-/**
- * Describes an analysis of a query
- */
-export interface QueryAnalysis {
-    text: string;
-    initial: boolean;
-    queryLanguage: string | undefined;
-    elements: QueryAnalysisElement[];
-}
-
-/**
- * Describes an element of query analysis
- */
-export interface QueryAnalysisElement {
-    text: string;
-    entity: string;
-    weight: number;
-    length: number;
-    offset: number;
-    stopword: boolean;
-    root: string;
-    normalization: string;
-    lemmas: {text: string}[];
-    entities: QueryAnalysisElement[];
-    synonyms: QueryAnalysisElement[];
-    reformulations: QueryAnalysisElement[];
-    typos: QueryAnalysisElement[];
-    expression: QueryAnalysisElement[];
-    adjacency: QueryAnalysisElement[];
-    exact: QueryAnalysisElement[];
-}
-
-/**
- * Describes the match location information for a particular partname
- */
-export interface PartnameMatchLocations {
-    partname: string;
-    data: string;
-}
-
-/**
- * Describes a set of partname match locations
- */
-export interface MatchLocationsPerPartname {
-    matchlocations: PartnameMatchLocations[];
-}
-
-/**
- * Relevant Extract computed by the engine for a particular query
- */
-export interface RelevantExtract {
-    partname?: string;
-    highlighted: string;
-    locations: string;
-    originalLocations: string;
-    score: number;
-}
-
-/**
- * Describes the term presence for a particular search term
- */
-export interface TermPresence {
-    term: string;
-    presence: "found" | "missing";
-}
-
-/**
- * Describes an aggregation item. This serves as a base interface for list aggregation items and tree aggregation nodes
- */
-export interface AggregationItem {
-    /**
-     * The value of the item
-     */
-    value: string | number | boolean | null;
-    /**
-     * The display value of the item, if any
-     */
-    display?: string;
-    /**
-     * The number of documents that contain this item in the current results
-     */
-    count: number;
-    /**
-     * Identifies any operator with their associated results
-     */
-    operatorResults?: {
-        [key in "min" | "max" | "sum" | "avg" | "stddev" | "variance"]: number | Date
-    };
-
-    /**
-     * A client-side field that indicates whether this item is currrently selected
-     */
-    $selected?: boolean;
-    /**
-     * A client-side field that indicates whether this item is currently excluded
-     */
-    $excluded?: boolean;
-    /**
-     * A client-side field that indicates whether this item is currently filtered
-     */
-    $filtered?: boolean;
-    /**
-     * A client-side field that indicates the column that provided the value for this item.
-     * This can be useful when mixing items from different aggregations.
-     */
-    $column?: CCColumn;
-}
-
-/**
- * Describes any fields particular to a list aggregation item
- */
-export type ListAggregationItem = AggregationItem;
-
-/**
- * Describes any fields particular to a tree aggregation node
- */
-export interface TreeAggregationNode extends AggregationItem {
-    /**
-     * Determines whether this node has any children even if the `items` field is not currently populated
-     */
-    hasChildren: boolean;
-    /**
-     * Contains the child nodes of this node
-     */
-    items: TreeAggregationNode[];
-    /**
-     * Trees are limited to string values
-     */
-    value: string;
-
-    /**
-     * A client-side field that contains the full path of the node
-     */
-    $path?: string;
-    /**
-     * A client-side field that indicates whether a parent node is currently open
-     */
-    $opened?: boolean;
-    $opening?: boolean;
-    /**
-     * The level at which this node is in the Tree aggregation
-     */
-    $level: number;
-}
-
-/**
- * Describes the results of an aggregation. This serves as a base interface for list and tree aggregations
- */
-export interface Aggregation {
-    /**
-     * The name of the aggregation
-     */
-    name: string;
-    /**
-     * The name of the index column used to provide aggregation items
-     */
-    column: string;
-    /**
-     * Indicates whether the aggregation items are calculated using a distrbution (see App Dependencies in the Sinequa admin interface)
-     */
-    isDistribution?: boolean;
-    /**
-     * Indicates whether the aggregation items should be handled as tree nodes. This can be set to false for a tree aggregation
-     * if the "Load tree as csv" option is checked in the Sinequa configuration
-     */
-    isTree?: boolean;
-    /**
-     * Indicates whether the values for the items are fielded search expressions. This is the case for aggregations using a
-     * distribution (see `isDistribution`) and crossed distributions
-     */
-    valuesAreExpressions?: boolean;
-    /**
-     * The aggregation items for this aggregation
-     */
-    items?: AggregationItem[];
-
-    /**
-     * The configuration of this aggregation. It should always exists, or else the server could not return the data
-     */
-    $ccaggregation: CCAggregation;
-
-    /**
-     * The configured or default count parameter of this aggregation
-     */
-    $cccount: number;
-
-    /**
-     * The configuration of the column of this aggregation. It might not exist in the case of composite columns (cross-distributions)
-     */
-    $cccolumn: CCColumn | undefined;
-
-    /**
-     * Indicates that more data can be fetched from the server
-     */
-    $hasMore?: boolean;
-
-    /**
-     * All aggregation items that are currently filtered for this aggregation
-     */
-    $filtered: AggregationItem[];
-
-    /**
-     * Aggregation items that are currently filtered by the query but where not found in the aggregation items
-     */
-    $remainingFiltered: AggregationItem[];
-}
-
-/**
- * Describes the fields specific to a list aggregation
- */
-export interface ListAggregation extends Aggregation {
-    isTree: false;
-}
-
-/**
- * Describes the fields specific to a tree aggregation
- */
-export interface TreeAggregation extends Aggregation {
-    isTree: true;
-    items?: TreeAggregationNode[];
-    $filtered: TreeAggregationNode[];
-}
-
-/**
- * Describes the fields making up an entity in the context of a particular document
- */
-export interface EntityItem {
-    /**
-     * The value
-     */
-    value: string;
-    /**
-     * The display
-     */
-    display: string;
-    /**
-     * The locations of this item in the document text in the form `row1,col1;row2,col2;...`
-     */
-    locations?: string;
-    /**
-     * The remapped locations of this item in the original document in the form `row1,col1;row2,col2;...`
-     */
-    originalLocations?: string;
-    /**
-     * Following ES-11166, the number of occurrence of this entity in the document can be included
-     */
-    count?: number;
-}
-
-/**
- * Display kinds for RFM
- */
-export enum RFMDisplay {
-    // Must be in par with C# RFMDisplay enum (RFM.cs)
-    none          = 0,
-
-    positiveRate  = 1,
-    mainlyPosRate = 2,
-    unrate        = 4,
-    mainlyNegRate = 8,
-    negativeRate  = 16,
-
-    all          = 31,
-    positiveOnly = 7,
-    negativeOnly = 28,
-
-    personalAll = 21,
-    personalPosOnly = 5,
-    personalNegOnly = 20,
-}
-
-/**
- * Describes the fields of an RFM action
- */
-export interface RFMActionDisplay {
-    eventCount: number;
-    average: number;
-    status: RFMDisplay;
-    image: RFMDisplay;
-    imageAction: RFMDisplay;
-    availableActions: RFMDisplay;
-}
-
-/**
- * Describes the RFM data returned with a set of results
- */
-export interface RFMData {
-    click?: RFMActionDisplay;
-    like?: RFMActionDisplay;
-    important?: RFMActionDisplay;
-}
-
-/**
- * Describes the standard fields in a document result record
- */
-export interface Record {
-    /**
-     * The zero-based position of this document in the results
-     */
-    rank: number;
-    /**
-     * The unique identifier of this document
-     */
-    id: string;
-    /**
-     * The name of the index that contains this document
-     */
-    databasealias: string;
-    /**
-     * The global relevance of this document in the context of the query
-     */
-    globalrelevance: number;
-    /**
-     * Partnames that contain one or more of the search terms
-     */
-    matchingpartnames: string[];
-    /**
-     * The locations of the search terms in the document
-     */
-    matchlocations: string[];
-    /**
-     * The locations of the search terms in the document grouped by partname
-     */
-    matchlocationsperpartname: MatchLocationsPerPartname[];
-    /**
-     * The languages in the document
-     */
-    documentlanguages: string[];
-    /**
-     * The documentweight value of the document
-     */
-    documentweight: string;
-    /**
-     * The modified date and time of the document
-     */
-    modified: string;
-    /**
-     * The time and date when the document was indexed
-     */
-    indexationtime: string;
-    /**
-     * The version of the document
-     */
-    version: string;
-    /**
-     * The title of the document
-     */
-    title: string;
-    /**
-     * The display title of the document. This can contain HTML highlighting of the search terms
-     */
-    displayTitle: string;
-    /**
-     * The size in bytes of the document
-     */
-    size: number;
-    /**
-     * The value of the treepath of the document
-     */
-    treepath: string[];
-    /**
-     * The filename of the document
-     */
-    filename: string;
-    /**
-     * The file extension of the document
-     */
-    fileext: string;
-    /**
-     * The document flags
-     */
-    flags: string[];
-    /**
-     * The collection that produced the document (only one element will exist)
-     */
-    collection: string[];
-    /**
-     * The value of the docformat column
-     */
-    docformat: string;
-    /**
-     * The value of the doctype column
-     */
-    doctype: string;
-    /**
-     * The value of the url1 column
-     */
-    url1: string;
-    /**
-     * The value of the url2 column
-     */
-    url2: string;
-    /**
-     * The relevant extracts from the document. This can contain HTML highlighting of the search terms
-     */
-    relevantExtracts?: string;
-    /**
-     * Relevant extracts as a raw list, inclusing HTML highlighting
-     */
-    extracts?: RelevantExtract[];
-    /**
-     * The text of the document
-     */
-    text: string;
-    /**
-     * The document authors
-     */
-    authors: string[];
-    /**
-     * The document access lists
-     */
-    accesslists: DocumentAccessLists;
-    /**
-     * The URL of the document's thumbnail
-     */
-    thumbnailUrl?: string;
-    /**
-     * The URL of the original document, if it exists
-     */
-    originalUrl?: string;
-    /**
-     * The URL of the PDF version of the document, if it exists
-     */
-    pdfUrl?: string;
-    /**
-     * Indicates whether RFM has been enabled for this document
-     */
-    rfmEnabled: boolean;
-    /**
-     * Any RFM data for this document
-     */
-    rfm: RFMData;
-    /**
-     * Information about the search terms and whether they exist in the document or not
-     */
-    termspresence: TermPresence[];
-    /**
-     * Number of duplicate docs when the web service performs deduplication with a group by clause
-     */
-    groupcount?: number;
-    /**
-     * Near hash of this document
-     */
-    nearhash?: string;
-    /**
-     * Exact hash of this document
-     */
-    exacthash?: string;
-    /**
-     * A client-side field that indicates whether this document is currrently selected
-     */
-    $selected: boolean;
-    /**
-     * id of the container of this document (for splitted documents, attachments, etc.)
-     */
-    containerid?: string;
-    /**
-     * Page number of this document (for splitted documents). Added by the front-end
-     */
-    $page?: number;
-    /**
-     * List of matching passages for that document returned by the passage ranking ML model
-     */
-    matchingpassages?: {
-        passages: MatchingPassage[]
-    };
-    /**
-     * Whether this record contains Neural Search "matching passages"
-     */
-    $hasPassages?: boolean;
-    /**
-     * Whether this record is considered a duplicate of its predecessor
-     */
-    $isDuplicate?: boolean;
-    /**
-     * Number of duplicates of this document
-     */
-    $duplicateCount?: number;
-}
-
-/**
- * Describes the authorized and denied access lists for a document
- */
-export interface DocumentAccessLists {
-    accessListIndices: number[];
-    authorizedLists: AccessLists;
-    deniedLists: AccessLists;
-}
-
-/**
- * Describes the access lists
- */
-export interface AccessLists {
-    /**
-     * An array of `AccessListPrincipal` arrays. Each item in the outer array corresponds to column value of the document
-     */
-    [index: number]: AccessListPrincipal[];
-}
-
-/**
- * Describes the fields of a principal item in an access list
- */
-export interface AccessListPrincipal {
-    /**
-     * The Sinequa domain to which the principal belongs
-     */
-    domain: string;
-    /**
-     * The identifier of the principal
-     */
-    id: string;
-}
-
-export interface IMulti<T> {
-    results: T[];
-}
-
-/**
- * Describes information to be sent to the server when executing a query for server-side query intent processing
- */
-export interface QueryIntentData {
-    /**
-     * The current results view
-     */
-    resultsView?: string;
-    /**
-     * The current tab
-     */
-    tab?: string;
-    /**
-     * Query intents
-     */
-    queryIntents?: QueryIntent[];
-    /**
-     * Analysis of the current query
-     */
-    queryAnalysis?: QueryAnalysis;
-}
-
-export interface Passage {
-  id: number;
-  location: number[];
-  rlocation: number[];
-  /** text of the passage with answer highlighted with <b> tags */
-  highlightedText: string;
-}
-
-/**
- * A passage returned by ML Passage Ranking model
- */
-export interface MatchingPassage extends Passage {
-  /** Score of this matching passage */
-  score: number;
-  /** Front end parameter to store the state of expansion/collapse of this passage */
-  $expanded?: boolean;
-}
-
-/**
- * An answer returned by the ML Answer Finder model
- */
-export interface Answer {
-    text: string;
-    score: number;
-    passage: Passage;
-    /** Record from which this answer was extracted */
-    recordId: string;
-    $record: Record | undefined;
-    $liked: undefined | boolean;
-    "af.score": number;
-    "rm.score": number;
-}
-
-export interface TopPassage {
-    id: number;
-    index: string;
-    score: number;
-    text: string;
-    recordId: string;
-    location: [number, number];
-    answer?: string;
-    answerScore?: number;
-    $record?: Record;
-}
-
-/**
- * A service to call the query web service
- */
-@Injectable({
-    providedIn: "root"
-})
-export class QueryWebService<T extends Results = Results> extends HttpService {
-    protected endPoint = "query";
 
     /**
      * Get the results for the passed query
@@ -963,5 +75,4 @@
         return this.httpClient.post<IMulti<T>>(this.makeUrl("multi"), data);
     }
 
-}
->>>>>>> 1e95f244
+}