import { AfterViewInit, ChangeDetectorRef, Component, ElementRef, EventEmitter, Input, OnChanges, Output, SimpleChanges, ViewChild } from "@angular/core";
import { Action } from "@sinequa/components/action";
import { AbstractFacet } from "@sinequa/components/facet";
import { SearchService } from "@sinequa/components/search";
import { ExprBuilder } from "@sinequa/core/app-utils";
import { Utils } from "@sinequa/core/base";
import { Results, Record } from "@sinequa/core/web-services";
import { FormatService } from "@sinequa/core/app-utils";
<<<<<<< HEAD

import * as d3 from 'd3';
import moment from "moment";
=======
import { scaleUtc, scaleLog, scaleOrdinal } from "d3-scale";
import { schemeCategory10 } from "d3-scale-chromatic";
import { select } from 'd3-selection';
import { axisBottom, axisLeft } from 'd3-axis';
import { extent } from 'd3-array';
import { mouse } from 'd3';
>>>>>>> d233ae26

export interface MoneyDatum {
    value: number;
    currency: string;
    count: number;
    date: Date;
    rawvalue: string;
    record: Record;
}

@Component({
    selector: 'sq-money-timeline',
    templateUrl: './money-timeline.component.html',
    styleUrls: ['./money-timeline.component.scss']
})
export class MoneyTimelineComponent extends AbstractFacet implements OnChanges,AfterViewInit {
    @Input() name = "money-timeline"

    @Input() results: Results;
    /** The "money" column stores an entity in the form "<CURRENCY> <NUMERAL>", for example "USD 69420" */
    @Input() moneyColumn = "money";
    /** The "Money" aggregation must be computed over the money column */
    @Input() moneyAggregation = "Money";

    @Input() width = 600;
    @Input() height = 200;
    @Input() margin = {top: 15, bottom: 30, left: 40, right: 15};

    /** Displays a tooltip showing the current date */
    @Input() showTooltip = true;
    @Input() theme: "light" | "dark" = "light";

    @Output() recordClicked = new EventEmitter<Record>();

    data: MoneyDatum[];

    // Scales
    x: d3.ScaleTime<number, number>; // Read/Write
    y: d3.ScaleLogarithmic<number, number>; // Read-only / domain updated
    r: d3.ScaleLogarithmic<number,number>;
    c: d3.ScaleOrdinal<string, string>;

    // Elements
    @ViewChild("overlay") overlay: ElementRef;
    @ViewChild("xAxis") gx: ElementRef;
    @ViewChild("yAxis") gy: ElementRef;

    // Selections
    xAxis$: d3.Selection<SVGGElement, Date, null, undefined>;
    yAxis$: d3.Selection<SVGGElement, number, null, undefined>;

    // Tooltips
    tooltipX: number | undefined;
    tooltipItem: MoneyDatum | undefined;
    tooltipOrientation: "left" | "right";
    tooltipTop: number;
    tooltipRight: number;
    tooltipLeft: number;

    viewInit: boolean;

    clearFilters: Action;

    constructor(
        private el: ElementRef,
        protected cdRef: ChangeDetectorRef,
        public searchService: SearchService,
        public exprBuilder: ExprBuilder,
        public formatService: FormatService
    ){
        super();

        // Clear the current filters
        this.clearFilters = new Action({
            icon: "far fa-minus-square",
            title: "msg#facet.clearSelects",
            action: () => {
                this.searchService.query.removeSelect(this.name, true);
                this.searchService.search();
            }
        });
    }

    override get actions(): Action[] {
        const actions: Action[] = [];
        if(this.searchService.query.findSelect(this.name)){
            actions.push(this.clearFilters);
        }
        return actions;
    }

    get innerWidth(): number {
        return this.width - this.margin.left - this.margin.right;
    }

    get innerHeight(): number {
        return this.height - this.margin.top - this.margin.bottom;
    }

    ngOnChanges(changes: SimpleChanges) {

        if(!this.x) {

            // Scales
            this.x = scaleUtc()
                .range([0, this.innerWidth]);

            this.y = scaleLog()
                .range([this.innerHeight, 0]);

            this.r = scaleLog()
                .range([4, 10]);

<<<<<<< HEAD
            this.c = d3.scaleOrdinal<string>()
                .range(d3.schemeCategory10);
=======
            this.c = scaleOrdinal<string>()
                .range(schemeCategory10);
>>>>>>> d233ae26

        }

        // Resize handling

        if(changes["height"]) {
            this.y.range([this.innerHeight, 0]);
            if(this.viewInit) {
                this.drawYAxis();
            }
        }

        if(changes["width"]) {
            this.x.range([0, this.innerWidth]);
            if(this.viewInit) {
                this.drawXAxis();
            }
        }

        if(this.viewInit && changes["results"] && this.results){
            this.updateChart();
        }
    }

    ngAfterViewInit() {

        // Get native elements
        this.xAxis$ = select(this.gx.nativeElement);
        this.yAxis$ = select(this.gy.nativeElement);

<<<<<<< HEAD
        d3.select(this.overlay.nativeElement)
=======
        select(this.overlay.nativeElement)
>>>>>>> d233ae26
            .on("mousemove", () => this.onMousemove())
            .on("mouseout", () => this.onMouseout());

        this.viewInit = true;

        this.updateChart();

        // This is necessary to prevent "Expression has changed after check" errors
        // caused by calling updateChart inside ngAfterViewInit().
        // Unfortunately this is necessary because we need the DOM to be rendered in order fill the DOM
        // (for example gAxis needs to exist so we can draw the axis)
        this.cdRef.detectChanges();
    }

    /**
     * Recomputes the data to display and update the chart's primitives
     */
    updateChart() {

        this.turnoffTooltip();

        if(this.results) {

            this.updateData();

            // Update scales
            this.updateScales();

            // Update Axes
            this.updateAxes();

        }
    }

    /**
     * Computes the data displayed in the chart in function of the raw data provided as input
     */
    updateData() {

        // Extract number of occurrences from the aggregation
        const counts = new Map<string,number>();
        this.results.aggregations
            ?.find(a => Utils.eqNC(a.name, this.moneyAggregation))
            ?.items
            ?.forEach(item => counts.set(item.value.toString(), item.count));

        this.data = [];
        this.results.records?.forEach(record =>
            record?.[this.moneyColumn]?.forEach(money => {
                const datum = this.parseEntity(money.value, record, counts.get(money.value) || 1);
                if(datum) {
                    this.data.push(datum);
                }
            })
        );

    }

    /**
     * Parse the entity stored in the "money" column and returns a datum (incl. numerical value and currency)
     */
    @Input()
    parseEntity = (rawvalue: string, record: Record, count): MoneyDatum | undefined => {
        const val = rawvalue.split(" "); // Split "USD 1000"
        // Check the data is valid
        if(!record.modified || isNaN(val[1] as any) || parseFloat(val[1]) <= 0) {
            return undefined;
        }
        return {
            value: parseFloat(val[1]),
            currency: val[0],
            date: moment(record.modified).toDate(),
            count,
            rawvalue,
            record
        };
    }

    /**
     * Update the axis domains in function of the data
     */
    updateScales() {

        if(this.data.length) {
            const xExtent = extent<MoneyDatum, Date>(this.data, d => d.date);
            const yExtent = extent<MoneyDatum, number>(this.data, d => d.value);
            const rExtent = extent<MoneyDatum, number>(this.data, d => d.count);

            if(!xExtent[0] || !xExtent[1] || !yExtent[0] || !yExtent[1] || !rExtent[0] || !rExtent[1]) {
                return;
            }

            this.x.domain(xExtent);
            this.y.domain(yExtent);
            this.r.domain(rExtent);
            this.c.domain(this.data.map(d => d.record.id));
        }

    }

    /**
     * Update the x and y axes
     */
    protected updateAxes(){
        this.drawXAxis();
        this.drawYAxis();
    }

    /**
     * Draws the X axis
     */
     protected drawXAxis() {
        const xAxis = axisBottom(this.x)
            .ticks(5);
        this.xAxis$.call(xAxis);
        //this.xAxis$.selectAll(".domain").remove(); // Remove the axis line
    }

    /**
     * Draws the Y axis
     */
    protected drawYAxis() {
        const yAxisTicks = this.y.ticks(5)
            .filter(tick => Number.isInteger(tick)); // Keep only integer ticks https://stackoverflow.com/questions/13576906/d3-tick-marks-on-integers-only/56821215

        const yAxis = axisLeft<number>(this.y)
            .tickValues(yAxisTicks)
            .tickFormat(this.formatService.moneyFormatter); //https://github.com/d3/d3-format
        this.yAxis$.call(yAxis);
        //this.yAxis$.selectAll(".domain").remove(); // Remove the axis line
    }


    /**
     * Redraw the simple tooltip (vertical line)
     */
    onMousemove() {
        if(!this.tooltipItem && this.showTooltip) {
            this.tooltipX = mouse(this.overlay.nativeElement)[0];
        }
        this.tooltipItem = undefined;
    }

    /**
     * Notify parent component that a record was clicked
     * @param datum
     */
    onRecordClicked(datum: MoneyDatum) {
        this.recordClicked.next(datum.record);
    }

    /**
     * Filter the search results with the clicked amount of money
     * @param datum
     */
    filterDatum(datum: MoneyDatum) {
        const expr = this.exprBuilder.makeExpr(this.moneyColumn, datum.rawvalue, `${datum.currency} ${this.formatService.moneyFormatter(datum.value)}`)
        this.searchService.query.addSelect(expr, this.name);
        this.searchService.search();
    }

    /**
     * Remove the simple tooltip (vertical line)
     */
    onMouseout() {
        if(!this.tooltipItem) {
            this.tooltipX = undefined;
        }
    }

    /**
     * Compute the tooltip position when an amount of money is hovered
     * @param datum
     */
    onMouseEnterDatum(datum: MoneyDatum) {

        const x = this.x(datum.date);
        const y = this.y(datum.value);
        const r = this.r(datum.count);

        if(!this.showTooltip || Utils.isUndefined(x) || Utils.isUndefined(r) || Utils.isUndefined(y)) return;

        this.tooltipItem = datum;

        // Since we use viewBox to auto-adjust the SVG to the container size, we have to
        // convert from the SVG coordinate system to the HTML coordinate system
        const actualWidth = (this.el.nativeElement as HTMLElement).offsetWidth;
        const scale = actualWidth / this.width;
        const relativeX = x / this.width;

        // Tooltip to the right
        if(relativeX < 0.5) {
            this.tooltipOrientation = "right";
            this.tooltipLeft = scale * (this.margin.left + x + r);
        }
        // Tooltip to the left
        else {
            this.tooltipOrientation = "left";
            this.tooltipRight = actualWidth - scale * (this.margin.left + x - r);
        }
        this.tooltipTop = scale * (this.margin.top + y); // Align tooltip arrow
    }

    /**
     * Turns off the tooltip
     */
    turnoffTooltip = () => {
        if(this.tooltipItem) {
            this.tooltipItem = undefined;
            this.tooltipX = undefined;
        }
    }
}
<|MERGE_RESOLUTION|>--- conflicted
+++ resolved
@@ -1,388 +1,374 @@
-import { AfterViewInit, ChangeDetectorRef, Component, ElementRef, EventEmitter, Input, OnChanges, Output, SimpleChanges, ViewChild } from "@angular/core";
-import { Action } from "@sinequa/components/action";
-import { AbstractFacet } from "@sinequa/components/facet";
-import { SearchService } from "@sinequa/components/search";
-import { ExprBuilder } from "@sinequa/core/app-utils";
-import { Utils } from "@sinequa/core/base";
-import { Results, Record } from "@sinequa/core/web-services";
-import { FormatService } from "@sinequa/core/app-utils";
-<<<<<<< HEAD
-
-import * as d3 from 'd3';
-import moment from "moment";
-=======
-import { scaleUtc, scaleLog, scaleOrdinal } from "d3-scale";
-import { schemeCategory10 } from "d3-scale-chromatic";
-import { select } from 'd3-selection';
-import { axisBottom, axisLeft } from 'd3-axis';
-import { extent } from 'd3-array';
-import { mouse } from 'd3';
->>>>>>> d233ae26
-
-export interface MoneyDatum {
-    value: number;
-    currency: string;
-    count: number;
-    date: Date;
-    rawvalue: string;
-    record: Record;
-}
-
-@Component({
-    selector: 'sq-money-timeline',
-    templateUrl: './money-timeline.component.html',
-    styleUrls: ['./money-timeline.component.scss']
-})
-export class MoneyTimelineComponent extends AbstractFacet implements OnChanges,AfterViewInit {
-    @Input() name = "money-timeline"
-
-    @Input() results: Results;
-    /** The "money" column stores an entity in the form "<CURRENCY> <NUMERAL>", for example "USD 69420" */
-    @Input() moneyColumn = "money";
-    /** The "Money" aggregation must be computed over the money column */
-    @Input() moneyAggregation = "Money";
-
-    @Input() width = 600;
-    @Input() height = 200;
-    @Input() margin = {top: 15, bottom: 30, left: 40, right: 15};
-
-    /** Displays a tooltip showing the current date */
-    @Input() showTooltip = true;
-    @Input() theme: "light" | "dark" = "light";
-
-    @Output() recordClicked = new EventEmitter<Record>();
-
-    data: MoneyDatum[];
-
-    // Scales
-    x: d3.ScaleTime<number, number>; // Read/Write
-    y: d3.ScaleLogarithmic<number, number>; // Read-only / domain updated
-    r: d3.ScaleLogarithmic<number,number>;
-    c: d3.ScaleOrdinal<string, string>;
-
-    // Elements
-    @ViewChild("overlay") overlay: ElementRef;
-    @ViewChild("xAxis") gx: ElementRef;
-    @ViewChild("yAxis") gy: ElementRef;
-
-    // Selections
-    xAxis$: d3.Selection<SVGGElement, Date, null, undefined>;
-    yAxis$: d3.Selection<SVGGElement, number, null, undefined>;
-
-    // Tooltips
-    tooltipX: number | undefined;
-    tooltipItem: MoneyDatum | undefined;
-    tooltipOrientation: "left" | "right";
-    tooltipTop: number;
-    tooltipRight: number;
-    tooltipLeft: number;
-
-    viewInit: boolean;
-
-    clearFilters: Action;
-
-    constructor(
-        private el: ElementRef,
-        protected cdRef: ChangeDetectorRef,
-        public searchService: SearchService,
-        public exprBuilder: ExprBuilder,
-        public formatService: FormatService
-    ){
-        super();
-
-        // Clear the current filters
-        this.clearFilters = new Action({
-            icon: "far fa-minus-square",
-            title: "msg#facet.clearSelects",
-            action: () => {
-                this.searchService.query.removeSelect(this.name, true);
-                this.searchService.search();
-            }
-        });
-    }
-
-    override get actions(): Action[] {
-        const actions: Action[] = [];
-        if(this.searchService.query.findSelect(this.name)){
-            actions.push(this.clearFilters);
-        }
-        return actions;
-    }
-
-    get innerWidth(): number {
-        return this.width - this.margin.left - this.margin.right;
-    }
-
-    get innerHeight(): number {
-        return this.height - this.margin.top - this.margin.bottom;
-    }
-
-    ngOnChanges(changes: SimpleChanges) {
-
-        if(!this.x) {
-
-            // Scales
-            this.x = scaleUtc()
-                .range([0, this.innerWidth]);
-
-            this.y = scaleLog()
-                .range([this.innerHeight, 0]);
-
-            this.r = scaleLog()
-                .range([4, 10]);
-
-<<<<<<< HEAD
-            this.c = d3.scaleOrdinal<string>()
-                .range(d3.schemeCategory10);
-=======
-            this.c = scaleOrdinal<string>()
-                .range(schemeCategory10);
->>>>>>> d233ae26
-
-        }
-
-        // Resize handling
-
-        if(changes["height"]) {
-            this.y.range([this.innerHeight, 0]);
-            if(this.viewInit) {
-                this.drawYAxis();
-            }
-        }
-
-        if(changes["width"]) {
-            this.x.range([0, this.innerWidth]);
-            if(this.viewInit) {
-                this.drawXAxis();
-            }
-        }
-
-        if(this.viewInit && changes["results"] && this.results){
-            this.updateChart();
-        }
-    }
-
-    ngAfterViewInit() {
-
-        // Get native elements
-        this.xAxis$ = select(this.gx.nativeElement);
-        this.yAxis$ = select(this.gy.nativeElement);
-
-<<<<<<< HEAD
-        d3.select(this.overlay.nativeElement)
-=======
-        select(this.overlay.nativeElement)
->>>>>>> d233ae26
-            .on("mousemove", () => this.onMousemove())
-            .on("mouseout", () => this.onMouseout());
-
-        this.viewInit = true;
-
-        this.updateChart();
-
-        // This is necessary to prevent "Expression has changed after check" errors
-        // caused by calling updateChart inside ngAfterViewInit().
-        // Unfortunately this is necessary because we need the DOM to be rendered in order fill the DOM
-        // (for example gAxis needs to exist so we can draw the axis)
-        this.cdRef.detectChanges();
-    }
-
-    /**
-     * Recomputes the data to display and update the chart's primitives
-     */
-    updateChart() {
-
-        this.turnoffTooltip();
-
-        if(this.results) {
-
-            this.updateData();
-
-            // Update scales
-            this.updateScales();
-
-            // Update Axes
-            this.updateAxes();
-
-        }
-    }
-
-    /**
-     * Computes the data displayed in the chart in function of the raw data provided as input
-     */
-    updateData() {
-
-        // Extract number of occurrences from the aggregation
-        const counts = new Map<string,number>();
-        this.results.aggregations
-            ?.find(a => Utils.eqNC(a.name, this.moneyAggregation))
-            ?.items
-            ?.forEach(item => counts.set(item.value.toString(), item.count));
-
-        this.data = [];
-        this.results.records?.forEach(record =>
-            record?.[this.moneyColumn]?.forEach(money => {
-                const datum = this.parseEntity(money.value, record, counts.get(money.value) || 1);
-                if(datum) {
-                    this.data.push(datum);
-                }
-            })
-        );
-
-    }
-
-    /**
-     * Parse the entity stored in the "money" column and returns a datum (incl. numerical value and currency)
-     */
-    @Input()
-    parseEntity = (rawvalue: string, record: Record, count): MoneyDatum | undefined => {
-        const val = rawvalue.split(" "); // Split "USD 1000"
-        // Check the data is valid
-        if(!record.modified || isNaN(val[1] as any) || parseFloat(val[1]) <= 0) {
-            return undefined;
-        }
-        return {
-            value: parseFloat(val[1]),
-            currency: val[0],
-            date: moment(record.modified).toDate(),
-            count,
-            rawvalue,
-            record
-        };
-    }
-
-    /**
-     * Update the axis domains in function of the data
-     */
-    updateScales() {
-
-        if(this.data.length) {
-            const xExtent = extent<MoneyDatum, Date>(this.data, d => d.date);
-            const yExtent = extent<MoneyDatum, number>(this.data, d => d.value);
-            const rExtent = extent<MoneyDatum, number>(this.data, d => d.count);
-
-            if(!xExtent[0] || !xExtent[1] || !yExtent[0] || !yExtent[1] || !rExtent[0] || !rExtent[1]) {
-                return;
-            }
-
-            this.x.domain(xExtent);
-            this.y.domain(yExtent);
-            this.r.domain(rExtent);
-            this.c.domain(this.data.map(d => d.record.id));
-        }
-
-    }
-
-    /**
-     * Update the x and y axes
-     */
-    protected updateAxes(){
-        this.drawXAxis();
-        this.drawYAxis();
-    }
-
-    /**
-     * Draws the X axis
-     */
-     protected drawXAxis() {
-        const xAxis = axisBottom(this.x)
-            .ticks(5);
-        this.xAxis$.call(xAxis);
-        //this.xAxis$.selectAll(".domain").remove(); // Remove the axis line
-    }
-
-    /**
-     * Draws the Y axis
-     */
-    protected drawYAxis() {
-        const yAxisTicks = this.y.ticks(5)
-            .filter(tick => Number.isInteger(tick)); // Keep only integer ticks https://stackoverflow.com/questions/13576906/d3-tick-marks-on-integers-only/56821215
-
-        const yAxis = axisLeft<number>(this.y)
-            .tickValues(yAxisTicks)
-            .tickFormat(this.formatService.moneyFormatter); //https://github.com/d3/d3-format
-        this.yAxis$.call(yAxis);
-        //this.yAxis$.selectAll(".domain").remove(); // Remove the axis line
-    }
-
-
-    /**
-     * Redraw the simple tooltip (vertical line)
-     */
-    onMousemove() {
-        if(!this.tooltipItem && this.showTooltip) {
-            this.tooltipX = mouse(this.overlay.nativeElement)[0];
-        }
-        this.tooltipItem = undefined;
-    }
-
-    /**
-     * Notify parent component that a record was clicked
-     * @param datum
-     */
-    onRecordClicked(datum: MoneyDatum) {
-        this.recordClicked.next(datum.record);
-    }
-
-    /**
-     * Filter the search results with the clicked amount of money
-     * @param datum
-     */
-    filterDatum(datum: MoneyDatum) {
-        const expr = this.exprBuilder.makeExpr(this.moneyColumn, datum.rawvalue, `${datum.currency} ${this.formatService.moneyFormatter(datum.value)}`)
-        this.searchService.query.addSelect(expr, this.name);
-        this.searchService.search();
-    }
-
-    /**
-     * Remove the simple tooltip (vertical line)
-     */
-    onMouseout() {
-        if(!this.tooltipItem) {
-            this.tooltipX = undefined;
-        }
-    }
-
-    /**
-     * Compute the tooltip position when an amount of money is hovered
-     * @param datum
-     */
-    onMouseEnterDatum(datum: MoneyDatum) {
-
-        const x = this.x(datum.date);
-        const y = this.y(datum.value);
-        const r = this.r(datum.count);
-
-        if(!this.showTooltip || Utils.isUndefined(x) || Utils.isUndefined(r) || Utils.isUndefined(y)) return;
-
-        this.tooltipItem = datum;
-
-        // Since we use viewBox to auto-adjust the SVG to the container size, we have to
-        // convert from the SVG coordinate system to the HTML coordinate system
-        const actualWidth = (this.el.nativeElement as HTMLElement).offsetWidth;
-        const scale = actualWidth / this.width;
-        const relativeX = x / this.width;
-
-        // Tooltip to the right
-        if(relativeX < 0.5) {
-            this.tooltipOrientation = "right";
-            this.tooltipLeft = scale * (this.margin.left + x + r);
-        }
-        // Tooltip to the left
-        else {
-            this.tooltipOrientation = "left";
-            this.tooltipRight = actualWidth - scale * (this.margin.left + x - r);
-        }
-        this.tooltipTop = scale * (this.margin.top + y); // Align tooltip arrow
-    }
-
-    /**
-     * Turns off the tooltip
-     */
-    turnoffTooltip = () => {
-        if(this.tooltipItem) {
-            this.tooltipItem = undefined;
-            this.tooltipX = undefined;
-        }
-    }
-}
+import { AfterViewInit, ChangeDetectorRef, Component, ElementRef, EventEmitter, Input, OnChanges, Output, SimpleChanges, ViewChild } from "@angular/core";
+import { Action } from "@sinequa/components/action";
+import { AbstractFacet } from "@sinequa/components/facet";
+import { SearchService } from "@sinequa/components/search";
+import { ExprBuilder } from "@sinequa/core/app-utils";
+import { Utils } from "@sinequa/core/base";
+import { Results, Record } from "@sinequa/core/web-services";
+import { FormatService } from "@sinequa/core/app-utils";
+import { scaleUtc, scaleLog, scaleOrdinal } from "d3-scale";
+import { schemeCategory10 } from "d3-scale-chromatic";
+import { select } from 'd3-selection';
+import { axisBottom, axisLeft } from 'd3-axis';
+import { extent } from 'd3-array';
+import { mouse } from 'd3';
+import moment from "moment";
+
+export interface MoneyDatum {
+    value: number;
+    currency: string;
+    count: number;
+    date: Date;
+    rawvalue: string;
+    record: Record;
+}
+
+@Component({
+    selector: 'sq-money-timeline',
+    templateUrl: './money-timeline.component.html',
+    styleUrls: ['./money-timeline.component.scss']
+})
+export class MoneyTimelineComponent extends AbstractFacet implements OnChanges,AfterViewInit {
+    @Input() name = "money-timeline"
+
+    @Input() results: Results;
+    /** The "money" column stores an entity in the form "<CURRENCY> <NUMERAL>", for example "USD 69420" */
+    @Input() moneyColumn = "money";
+    /** The "Money" aggregation must be computed over the money column */
+    @Input() moneyAggregation = "Money";
+
+    @Input() width = 600;
+    @Input() height = 200;
+    @Input() margin = {top: 15, bottom: 30, left: 40, right: 15};
+
+    /** Displays a tooltip showing the current date */
+    @Input() showTooltip = true;
+    @Input() theme: "light" | "dark" = "light";
+
+    @Output() recordClicked = new EventEmitter<Record>();
+
+    data: MoneyDatum[];
+
+    // Scales
+    x: d3.ScaleTime<number, number>; // Read/Write
+    y: d3.ScaleLogarithmic<number, number>; // Read-only / domain updated
+    r: d3.ScaleLogarithmic<number,number>;
+    c: d3.ScaleOrdinal<string, string>;
+
+    // Elements
+    @ViewChild("overlay") overlay: ElementRef;
+    @ViewChild("xAxis") gx: ElementRef;
+    @ViewChild("yAxis") gy: ElementRef;
+
+    // Selections
+    xAxis$: d3.Selection<SVGGElement, Date, null, undefined>;
+    yAxis$: d3.Selection<SVGGElement, number, null, undefined>;
+
+    // Tooltips
+    tooltipX: number | undefined;
+    tooltipItem: MoneyDatum | undefined;
+    tooltipOrientation: "left" | "right";
+    tooltipTop: number;
+    tooltipRight: number;
+    tooltipLeft: number;
+
+    viewInit: boolean;
+
+    clearFilters: Action;
+
+    constructor(
+        private el: ElementRef,
+        protected cdRef: ChangeDetectorRef,
+        public searchService: SearchService,
+        public exprBuilder: ExprBuilder,
+        public formatService: FormatService
+    ){
+        super();
+
+        // Clear the current filters
+        this.clearFilters = new Action({
+            icon: "far fa-minus-square",
+            title: "msg#facet.clearSelects",
+            action: () => {
+                this.searchService.query.removeSelect(this.name, true);
+                this.searchService.search();
+            }
+        });
+    }
+
+    override get actions(): Action[] {
+        const actions: Action[] = [];
+        if(this.searchService.query.findSelect(this.name)){
+            actions.push(this.clearFilters);
+        }
+        return actions;
+    }
+
+    get innerWidth(): number {
+        return this.width - this.margin.left - this.margin.right;
+    }
+
+    get innerHeight(): number {
+        return this.height - this.margin.top - this.margin.bottom;
+    }
+
+    ngOnChanges(changes: SimpleChanges) {
+
+        if(!this.x) {
+
+            // Scales
+            this.x = scaleUtc()
+                .range([0, this.innerWidth]);
+
+            this.y = scaleLog()
+                .range([this.innerHeight, 0]);
+
+            this.r = scaleLog()
+                .range([4, 10]);
+
+            this.c = scaleOrdinal<string>()
+                .range(schemeCategory10);
+
+        }
+
+        // Resize handling
+
+        if(changes["height"]) {
+            this.y.range([this.innerHeight, 0]);
+            if(this.viewInit) {
+                this.drawYAxis();
+            }
+        }
+
+        if(changes["width"]) {
+            this.x.range([0, this.innerWidth]);
+            if(this.viewInit) {
+                this.drawXAxis();
+            }
+        }
+
+        if(this.viewInit && changes["results"] && this.results){
+            this.updateChart();
+        }
+    }
+
+    ngAfterViewInit() {
+
+        // Get native elements
+        this.xAxis$ = select(this.gx.nativeElement);
+        this.yAxis$ = select(this.gy.nativeElement);
+
+        select(this.overlay.nativeElement)
+            .on("mousemove", () => this.onMousemove())
+            .on("mouseout", () => this.onMouseout());
+
+        this.viewInit = true;
+
+        this.updateChart();
+
+        // This is necessary to prevent "Expression has changed after check" errors
+        // caused by calling updateChart inside ngAfterViewInit().
+        // Unfortunately this is necessary because we need the DOM to be rendered in order fill the DOM
+        // (for example gAxis needs to exist so we can draw the axis)
+        this.cdRef.detectChanges();
+    }
+
+    /**
+     * Recomputes the data to display and update the chart's primitives
+     */
+    updateChart() {
+
+        this.turnoffTooltip();
+
+        if(this.results) {
+
+            this.updateData();
+
+            // Update scales
+            this.updateScales();
+
+            // Update Axes
+            this.updateAxes();
+
+        }
+    }
+
+    /**
+     * Computes the data displayed in the chart in function of the raw data provided as input
+     */
+    updateData() {
+
+        // Extract number of occurrences from the aggregation
+        const counts = new Map<string,number>();
+        this.results.aggregations
+            ?.find(a => Utils.eqNC(a.name, this.moneyAggregation))
+            ?.items
+            ?.forEach(item => counts.set(item.value.toString(), item.count));
+
+        this.data = [];
+        this.results.records?.forEach(record =>
+            record?.[this.moneyColumn]?.forEach(money => {
+                const datum = this.parseEntity(money.value, record, counts.get(money.value) || 1);
+                if(datum) {
+                    this.data.push(datum);
+                }
+            })
+        );
+
+    }
+
+    /**
+     * Parse the entity stored in the "money" column and returns a datum (incl. numerical value and currency)
+     */
+    @Input()
+    parseEntity = (rawvalue: string, record: Record, count): MoneyDatum | undefined => {
+        const val = rawvalue.split(" "); // Split "USD 1000"
+        // Check the data is valid
+        if(!record.modified || isNaN(val[1] as any) || parseFloat(val[1]) <= 0) {
+            return undefined;
+        }
+        return {
+            value: parseFloat(val[1]),
+            currency: val[0],
+            date: moment(record.modified).toDate(),
+            count,
+            rawvalue,
+            record
+        };
+    }
+
+    /**
+     * Update the axis domains in function of the data
+     */
+    updateScales() {
+
+        if(this.data.length) {
+            const xExtent = extent<MoneyDatum, Date>(this.data, d => d.date);
+            const yExtent = extent<MoneyDatum, number>(this.data, d => d.value);
+            const rExtent = extent<MoneyDatum, number>(this.data, d => d.count);
+
+            if(!xExtent[0] || !xExtent[1] || !yExtent[0] || !yExtent[1] || !rExtent[0] || !rExtent[1]) {
+                return;
+            }
+
+            this.x.domain(xExtent);
+            this.y.domain(yExtent);
+            this.r.domain(rExtent);
+            this.c.domain(this.data.map(d => d.record.id));
+        }
+
+    }
+
+    /**
+     * Update the x and y axes
+     */
+    protected updateAxes(){
+        this.drawXAxis();
+        this.drawYAxis();
+    }
+
+    /**
+     * Draws the X axis
+     */
+     protected drawXAxis() {
+        const xAxis = axisBottom(this.x)
+            .ticks(5);
+        this.xAxis$.call(xAxis);
+        //this.xAxis$.selectAll(".domain").remove(); // Remove the axis line
+    }
+
+    /**
+     * Draws the Y axis
+     */
+    protected drawYAxis() {
+        const yAxisTicks = this.y.ticks(5)
+            .filter(tick => Number.isInteger(tick)); // Keep only integer ticks https://stackoverflow.com/questions/13576906/d3-tick-marks-on-integers-only/56821215
+
+        const yAxis = axisLeft<number>(this.y)
+            .tickValues(yAxisTicks)
+            .tickFormat(this.formatService.moneyFormatter); //https://github.com/d3/d3-format
+        this.yAxis$.call(yAxis);
+        //this.yAxis$.selectAll(".domain").remove(); // Remove the axis line
+    }
+
+
+    /**
+     * Redraw the simple tooltip (vertical line)
+     */
+    onMousemove() {
+        if(!this.tooltipItem && this.showTooltip) {
+            this.tooltipX = mouse(this.overlay.nativeElement)[0];
+        }
+        this.tooltipItem = undefined;
+    }
+
+    /**
+     * Notify parent component that a record was clicked
+     * @param datum
+     */
+    onRecordClicked(datum: MoneyDatum) {
+        this.recordClicked.next(datum.record);
+    }
+
+    /**
+     * Filter the search results with the clicked amount of money
+     * @param datum
+     */
+    filterDatum(datum: MoneyDatum) {
+        const expr = this.exprBuilder.makeExpr(this.moneyColumn, datum.rawvalue, `${datum.currency} ${this.formatService.moneyFormatter(datum.value)}`)
+        this.searchService.query.addSelect(expr, this.name);
+        this.searchService.search();
+    }
+
+    /**
+     * Remove the simple tooltip (vertical line)
+     */
+    onMouseout() {
+        if(!this.tooltipItem) {
+            this.tooltipX = undefined;
+        }
+    }
+
+    /**
+     * Compute the tooltip position when an amount of money is hovered
+     * @param datum
+     */
+    onMouseEnterDatum(datum: MoneyDatum) {
+
+        const x = this.x(datum.date);
+        const y = this.y(datum.value);
+        const r = this.r(datum.count);
+
+        if(!this.showTooltip || Utils.isUndefined(x) || Utils.isUndefined(r) || Utils.isUndefined(y)) return;
+
+        this.tooltipItem = datum;
+
+        // Since we use viewBox to auto-adjust the SVG to the container size, we have to
+        // convert from the SVG coordinate system to the HTML coordinate system
+        const actualWidth = (this.el.nativeElement as HTMLElement).offsetWidth;
+        const scale = actualWidth / this.width;
+        const relativeX = x / this.width;
+
+        // Tooltip to the right
+        if(relativeX < 0.5) {
+            this.tooltipOrientation = "right";
+            this.tooltipLeft = scale * (this.margin.left + x + r);
+        }
+        // Tooltip to the left
+        else {
+            this.tooltipOrientation = "left";
+            this.tooltipRight = actualWidth - scale * (this.margin.left + x - r);
+        }
+        this.tooltipTop = scale * (this.margin.top + y); // Align tooltip arrow
+    }
+
+    /**
+     * Turns off the tooltip
+     */
+    turnoffTooltip = () => {
+        if(this.tooltipItem) {
+            this.tooltipItem = undefined;
+            this.tooltipX = undefined;
+        }
+    }
+}