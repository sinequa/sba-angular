--- conflicted
+++ resolved
@@ -307,14 +307,8 @@
     getRecordsAsEvents(config: TimelineRecords): TimelineEvent[] {
         if (this.results) {
             return this.results.records
-<<<<<<< HEAD
                 .filter(r =>  moment(r[config.field]).isValid())
                 .map<TimelineEvent>(r => ({
-=======
-                .filter(r => moment(r[config.field]).isValid())
-                .map<TimelineEvent>(r => {
-                    return {
->>>>>>> 2f6356c1
                         id: r.id,
                         date: moment(r[config.field]).toDate(),
                         size: !config.size? 6 : typeof config.size === 'function'? config.size(r, r.$selected) : config.size,
