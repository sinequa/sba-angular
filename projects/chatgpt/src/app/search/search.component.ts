--- conflicted
+++ resolved
@@ -160,6 +160,8 @@
     return 0;
   }
 
+  // Chat settings
+
   toggleChatSettings() {
     this.settingsView = !this.settingsView;
     this.savedChatView = false;
@@ -168,14 +170,7 @@
     }
   }
 
-<<<<<<< HEAD
   configPatchDone = false;
-=======
-  toggleSavedChats() {
-    this.settingsView = false;
-    this.savedChatView = !this.savedChatView;
-  }
->>>>>>> db5ddeab
 
   get chatConfig() {
     let config = this.prefs.get('chat-config') || defaultChatConfig;
@@ -187,6 +182,13 @@
     return config;
   }
 
+  // Save chats
+
+  toggleSavedChats() {
+    this.settingsView = false;
+    this.savedChatView = !this.savedChatView;
+  }
+
   saveChat() {
     const name = prompt("Enter a name for the chat session to save:", "");
     if (name) {
