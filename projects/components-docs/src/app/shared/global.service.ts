--- conflicted
+++ resolved
@@ -4,7 +4,6 @@
 import { AppService, Query } from '@sinequa/core/app-utils';
 import { LoginService } from '@sinequa/core/login';
 import { PreviewData, Results } from '@sinequa/core/web-services';
-import { LoginService } from '@sinequa/core/login';
 import { Record } from "@sinequa/core/web-services";
 import { BehaviorSubject, filter, switchMap } from 'rxjs';
 import { environment } from 'src/environments/environment';
@@ -19,10 +18,6 @@
   previewData: PreviewData;
   // previewDocument: PreviewDocument;
 
-<<<<<<< HEAD
-  //loading = true;
-=======
->>>>>>> e4f6bde8
   loading = new BehaviorSubject<boolean>(true);
 
   actions: Action[] = [
