<<<<<<< HEAD
<doc-component-demo title="sq-dashboard" [html]="code">
    <sq-dashboard [dashboard]="dashboard"></sq-dashboard>
=======
<doc-component-demo title="sq-dashboard" [html]="html" [ts]="ts">
  <sq-dashboard [dashboard]="widgets" style="display: block; height: 400px;">
    <ng-template let-widget>
      <div class="card h-100">
        <div class="card-header">{{widget.title}}</div>
        <div class="card-body">{{widget.description}}</div>
      </div>
    </ng-template>
  </sq-dashboard>
>>>>>>> 1047a7c0
</doc-component-demo><|MERGE_RESOLUTION|>--- conflicted
+++ resolved
@@ -1,7 +1,3 @@
-<<<<<<< HEAD
-<doc-component-demo title="sq-dashboard" [html]="code">
-    <sq-dashboard [dashboard]="dashboard"></sq-dashboard>
-=======
 <doc-component-demo title="sq-dashboard" [html]="html" [ts]="ts">
   <sq-dashboard [dashboard]="widgets" style="display: block; height: 400px;">
     <ng-template let-widget>
@@ -11,5 +7,4 @@
       </div>
     </ng-template>
   </sq-dashboard>
->>>>>>> 1047a7c0
 </doc-component-demo>