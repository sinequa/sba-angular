{
<<<<<<< HEAD
    "context": [
        "/api",
        "/xdownload",
        "/saml/redirect",
        "/r"
    ],
    "target": "https://vm-su-sba.sinequa.com:13343",
    "secure": true,
    "changeOrigin": true
=======
    "/api": {
      "target": "https://su-sba.demo.sinequa.com",
      "secure": true,
      "changeOrigin": true
    },

    "/xdownload": {
        "target": "https://su-sba.demo.sinequa.com",
        "secure": true,
        "changeOrigin": true
    },

    "/saml/redirect": {
        "target": "https://su-sba.demo.sinequa.com",
        "secure": true,
        "changeOrigin": true
    }
>>>>>>> 604cdbac
}<|MERGE_RESOLUTION|>--- conflicted
+++ resolved
@@ -1,15 +1,4 @@
 {
-<<<<<<< HEAD
-    "context": [
-        "/api",
-        "/xdownload",
-        "/saml/redirect",
-        "/r"
-    ],
-    "target": "https://vm-su-sba.sinequa.com:13343",
-    "secure": true,
-    "changeOrigin": true
-=======
     "/api": {
       "target": "https://su-sba.demo.sinequa.com",
       "secure": true,
@@ -27,5 +16,4 @@
         "secure": true,
         "changeOrigin": true
     }
->>>>>>> 604cdbac
 }