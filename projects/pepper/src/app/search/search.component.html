--- conflicted
+++ resolved
@@ -106,19 +106,12 @@
                 <gridster [options]="dashboardService.options">
                     <!-- Gridster item component (one for each widget): Manages drag & drop, resize, etc. -->
                     <gridster-item [item]="item" *ngFor="let item of dashboardService.dashboard.items; index as i">
-<<<<<<< HEAD
+                        <!-- Sinequa dashboard item component which wraps each widget type-->
                         <sq-dashboard-item
-=======
-                        <!-- Sinequa dashboard item component which wraps each widget type-->
-                        <sq-dashboard-item 
->>>>>>> 87e763b3
                             [config]="item"
                             [results]="results"
                             [width]="item.width"
                             [height]="item.height"
-                            [closable]="true"
-                            [fullScreenExpandable]="true"
-                            [maximizable]="true"
                             [buttonsStyle]="isDark()? 'dark' : 'light'"
                             (recordClicked)="onDocumentClickedFromView($event)"
 
