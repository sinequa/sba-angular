:host {
    display: flex;
    flex-direction: column;
    height: 100%;
    min-height: 100%;
}

<<<<<<< HEAD
=======
nav .search-form-container {
    // to center the search input inside it's flex item
    position: relative;
    top: -20px;
}

>>>>>>> 113b0d0e
.results-list {
    overflow-y: scroll;
    transition: margin-left .5s;

    &--hidden {
        margin-left: -33%;
        overflow-y: hidden;
    }
}

app-dashboard {
<<<<<<< HEAD
    width: calc(100% - 33%);

=======
>>>>>>> 113b0d0e
    &.expanded {
        width: 100%;
    }
}

<<<<<<< HEAD
#logo {
    height: 40px;
}

.sq-toolbar {
    margin: 0.625rem 0;
}

=======
>>>>>>> 113b0d0e
// Styling of the result items
.record {
    cursor: pointer;

    &:hover {
        background-color: rgb(0,0,0,0.03);
    }

    &.selected {
        background-color: rgb(0,0,0,0.05);
    }
<<<<<<< HEAD

    padding: 0.5em 15px;
    margin: 0 -15px;
    cursor: pointer;
=======
>>>>>>> 113b0d0e
}

// Selection / Action bar on top of results (position: fixed)
.card-action-bar {
    bottom: 10px;
    margin-left: 15px;
    z-index: 4;
}<|MERGE_RESOLUTION|>--- conflicted
+++ resolved
@@ -5,15 +5,12 @@
     min-height: 100%;
 }
 
-<<<<<<< HEAD
-=======
 nav .search-form-container {
     // to center the search input inside it's flex item
     position: relative;
     top: -20px;
 }
 
->>>>>>> 113b0d0e
 .results-list {
     overflow-y: scroll;
     transition: margin-left .5s;
@@ -25,27 +22,11 @@
 }
 
 app-dashboard {
-<<<<<<< HEAD
-    width: calc(100% - 33%);
-
-=======
->>>>>>> 113b0d0e
     &.expanded {
         width: 100%;
     }
 }
 
-<<<<<<< HEAD
-#logo {
-    height: 40px;
-}
-
-.sq-toolbar {
-    margin: 0.625rem 0;
-}
-
-=======
->>>>>>> 113b0d0e
 // Styling of the result items
 .record {
     cursor: pointer;
@@ -57,13 +38,6 @@
     &.selected {
         background-color: rgb(0,0,0,0.05);
     }
-<<<<<<< HEAD
-
-    padding: 0.5em 15px;
-    margin: 0 -15px;
-    cursor: pointer;
-=======
->>>>>>> 113b0d0e
 }
 
 // Selection / Action bar on top of results (position: fixed)
