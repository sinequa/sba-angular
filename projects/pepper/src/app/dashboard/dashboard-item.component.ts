import { Component, Input, SimpleChanges, Output, EventEmitter, OnChanges } from '@angular/core';
import { Results, Record } from '@sinequa/core/web-services';
import { Utils } from '@sinequa/core/base';
import { ExprBuilder, Query } from '@sinequa/core/app-utils'
import { Action } from '@sinequa/components/action';
import { SearchService } from '@sinequa/components/search';
import { NetworkProvider, ProviderFactory, oOTBConfig, defaultOptions } from "@sinequa/components/network";
import { GridsterItemComponent } from 'angular-gridster2';
import { DashboardItem, DashboardService } from './dashboard.service';
import { defaultChart } from '@sinequa/components/fusioncharts';

<<<<<<< HEAD
=======
/**
 * A wrapper component for all widgets in the dashboard.
 * The component is in charge of updating inputs going into each widget.
 * To add a custom widget, add it to the template, along with other widgets,
 * then, in the ngOnChanges method, generate the inputs necessary for this widget.
 */

>>>>>>> 87e763b3
@Component({
    selector: 'sq-dashboard-item',
    templateUrl: './dashboard-item.component.html',
    styleUrls: ['./dashboard-item.component.scss']
})
export class DashboardItemComponent implements OnChanges {
    @Input() config: DashboardItem;
    @Input() results: Results;

    // Whether this widget can be renamed or not
    @Input() renamable = true;

    // Size of the container, known only after it has been resized by the Gridster library
    @Input() width?: number;
    @Input() height?: number;

<<<<<<< HEAD
    // Optional actions to be added to dashboard widgets
    @Input() closable?: number;
    @Input() fullScreenExpandable?: number;
    @Input() maximizable?: number;

=======
    // Dark/Light theme
>>>>>>> 87e763b3
    @Input() buttonsStyle: string;

    // Emit an event when the user clicks on a record displayed within a widget
    @Output() recordClicked = new EventEmitter<Record>();

    // Custom actions for this widget
    actions: Action[] = [];
    closeAction: Action;
    renameAction: Action;
    fullScreenAction: Action;
    exitFullScreenAction: Action;
    maximizeAction: Action;
    minimizeAction: Action;

    // Properties specific to certain types of dashboard items
    innerwidth = 600;
    innerheight = 200;
    initialHeight: number | undefined;
    initialWidth: number | undefined;

    // Network
    networkProviders: NetworkProvider[] = [];
    networkOptions = defaultOptions;

    // Fusion charts
    chart = defaultChart;
    chartObj?: any;

    // Preview
    record?: Record;
    query?: Query;
    error = false;

    constructor(
        public gridsterItemComponent: GridsterItemComponent,
        public providerFactory: ProviderFactory,
        public searchService: SearchService,
        public dashboardService: DashboardService,
        public exprBuilder: ExprBuilder) {

        this.closeAction = new Action({
            icon: "fas fa-times",
            title: "msg#dashboard.widgetClose",
            action: () => this.close()
        });

        this.renameAction = new Action({
            icon: "far fa-edit",
            title: "msg#dashboard.renameWidgetTitle",
            action: () => this.rename()
        });

        this.fullScreenAction = new Action({
            icon: "fas fa-expand",
            title: "Full screen",
            action: () => this.toggleFullScreen()
        });

        this.exitFullScreenAction = new Action({
            icon: "fas fa-compress",
            title: "Exit full screen",
            action: () => this.toggleFullScreen()
        });

        this.maximizeAction = new Action({
            icon: "fas fa-expand-alt",
            title: "Maximize",
            action: () => this.toggleMaximizedView()
        });

        this.minimizeAction = new Action({
            icon: "fas fa-compress-alt",
            title: "Minimize",
            action: () => this.toggleMaximizedView()
        });
    }

    ngOnChanges(changes: SimpleChanges) {
<<<<<<< HEAD
=======

        // Set up the configuration for the NETWORK widget.
        // The test "this.networkProviders.length === 0" ensures the configuration is done only once
>>>>>>> 87e763b3
        if(this.config.type === "network" && this.results && this.networkProviders.length === 0) {
            this.networkProviders = oOTBConfig(this.providerFactory);
        }

        // If this widget displays a doc preview, a record object is needed. It may come from the list of results
        // or from a additional query via the Search Service.
        if(this.config.type === "preview" && !this.record && this.config.recordId && this.config.queryStr) {
            // Rebuild the query that allowed to obtain this record
            this.query = this.searchService.makeQuery().fromJson(this.config.queryStr);
            if(this.results) {
                // Try to retrieve the record from the results list
                this.record = this.results.records.find(r => r.id === this.config.recordId)
            }
            if(!this.record) {
                // Try to retrieve the record from a dedicated query
                this.query.addSelect(this.exprBuilder.makeExpr('id', this.config.recordId));
                this.searchService.getResults(this.query, undefined, {searchInactive: true}).subscribe(
                    results => {
                        this.record = results.records[0];
                    },
                    err => {
                        console.error(err);
                        this.error = true;
                    }
                );
            }
        }

        if(this.config.type === "chart") {
            this.chart.theme = this.buttonsStyle === "dark"? "candy" : "fusion";
        }

        // Manage width and height changes. Some components need additional treatment

        if(changes["height"] && this.height) {
            this.innerheight = this.height - 43;
            // Update network
            if(this.config.type === "network") {
                this.networkOptions = Utils.copy(defaultOptions);
                this.networkOptions.height = this.innerheight + "px";
            }
            // Update chart
            if(this.chartObj) {
                this.chartObj.resizeTo(this.width, this.innerheight)
            }
        }

        if(changes["width"] && this.width) {
            this.innerwidth = this.width;
            // Update chart, if not already done
            if(this.chartObj && !changes["height"]) {
                this.chartObj.resizeTo(this.width, this.innerheight)
            }
        }

<<<<<<< HEAD
        if(this.closable) {
            this.actions = [this.renameAction, this.closeAction];
=======
        // Update the actions
        this.actions = [];
        if(this.renamable) {
            this.actions.push(this.renameAction);
        }
        if(this.config.closable) {
            this.actions.push(this.closeAction);
>>>>>>> 87e763b3
        }

        if (this.fullScreenExpandable) {
            this.actions = [this.fullScreenAction, ...this.actions];
        }

        if (this.maximizable) {
            this.actions = [
                this.gridsterItemComponent.el.classList.contains('widget-maximized-view')
                    ? this.minimizeAction
                    : this.maximizeAction,
                ...this.actions
            ]
        }
    }

    toggleFullScreen(): void {
        const elem = this.gridsterItemComponent.el;

        if (!document.fullscreenElement) {
            if (elem.requestFullscreen) {
                this.config.height = window.screen.height; // update gridsterItem to full-fill the screen height
                this.config.width = window.screen.width; // update gridsterItem to full-fill the screen width

                elem.requestFullscreen()
                    .catch(
                        (err) => console.error(`Error attempting to enable full-screen mode: ${err.message}`)
                    );
            }
        } else {
            if (document.exitFullscreen) {
                document.exitFullscreen();
            }
        }

        /**
         * callback to update the item's actions on switch from/to full-screen mode
         */
        elem.onfullscreenchange = () => {
            if (document.fullscreenElement) {
                const index = this.actions.indexOf(this.fullScreenAction);
                this.actions[index] = this.exitFullScreenAction;
            }

            // update related maximize/minimize actions since they can not be performed in full-screen mode
            const indexMaximizeAction = this.actions.indexOf(this.maximizeAction);
            if (indexMaximizeAction > -1) {
                this.actions[indexMaximizeAction].disabled = document.fullscreenElement !== null;
            }
            const indexMinimizeAction = this.actions.indexOf(this.minimizeAction);
            if (indexMinimizeAction > -1) {
                this.actions[indexMinimizeAction].disabled = document.fullscreenElement !== null;
            }
        }
    }

    toggleMaximizedView(): void {
        const elem = this.gridsterItemComponent.el;

        if (!this.initialHeight) { // save original height before maximizing
            this.initialHeight = this.innerheight + 43;
        }
        if (!this.initialWidth) { // save original width before maximizing
            this.initialWidth = this.innerwidth;
        }

        elem.classList.toggle('widget-maximized-view'); // allow container of gridsterItem to full-fill its direct parent dimensions
        this.gridsterItemComponent.el.parentElement?.classList.toggle('no-scroll'); // disable the direct parent scroll

        if (elem.classList.contains('widget-maximized-view')) { // update component defined in gridsterItem to full-fill its maximized space
            this.config.height = this.gridsterItemComponent.el.parentElement?.clientHeight!;
            this.config.width = this.gridsterItemComponent.el.parentElement?.clientWidth!;
        } else { // restore original dashboard view
            this.config.height = this.initialHeight;
            this.config.width = this.initialWidth;
        }

        // update related full-screen actions since they can not be performed in maximized mode
        const indexFullScreenAction = this.actions.indexOf(this.fullScreenAction);
        if (indexFullScreenAction > -1) {
            this.actions[indexFullScreenAction].disabled = elem.classList.contains('widget-maximized-view');
        }
        const indexExitFullScreenAction = this.actions.indexOf(this.exitFullScreenAction);
        if (indexExitFullScreenAction > -1) {
            this.actions[indexExitFullScreenAction].disabled = elem.classList.contains('widget-maximized-view');
        }
    }

    // Specific callback methods for the CHART widget

    onChartInitialized(chartObj: any) {
        this.chartObj = chartObj;
        this.chartObj.resizeTo(this.width, this.innerheight);
    }

    onChartAggregationChange(aggregation: string) {
        this.config.aggregation = aggregation;
        this.dashboardService.notifyItemChange(this.config);
    }

    onChartTypeChange(type: string) {
        this.config.chartType = type;
        this.dashboardService.notifyItemChange(this.config);
    }

    /**
     * Notifies parent that a record was clicked
     * @param record 
     */
    onRecordClicked(record?: Record){
        if(record){
            this.recordClicked.next(record);
        }
    }

    /**
     * Open a modal to rename this widget
     */
    rename() {
        this.dashboardService.renameWidgetModal(this.config);
    }

    /**
     * Remove this widget from the dashboard
     */
    close() {
        this.dashboardService.removeItem(this.config);
    }
}<|MERGE_RESOLUTION|>--- conflicted
+++ resolved
@@ -9,8 +9,6 @@
 import { DashboardItem, DashboardService } from './dashboard.service';
 import { defaultChart } from '@sinequa/components/fusioncharts';
 
-<<<<<<< HEAD
-=======
 /**
  * A wrapper component for all widgets in the dashboard.
  * The component is in charge of updating inputs going into each widget.
@@ -18,7 +16,6 @@
  * then, in the ngOnChanges method, generate the inputs necessary for this widget.
  */
 
->>>>>>> 87e763b3
 @Component({
     selector: 'sq-dashboard-item',
     templateUrl: './dashboard-item.component.html',
@@ -29,21 +26,22 @@
     @Input() results: Results;
 
     // Whether this widget can be renamed or not
-    @Input() renamable = true;
+    @Input() renamable: boolean = true;
+
+    // Whether this widget can be removed or not
+    @Input() closable: boolean = true;
+
+    // Whether this widget can be displayed in full-screen mode or not
+    @Input() fullScreenExpandable: boolean = true;
+
+    // Whether this widget can be viewed in maximized dimensions or not
+    @Input() maximizable: boolean = true;
 
     // Size of the container, known only after it has been resized by the Gridster library
     @Input() width?: number;
     @Input() height?: number;
 
-<<<<<<< HEAD
-    // Optional actions to be added to dashboard widgets
-    @Input() closable?: number;
-    @Input() fullScreenExpandable?: number;
-    @Input() maximizable?: number;
-
-=======
     // Dark/Light theme
->>>>>>> 87e763b3
     @Input() buttonsStyle: string;
 
     // Emit an event when the user clicks on a record displayed within a widget
@@ -98,36 +96,33 @@
 
         this.fullScreenAction = new Action({
             icon: "fas fa-expand",
-            title: "Full screen",
+            title: "msg#dashboard.fullScreenTitle",
             action: () => this.toggleFullScreen()
         });
 
         this.exitFullScreenAction = new Action({
             icon: "fas fa-compress",
-            title: "Exit full screen",
+            title: "msg#dashboard.exitFullScreenTitle",
             action: () => this.toggleFullScreen()
         });
 
         this.maximizeAction = new Action({
             icon: "fas fa-expand-alt",
-            title: "Maximize",
+            title: "msg#dashboard.maximizeTitle",
             action: () => this.toggleMaximizedView()
         });
 
         this.minimizeAction = new Action({
             icon: "fas fa-compress-alt",
-            title: "Minimize",
+            title: "msg#dashboard.minimizeTitle",
             action: () => this.toggleMaximizedView()
         });
     }
 
     ngOnChanges(changes: SimpleChanges) {
-<<<<<<< HEAD
-=======
 
         // Set up the configuration for the NETWORK widget.
         // The test "this.networkProviders.length === 0" ensures the configuration is done only once
->>>>>>> 87e763b3
         if(this.config.type === "network" && this.results && this.networkProviders.length === 0) {
             this.networkProviders = oOTBConfig(this.providerFactory);
         }
@@ -183,24 +178,17 @@
             }
         }
 
-<<<<<<< HEAD
-        if(this.closable) {
-            this.actions = [this.renameAction, this.closeAction];
-=======
         // Update the actions
         this.actions = [];
         if(this.renamable) {
             this.actions.push(this.renameAction);
         }
-        if(this.config.closable) {
+        if(this.closable) {
             this.actions.push(this.closeAction);
->>>>>>> 87e763b3
-        }
-
+        }
         if (this.fullScreenExpandable) {
             this.actions = [this.fullScreenAction, ...this.actions];
         }
-
         if (this.maximizable) {
             this.actions = [
                 this.gridsterItemComponent.el.classList.contains('widget-maximized-view')
@@ -302,7 +290,7 @@
 
     /**
      * Notifies parent that a record was clicked
-     * @param record 
+     * @param record
      */
     onRecordClicked(record?: Record){
         if(record){
