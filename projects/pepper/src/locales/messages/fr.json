{
    "app": {
        "name": "Pepper"
    },

    "locale": {
        "en": "English (United States)",
        "en-gb": "English (United Kingdom)",
        "fr": "Français",
        "de": "Deutsch"
    },

    "searchForm": {
        "search": "Rechercher",
        "searchFor": "Rechercher ...",
        "advanced": "Avancée",
        "advancedSearch": "Recherche avancée",
        "scopeTitle": "Champ d'application : {name}",
        "recentQuery": "Recherche récente",
        "recentDocument": "Document récent",
        "fieldedSearch": "Recherche sur champs",
        "off": "Désactivée",
        "simple": "Simple",
        "simpleTitle": "Mode graphique affichant les filtres sélectionnés sous forme de badges",
        "advancedTitle": "Mode textuel permettant d'utiliser des expressions de recherche telles que \"geo: Paris OR company: Sinequa\""
    },

    "baskets": {
        "baskets": "Collections",
        "addToBasket": "Ajouter à la collection",
        "removeFromBasket": "Supprimer de la collection",
        "removeFromAllBaskets": "Supprimer de toutes les collections",
        "removeFromAllBasketsConfirmation": "Êtes-vous sûr de vouloir supprimer ce résultat de ces collections : {baskets} ?",
        "basketAlreadyExists": "Une collection avec ce nom existe déjà. Voulez-vous le remplacer ?",
        "noBasket": "Vous n'avez pas encore ajouté de document à une collection...",
        "createBasket": "Créer une collection",
        "manageBaskets": "Gérer les collections"
    },

    "editBasket": {
        "title": "Collection"
    },

    "manageBaskets": {
        "title": "Gérer les collections"
    },

    "selectBasket": {
        "title": "Sélectionner une collection",
        "newBasket": "Nouvelle collection..."
    },

    "facet": {
        "filters": {
            "title": "Filtres"
        },
        "preview": {
            "title": "Prévisualisation"
        }
    },

    "results": {
        "tabPeople": "Personnes",
        "tabBusiness": "Entreprises",
        "tabLocation": "Lieux"
    },

    "home": {
        "recentDocumentsTooltip": "Document récemment consultés",
        "recentQueriesTooltip": "Requêtes de recherche récemment effectuées",
        "savedQueriesTooltip": "Requêtes de recherche enregistrées (incluant les filtres)",
        "basketsTooltip": "Ensembles de documents favoris",
        "darkMode": "Mode sombre",
        "lightMode": "Mode clair"
    },

    "search": {
        "pageTitle": "Recherche - {search}",
<<<<<<< HEAD
        "darkMode": "Mode sombre",
        "darkModeTitle": "Activer le mode sombre",
        "filters": "Filtres",
        "hideResults": "Cacher les résultats",
        "showResults": "Afficher les résultats"
=======
        "filters": "Filtres"
>>>>>>> be60a05b
    },

    "preview": {
        "extracts": "Extraits",
        "entities": "Entités",
        "searchText": "Chercher \"{text}\" dans le document",
        "pageTitle": "Navigateur de documents - {title}"
    },

    "dashboard": {
        "map": "Carte",
        "timeline": "Historique",
        "network": "Réseau",
        "chart": "Graphique",
        "heatmap": "Carte de chaleur",

        "addWidget": "Nouveau Widget",
        "addWidgetTitle": "Ajouter un Widget au tableau de bord",
        "addWidgetModalTitle": "Ajouter un Widget",
        "addWidgetItemTitle": "Créer un widget {item}",
        "addWidgetSize": "Taille du Widget",
        "addWidgetWidth": "Largeur du Widget",
        "addWidgetHeight": "Hauteur du Widget",
        "share": "Partager",
        "shareTitle": "Partager ce tableau de bord avec un collègue",
        "shareSuccess": "Lien de partage copié dans le presse-papier",
        "shareError": "Le lien de partage n'a pas pu être copié dans le presse-papier: {url}",
        "manual": "Positionnement manuel",
        "manualTitle": "Le positionnement manuel permet de placer les Widgets librement dans le tableau de bord",
        "auto": "Positionnement auto",
        "autoTitle": "Le positionnement automatique compacte la vue vers le haut et la gauche, quand des espaces vides sont disponibles",
        "fixed": "Positionnement fixe",
        "fixedTitle": "Le positionnement fixe empêche toute modification du tableau de bord",
        "new": "Nouveau",
        "newTitle": "Créer un nouveau tableau de board",
        "open": "Ouvrir",
        "openTitle": "Ouvrir un tableau de bord enregistré",
        "openDashboard": "Ouvrir le tableau de bord \"{dashboard}\"",
        "delete": "Supprimer",
        "deleteTitle": "Supprimer le tableau de bord actuel",
        "deleteConfirmTitle": "Supprimer le tableau de bord actuel",
        "deleteConfirmMessage": "Êtes-vous sûr de vouloir supprimer le tableau de bord \"{dashboard}\"?",
        "saveAs": "Enregistrer sous...",
        "saveAsTitle": "Enregistrer le tableau de bord actuel pour le rouvrir plus tard",
        "saveAsModalTitle": "Enregistrer le tableau de bord",
        "saveAsModalMessage": "Entrez un nom pour ce tableau de bord",
        "save": "Enregistrer",
        "saveTitle": "Enregistrer le tableau de bord",
        "saveSuccess": "Tableau de bord enregistré",
        "saveFailure": "Le tableau de bord n'a pas pu être enregistré!",
        "autoSave": "Enregistrement auto",
        "autoSaveTitle": "Enregistrement automatique du tableau de bord",
        "setDefault": "Dashboard par défaut",
        "setDefaultTitle": "Définir comme dashboard par défaut",
        "setDefaultConfirm": "Voulez-vous définir \"{dashboard}\" comme dashboard par défaut?",
        "setDefaultConfirmTitle": "Dashboard par défaut",
        "setDefaultSuccess": "\"{dashboard}\" a été défini comme dashboard par défaut",
        "settingsTitle": "Options du tableau de bord",
        "widgetClose": "Fermer",
        "renameWidget": "Renommer un widget",
        "renameWidgetMessage": "Entrez un nouveau nom pour ce widget",
        "renameWidgetTitle": "Renommer ce widget",
        "fullScreenTitle": "Plein écran",
        "exitFullScreenTitle": "Quitter plein écran",
        "maximizeTitle": "Maximiser",
        "minimizeTitle": "Réduire"
    }
}<|MERGE_RESOLUTION|>--- conflicted
+++ resolved
@@ -76,15 +76,9 @@
 
     "search": {
         "pageTitle": "Recherche - {search}",
-<<<<<<< HEAD
-        "darkMode": "Mode sombre",
-        "darkModeTitle": "Activer le mode sombre",
         "filters": "Filtres",
         "hideResults": "Cacher les résultats",
         "showResults": "Afficher les résultats"
-=======
-        "filters": "Filtres"
->>>>>>> be60a05b
     },
 
     "preview": {
