export const environment = {
<<<<<<< HEAD
  autoOAuthProvider: "identity",
  production: true
=======
  production: true,
  auditEnabled: true
>>>>>>> 4e4ab467
};<|MERGE_RESOLUTION|>--- conflicted
+++ resolved
@@ -1,9 +1,4 @@
 export const environment = {
-<<<<<<< HEAD
-  autoOAuthProvider: "identity",
-  production: true
-=======
   production: true,
   auditEnabled: true
->>>>>>> 4e4ab467
 };