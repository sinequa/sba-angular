--- conflicted
+++ resolved
@@ -3,16 +3,10 @@
 // The list of file replacements can be found in `angular.json`.
 
 export const environment = {
-<<<<<<< HEAD
-  app: "pepper",
-  autoOAuthProvider: "identity-dev",
-  production: false
-=======
   app: "training",
   autoOAuthProvider: "identity-dev",
   production: false,
   auditEnabled: true
->>>>>>> 4e4ab467
 };
 
   /*
