import { TestBed } from "@angular/core/testing";
import { RouterTestingModule } from '@angular/router/testing';
import { OverlayModule } from '@angular/cdk/overlay';
import { AppService, FormatService } from "@sinequa/core/app-utils";

import { SearchService } from "../search";
import { AdvancedService } from "../advanced";
import { ValidationService } from "@sinequa/core/validation";
import { START_CONFIG, CCColumn } from "@sinequa/core/web-services";
import { HttpHandler } from "@angular/common/http";
import { IntlService, LOCALES_CONFIG } from "@sinequa/core/intl";
import { UntypedFormControl } from "@angular/forms";
import { MODAL_LOGIN } from '@sinequa/core/login';
import { MODAL_CONFIRM, MODAL_PROMPT } from '@sinequa/core/modal';
import { AppLocalesConfig } from './mocks/app.locales.config';
import { Utils } from '@sinequa/core/base';

describe("AdvancedService", () => {
  let service: AdvancedService;
  let searchService: SearchService;
  let appService: AppService;
  let formatService: FormatService;
  // let intlService: IntlService;

  beforeEach(() => {

    const IntlServiceFactory = () => ({
      parseDate: () => {},
    });

    TestBed.configureTestingModule({
      providers: [
        AdvancedService,
        FormatService,
        AppService,
        HttpHandler,
        ValidationService,
        SearchService,
        { provide: START_CONFIG, useValue: { app: "testing_app" } },
        { provide: MODAL_LOGIN, useValue: "MODAL_LOGIN" },
        { provide: MODAL_CONFIRM, useValue: "MODAL_CONFIRM" },
        { provide: MODAL_PROMPT, useValue: "MODAL_PROMPT" },
        { provide: IntlService, useFactory: IntlServiceFactory },
        {provide: LOCALES_CONFIG, useClass: AppLocalesConfig},
      ],
      imports: [
        RouterTestingModule,
        OverlayModule
      ]
    });
    service = TestBed.inject(AdvancedService);
    searchService = TestBed.inject(SearchService);
    appService = TestBed.inject(AppService);
    formatService = TestBed.inject(FormatService);
    // intlService = TestBed.inject(IntlService);
  });

  it("can load instance", () => {
    expect(service).toBeTruthy();
    expect(service.validators).toBeDefined();
  });

  describe("advanced validators", () => {
    it("min", () => {
      const validator = service.validators.min(10, "toto");
      const control = new UntypedFormControl("control", [validator]);
      control.setValue(1);
      expect(control.errors?.min).toBeDefined();
      expect(control.valid).toBeFalsy();
    });

    it("max", () => {
      const validator = service.validators.max(10, "toto");
      const control = new UntypedFormControl("control", [validator]);
      control.setValue(11);
      expect(control.errors?.max).toBeDefined();
      expect(control.valid).toBeFalsy();
    });

    it("required", () => {
      const validator = service.validators.required;
      const control = new UntypedFormControl("control", [validator]);
      control.setValue(null);
      expect(control.errors?.required).toBeDefined();
      expect(control.valid).toBeFalsy();
    });

    it("email", () => {
      const validator = service.validators.email;
      const control = new UntypedFormControl("control", [validator]);
      control.setValue("test");
      expect(control.errors?.email).toBeDefined();
      expect(control.valid).toBeFalsy();
    });

    it("pattern", () => {
      const validator = service.validators.pattern("^[0-9]+$");
      const control = new UntypedFormControl("control", [validator]);
      control.setValue("abc");
      expect(control.errors?.pattern).toBeDefined();
      expect(control.valid).toBeFalsy();
    });

    it("integer", () => {
      const validator = service.validators.integer("toto");
      const control = new UntypedFormControl("control", [validator]);
      control.setValue(1.8);
      expect(control.errors?.integer).toBeDefined();
      expect(control.valid).toBeFalsy();
    });

    it("number", () => {
      const validator = service.validators.number("toto");
      const control = new UntypedFormControl("control", [validator]);
      control.setValue("test");
      expect(control.errors?.number).toBeDefined();
      expect(control.valid).toBeFalsy();
    });

    it("range", () => {
      const validator = service.validators.range("toto");
      const control = new UntypedFormControl("control", [validator]);
      control.setValue(["b", "a"]);
      expect(control.errors?.range).toBeDefined();
      expect(control.valid).toBeFalsy();
    });

    it("date", () => {
      const validator = service.validators.date("toto");
      const control = new UntypedFormControl("control", [validator]);
      control.setValue("10");
      expect(control.errors?.date).toBeDefined();
      expect(control.valid).toBeFalsy();
    });
  });

  describe("create advanced controls", () => {
    let spy;
    let spyGetValue;
    let spyGetRange;
    let spyGetBoolean;
    beforeEach(() => {
      spy = spyOn<any>(service, "createControl");
      spyGetValue = spyOn<any>(service, "getValue");
      spyGetRange = spyOn<any>(service, "getRangeValue");
      spyGetBoolean = spyOn<any>(service, "getBooleanValue");
      searchService.query.select = [];
    });

    it("select-control", () => {
      service.createSelectControl("toto", []);
      expect(spyGetValue).toHaveBeenCalledWith("toto", searchService.query);
      expect(spyGetRange).not.toHaveBeenCalled();
      expect(spyGetBoolean).not.toHaveBeenCalled();
      expect(spy).toHaveBeenCalledWith(undefined, [], undefined);
    });

    it("range-control", () => {
      service.createRangeControl("toto");
      expect(spyGetValue).not.toHaveBeenCalled();
      expect(spyGetBoolean).not.toHaveBeenCalled();
      expect(spyGetRange).toHaveBeenCalledWith("toto", searchService.query);
      expect(spy).toHaveBeenCalledWith(undefined, undefined, undefined);
    });

    it("input-control", () => {
      service.createInputControl("toto", []);
      expect(spyGetValue).toHaveBeenCalledWith("toto", searchService.query);
      expect(spyGetRange).not.toHaveBeenCalled();
      expect(spyGetBoolean).not.toHaveBeenCalled();
      expect(spy).toHaveBeenCalledWith(undefined, [], undefined);
    });

    it("multi-input-control", () => {
      service.createMultiInputControl("toto", undefined, []);
      expect(spyGetValue).toHaveBeenCalledWith("toto", searchService.query);
      expect(spyGetRange).not.toHaveBeenCalled();
      expect(spyGetBoolean).not.toHaveBeenCalled();
      expect(spy).toHaveBeenCalledWith(undefined, undefined, []);
    });

    it("checkbox-control", () => {
      service.createCheckboxControl("toto", []);
      expect(spyGetValue).not.toHaveBeenCalled();
      expect(spyGetRange).not.toHaveBeenCalled();
      expect(spyGetBoolean).toHaveBeenCalledWith("toto", searchService.query);
      expect(spy).toHaveBeenCalledWith(undefined, [], undefined);
    });
  });

<<<<<<< HEAD
  describe("get advanced value from searchService.query", () => {
    let spy;
    let spyQueryAction;
    beforeEach(() => {
      searchService.query.select = [
        {expression: "treepath: (`Product`:`Product` OR `web`:`web`)", facet: "advanced_treepath"},
        {expression: "authors: (`Sinequa`:`sinequa`)", facet: "advanced_authors"},
        {expression: "size:<=262144000", facet: "advanced_size"},
        {expression: "modified:[2020-12-01..2020-12-16]", facet: "advanced_modified"},
        {expression: "person: (`Bill Gates`:`BILL GATES` OR `Bill Clinton`:`BILL CLINTON`)", facet: "advanced_person"},
        {expression: "docformat: (`htm`:`htm`)", facet: "advanced_docformat"}
      ];
      spy = spyOn(appService, 'parseExpr');
      spyQueryAction = spyOn(searchService.query, 'findSelect').and.callThrough();
    });

    afterEach(() => {
      spy.calls.reset();
    })

    it("when defined filter for a mono-select and multi-select component", () => {
      // Case multi-select
      const op1 : ExprValueInitializer = {
        exprContext: {appService, formatService, intlService},
        values: ["Product"],
        display: "Product",
        value: "Product",
        field: "treepath",
        operator: 0
      }

      const op2 : ExprValueInitializer = {
        exprContext: {appService, formatService, intlService},
        values: ["web"],
        display: "web",
        value: "web",
        field: "treepath",
        operator: 0
      }

      const exprOperandsInitializer1: ExprOperandsInitializer = {
        exprContext: {appService, formatService, intlService},
        op1: op1 as Expr,
        op2: op2 as Expr,
        field: "treepath",
        and: false
      };
      const expr1: Expr = new Expr(exprOperandsInitializer1);
      spy.and.returnValue(expr1);
      const value1 = service.getValue("treepath");

      expect(spyQueryAction).toHaveBeenCalledWith("advanced_treepath");
      expect(value1).toEqual([
        {display: "Product",value: "Product"},
        {display: "web",value: "web"}
      ]);

      // Case mono-select
      const exprValueInitializer2: ExprValueInitializer = {
        exprContext: {appService, formatService, intlService},
        values: ["sinequa"],
        display: "Sinequa",
        field: "authors",
        operator: 0
      };
      const expr2: Expr = new Expr(exprValueInitializer2);
      spy.and.returnValue(expr2);
      const value2 = service.getValue("authors");

      expect(spyQueryAction).toHaveBeenCalledWith("advanced_authors");
      expect(value2).toEqual({display: "Sinequa",value: "sinequa"});
    });

    it("when defined filter for a number/date range component", () => {
      // Case numbers with only one operand of the range
      const exprValueInitializer1: ExprValueInitializer = {
        exprContext: {appService, formatService, intlService},
        values: ["262144000"],
        value: "262144000",
        field: "size",
        operator: 5
      };
      const expr1: Expr = new Expr(exprValueInitializer1);
      spy.and.returnValue(expr1);
      const value1 = service.getRangeValue("size");

      expect(spyQueryAction).toHaveBeenCalledWith("advanced_size");
      expect(value1).toEqual([undefined, '262144000']);

      // Case dates with 2 operands of the range
      const exprValueInitializer2: ExprValueInitializer = {
        exprContext: {appService, formatService, intlService},
        values: ["2020-12-01", "2020-12-16"],
        field: "modified",
        operator: 11
      };
      const expr2: Expr = new Expr(exprValueInitializer2);
      spy.and.returnValue(expr2);
      const value2 = service.getRangeValue("modified");

      expect(spyQueryAction).toHaveBeenCalledWith("advanced_modified");
      expect(value2).toEqual(["2020-12-01", "2020-12-16"]);
    });

    it("when defined filter for a multi-input/input component", () => {
      // Case multi-input
      const op1 : ExprValueInitializer = {
        exprContext: {appService, formatService, intlService},
        values: ["BILL GATES"],
        display: "Bill Gates",
        value: "BILL GATES",
        field: "person",
        operator: 0
      }

      const op2 : ExprValueInitializer = {
        exprContext: {appService, formatService, intlService},
        values: ["BILL CLINTON"],
        display: "Bill Clinton",
        value: "BILL CLINTON",
        field: "person",
        operator: 0
      }

      const exprOperandsInitializer1: ExprOperandsInitializer = {
        exprContext: {appService, formatService, intlService},
        op1: op1 as Expr,
        op2: op2 as Expr,
        field: "person",
        and: false
      };
      const expr1: Expr = new Expr(exprOperandsInitializer1);
      spy.and.returnValue(expr1);
      const value1 = service.getValue("person");

      expect(spyQueryAction).toHaveBeenCalledWith("advanced_person");
      expect(value1).toEqual([
        {display: "Bill Gates",value: "BILL GATES"},
        {display: "Bill Clinton",value: "BILL CLINTON"}
      ]);

      // Case input
      const exprValueInitializer2: ExprValueInitializer = {
        exprContext: {appService, formatService, intlService},
        values: ["htm"],
        field: "docformat",
        operator: 0
      };
      const expr2: Expr = new Expr(exprValueInitializer2);
      spy.and.returnValue(expr2);
      const value2 = service.getValue("docformat");

      expect(spyQueryAction).toHaveBeenCalledWith("advanced_docformat");
      expect(value2).toEqual({display: "htm",value: "htm"});
    });

    it("Undefined filter should also be processed", () => {
      // Case range
      const value1 = service.getRangeValue("foo");

      expect(spyQueryAction).toHaveBeenCalledWith("advanced_foo");
      expect(value1).toEqual([undefined,undefined]);

      // All other Cases: as example Select
      const value2 = service.getValue("toto");

      expect(spyQueryAction).toHaveBeenCalledWith("advanced_toto");
      expect(value2).toEqual(undefined);
    });
  });

  describe("set advanced value in searchService.query", () => {
    let spyQueryRemoveAction;
    let spyQueryAddAction;
    beforeEach(() => {
      searchService.query.select = [];
      spyQueryAddAction = spyOn(searchService.query, 'addSelect').and.callThrough();
      spyQueryRemoveAction = spyOn(searchService.query, 'removeSelect').and.callThrough();
    });

    afterEach(() => {
      spyQueryAddAction.calls.reset();
      spyQueryRemoveAction.calls.reset();
    })

    it("from a number/date range component", () => {
      // Case numbers with only one operand of the range
      service.setNumericalSelect('size', 262144000, '<=');

      expect(spyQueryRemoveAction).toHaveBeenCalledWith("advanced_size");
      expect(spyQueryAddAction).toHaveBeenCalledWith("size:<= 262144000","advanced_size");

      // Case dates with 2 operands of the range
      service.setRangeSelect('modified', ["2020-12-01", "2020-12-16"]);

      expect(spyQueryRemoveAction).toHaveBeenCalledWith("advanced_modified");
      expect(spyQueryAddAction).toHaveBeenCalledWith("modified:[2020-12-01..2020-12-16]","advanced_modified");
    });

    it("from a (select/input/checkbox...) component", () => {

      service.setSelect('treepath', [
        {display: "Product",value: "Product"},
        {display: "web",value: "web"}
      ]);

      expect(spyQueryRemoveAction).toHaveBeenCalledWith("advanced_treepath");
      expect(spyQueryAddAction).toHaveBeenCalledWith("treepath:(`Product`:`Product` OR `web`:`web`)","advanced_treepath");
    });

    it("with undefined value", () => {
      service.setSelect('person', undefined);

      expect(spyQueryRemoveAction).toHaveBeenCalledWith("advanced_person");
      expect(spyQueryAddAction).not.toHaveBeenCalled();
    });
  });

  describe("remove an advanced value from searchService.query", () => {
    let spyQueryRemoveAction;
    let spySearch;
    beforeEach(() => {
      searchService.query.select = [{expression: "foo: (`toto`:`toto`)", facet: "advanced_foo"}];
      spySearch = spyOn(searchService, 'search').and.callThrough();
      spyQueryRemoveAction = spyOn(searchService.query, 'removeSelect').and.callThrough();
    });

    afterEach(() => {
      spySearch.calls.reset();
      spyQueryRemoveAction.calls.reset();
    })

    it("remove existing select and trigger new search", () => {
      service.removeAdvancedValue("foo");

      expect(spyQueryRemoveAction).toHaveBeenCalledWith("advanced_foo");
      expect(searchService.query.select).toEqual(undefined);
      expect(spySearch).toHaveBeenCalled();
    });

    it("non-existent select and trigger new search", () => {
      service.removeAdvancedValue("test");

      expect(spyQueryRemoveAction).toHaveBeenCalledWith("advanced_test");
      expect(searchService.query.select).toEqual([{expression: "foo: (`toto`:`toto`)", facet: "advanced_foo"}]);
      expect(spySearch).toHaveBeenCalled();
    });

    it("remove existing select without triggering new search", () => {
      service.removeAdvancedValue("foo", false);

      expect(spyQueryRemoveAction).toHaveBeenCalledWith("advanced_foo");
      expect(searchService.query.select).toEqual(undefined);
      expect(spySearch).not.toHaveBeenCalled();
    });
  });

  describe("reset advanced values from searchService.query", () => {
    let spySearch;

    beforeEach(() => {
      searchService.query.select = [
        {expression: "foo: (`toto`:`toto`)", facet: "advanced_foo"},
        {expression: "test: (`titi`:`titi`)", facet: "test"}
      ];
      spySearch = spyOn(searchService, 'search').and.callThrough();
    });

    afterEach(() => {
      spySearch.calls.reset();
    })

    it("then trigger new search", () => {
      service.resetAdvancedValues();

      expect(searchService.query.select).toEqual([{expression: "test: (`titi`:`titi`)", facet: "test"}]);
      expect(spySearch).toHaveBeenCalled();
    });

    it("without triggering new search", () => {
      service.resetAdvancedValues(false);

      expect(searchService.query.select).toEqual([{expression: "test: (`titi`:`titi`)", facet: "test"}]);
      expect(spySearch).not.toHaveBeenCalled();
    });
  });
=======
  // describe("get advanced value from searchService.query", () => {
  //   let spy;
  //   let spyQueryAction;
  //   beforeEach(() => {
  //     searchService.query.select = [
  //       {expression: "treepath: (`Product`:`Product` OR `web`:`web`)", facet: "advanced_treepath"},
  //       {expression: "authors: (`Sinequa`:`sinequa`)", facet: "advanced_authors"},
  //       {expression: "size:<=262144000", facet: "advanced_size"},
  //       {expression: "modified:[2020-12-01..2020-12-16]", facet: "advanced_modified"},
  //       {expression: "person: (`Bill Gates`:`BILL GATES` OR `Bill Clinton`:`BILL CLINTON`)", facet: "advanced_person"},
  //       {expression: "docformat: (`htm`:`htm`)", facet: "advanced_docformat"}
  //     ];
  //     spy = spyOn(appService, 'parseExpr');
  //     spyQueryAction = spyOn(searchService.query, 'findSelect').and.callThrough();
  //   });

  //   afterEach(() => {
  //     spy.calls.reset();
  //   })

  //   it("when defined filter for a mono-select and multi-select component", () => {
  //     // Case multi-select
  //     const op1 : ExprValueInitializer = {
  //       exprContext: {appService, formatService, intlService},
  //       values: ["Product"],
  //       display: "Product",
  //       value: "Product",
  //       field: "treepath",
  //       operator: 0
  //     }

  //     const op2 : ExprValueInitializer = {
  //       exprContext: {appService, formatService, intlService},
  //       values: ["web"],
  //       display: "web",
  //       value: "web",
  //       field: "treepath",
  //       operator: 0
  //     }

  //     const exprOperandsInitializer1: ExprOperandsInitializer = {
  //       exprContext: {appService, formatService, intlService},
  //       op1: op1 as Expr,
  //       op2: op2 as Expr,
  //       field: "treepath",
  //       and: false
  //     };
  //     const expr1: Expr = new Expr(exprOperandsInitializer1);
  //     spy.and.returnValue(expr1);
  //     const value1 = service.getValue("treepath");

  //     expect(spyQueryAction).toHaveBeenCalledWith("advanced_treepath");
  //     expect(value1).toEqual([
  //       {display: "Product",value: "Product"},
  //       {display: "web",value: "web"}
  //     ]);

  //     // Case mono-select
  //     const exprValueInitializer2: ExprValueInitializer = {
  //       exprContext: {appService, formatService, intlService},
  //       values: ["sinequa"],
  //       display: "Sinequa",
  //       field: "authors",
  //       operator: 0
  //     };
  //     const expr2: Expr = new Expr(exprValueInitializer2);
  //     spy.and.returnValue(expr2);
  //     const value2 = service.getValue("authors");

  //     expect(spyQueryAction).toHaveBeenCalledWith("advanced_authors");
  //     expect(value2).toEqual({display: "Sinequa",value: "sinequa"});
  //   });

  //   it("when defined filter for a number/date range component", () => {
  //     // Case numbers with only one operand of the range
  //     const exprValueInitializer1: ExprValueInitializer = {
  //       exprContext: {appService, formatService, intlService},
  //       values: ["262144000"],
  //       value: "262144000",
  //       field: "size",
  //       operator: 5
  //     };
  //     const expr1: Expr = new Expr(exprValueInitializer1);
  //     spy.and.returnValue(expr1);
  //     const value1 = service.getRangeValue("size");

  //     expect(spyQueryAction).toHaveBeenCalledWith("advanced_size");
  //     expect(value1).toEqual([undefined, '262144000']);

  //     // Case dates with 2 operands of the range
  //     const exprValueInitializer2: ExprValueInitializer = {
  //       exprContext: {appService, formatService, intlService},
  //       values: ["2020-12-01", "2020-12-16"],
  //       field: "modified",
  //       operator: 11
  //     };
  //     const expr2: Expr = new Expr(exprValueInitializer2);
  //     spy.and.returnValue(expr2);
  //     const value2 = service.getRangeValue("modified");

  //     expect(spyQueryAction).toHaveBeenCalledWith("advanced_modified");
  //     expect(value2).toEqual(["2020-12-01", "2020-12-16"]);
  //   });

  //   it("when defined filter for a multi-input/input component", () => {
  //     // Case multi-input
  //     const op1 : ExprValueInitializer = {
  //       exprContext: {appService, formatService, intlService},
  //       values: ["BILL GATES"],
  //       display: "Bill Gates",
  //       value: "BILL GATES",
  //       field: "person",
  //       operator: 0
  //     }

  //     const op2 : ExprValueInitializer = {
  //       exprContext: {appService, formatService, intlService},
  //       values: ["BILL CLINTON"],
  //       display: "Bill Clinton",
  //       value: "BILL CLINTON",
  //       field: "person",
  //       operator: 0
  //     }

  //     const exprOperandsInitializer1: ExprOperandsInitializer = {
  //       exprContext: {appService, formatService, intlService},
  //       op1: op1 as Expr,
  //       op2: op2 as Expr,
  //       field: "person",
  //       and: false
  //     };
  //     const expr1: Expr = new Expr(exprOperandsInitializer1);
  //     spy.and.returnValue(expr1);
  //     const value1 = service.getValue("person");

  //     expect(spyQueryAction).toHaveBeenCalledWith("advanced_person");
  //     expect(value1).toEqual([
  //       {display: "Bill Gates",value: "BILL GATES"},
  //       {display: "Bill Clinton",value: "BILL CLINTON"}
  //     ]);

  //     // Case input
  //     const exprValueInitializer2: ExprValueInitializer = {
  //       exprContext: {appService, formatService, intlService},
  //       values: ["htm"],
  //       field: "docformat",
  //       operator: 0
  //     };
  //     const expr2: Expr = new Expr(exprValueInitializer2);
  //     spy.and.returnValue(expr2);
  //     const value2 = service.getValue("docformat");

  //     expect(spyQueryAction).toHaveBeenCalledWith("advanced_docformat");
  //     expect(value2).toEqual({display: "htm",value: "htm"});
  //   });

  //   it("Undefined filter should also be processed", () => {
  //     // Case range
  //     const value1 = service.getRangeValue("foo");

  //     expect(spyQueryAction).toHaveBeenCalledWith("advanced_foo");
  //     expect(value1).toEqual([undefined,undefined]);

  //     // All other Cases: as example Select
  //     const value2 = service.getValue("toto");

  //     expect(spyQueryAction).toHaveBeenCalledWith("advanced_toto");
  //     expect(value2).toEqual(undefined);
  //   });
  // });

  // describe("set advanced value in searchService.query", () => {
  //   let spyQueryRemoveAction;
  //   let spyQueryAddAction;
  //   beforeEach(() => {
  //     searchService.query.select = [];
  //     spyQueryAddAction = spyOn(searchService.query, 'addSelect').and.callThrough();
  //     spyQueryRemoveAction = spyOn(searchService.query, 'removeSelect').and.callThrough();
  //   });

  //   afterEach(() => {
  //     spyQueryAddAction.calls.reset();
  //     spyQueryRemoveAction.calls.reset();
  //   })

  //   it("from a number/date range component", () => {
  //     // Case numbers with only one operand of the range
  //     service.setNumericalSelect('size', 262144000, '<=');

  //     expect(spyQueryRemoveAction).toHaveBeenCalledWith("advanced_size");
  //     expect(spyQueryAddAction).toHaveBeenCalledWith("size:<= 262144000","advanced_size");

  //     // Case dates with 2 operands of the range
  //     service.setRangeSelect('modified', ["2020-12-01", "2020-12-16"]);

  //     expect(spyQueryRemoveAction).toHaveBeenCalledWith("advanced_modified");
  //     expect(spyQueryAddAction).toHaveBeenCalledWith("modified: [2020-12-01..2020-12-16]","advanced_modified");
  //   });

  //   it("from a (select/input/checkbox...) component", () => {

  //     service.setSelect('treepath', [
  //       {display: "Product",value: "Product"},
  //       {display: "web",value: "web"}
  //     ]);

  //     expect(spyQueryRemoveAction).toHaveBeenCalledWith("advanced_treepath");
  //     expect(spyQueryAddAction).toHaveBeenCalledWith("treepath: (`Product`:`Product` OR `web`:`web`)","advanced_treepath");
  //   });

  //   it("with undefined value", () => {
  //     service.setSelect('person', undefined);

  //     expect(spyQueryRemoveAction).toHaveBeenCalledWith("advanced_person");
  //     expect(spyQueryAddAction).not.toHaveBeenCalled();
  //   });
  // });

  // describe("remove an advanced value from searchService.query", () => {
  //   let spyQueryRemoveAction;
  //   let spySearch;
  //   beforeEach(() => {
  //     searchService.query.select = [{expression: "foo: (`toto`:`toto`)", facet: "advanced_foo"}];
  //     spySearch = spyOn(searchService, 'search').and.callThrough();
  //     spyQueryRemoveAction = spyOn(searchService.query, 'removeSelect').and.callThrough();
  //   });

  //   afterEach(() => {
  //     spySearch.calls.reset();
  //     spyQueryRemoveAction.calls.reset();
  //   })

  //   it("remove existing select and trigger new search", () => {
  //     service.removeAdvancedValue("foo");

  //     expect(spyQueryRemoveAction).toHaveBeenCalledWith("advanced_foo");
  //     expect(searchService.query.select).toEqual(undefined);
  //     expect(spySearch).toHaveBeenCalled();
  //   });

  //   it("non-existent select and trigger new search", () => {
  //     service.removeAdvancedValue("test");

  //     expect(spyQueryRemoveAction).toHaveBeenCalledWith("advanced_test");
  //     expect(searchService.query.select).toEqual([{expression: "foo: (`toto`:`toto`)", facet: "advanced_foo"}]);
  //     expect(spySearch).toHaveBeenCalled();
  //   });

  //   it("remove existing select without triggering new search", () => {
  //     service.removeAdvancedValue("foo", false);

  //     expect(spyQueryRemoveAction).toHaveBeenCalledWith("advanced_foo");
  //     expect(searchService.query.select).toEqual(undefined);
  //     expect(spySearch).not.toHaveBeenCalled();
  //   });
  // });

  // describe("reset advanced values from searchService.query", () => {
  //   let spySearch;

  //   beforeEach(() => {
  //     searchService.query.select = [
  //       {expression: "foo: (`toto`:`toto`)", facet: "advanced_foo"},
  //       {expression: "test: (`titi`:`titi`)", facet: "test"}
  //     ];
  //     spySearch = spyOn(searchService, 'search').and.callThrough();
  //   });

  //   afterEach(() => {
  //     spySearch.calls.reset();
  //   })

  //   it("then trigger new search", () => {
  //     service.resetAdvancedValues();

  //     expect(searchService.query.select).toEqual([{expression: "test: (`titi`:`titi`)", facet: "test"}]);
  //     expect(spySearch).toHaveBeenCalled();
  //   });

  //   it("without triggering new search", () => {
  //     service.resetAdvancedValues(false);

  //     expect(searchService.query.select).toEqual([{expression: "test: (`titi`:`titi`)", facet: "test"}]);
  //     expect(spySearch).not.toHaveBeenCalled();
  //   });
  // });
>>>>>>> 1d5c737e

  describe("format an advanced value", () => {
    let spy;
    beforeEach(() => {
      spy = spyOn(formatService, 'formatValue');
    });

    afterEach(() => {
      spy.calls.reset();
    })

    it("single value with formatted column", () => {
      const column = {formatter: "toto"} as CCColumn;
      spyOn(appService, 'getColumn').and.returnValue(column)

      service.formatAdvancedValue("toto", "foo");

      expect(spy).toHaveBeenCalledTimes(1);
      expect(spy).toHaveBeenCalledWith("foo", column);
    });

    it("list of items (including undefined values) with formatted column", () => {
      const column = {formatter: "toto"} as CCColumn;
      const value = ["foo", "test", undefined];
      spyOn(appService, 'getColumn').and.returnValue(column)

      service.formatAdvancedValue("toto", value);

      expect(spy).toHaveBeenCalledTimes(2);
      expect(spy).toHaveBeenCalledWith("foo", column);
      expect(spy).toHaveBeenCalledWith("test", column);
    });

    it("with unformatted column", () => {
      const column = {formatter: undefined} as CCColumn;
      spyOn(appService, 'getColumn').and.returnValue(column)

      service.formatAdvancedValue("toto", 1520845152);

      expect(spy).not.toHaveBeenCalled();
    });

  });

  describe("cast an advanced value", () => {
    let column;
    beforeEach(() => {
      column = {formatter: "toto"} as CCColumn;
      spyOn(Utils, 'isString').and.returnValue(true)
    });

    it("string as Date", () => {
      spyOn(AppService, 'isDate').and.returnValue(true)
      const spy = spyOn(Utils, 'toDate');

      service.castAdvancedValue("12/12/1212", column);

      expect(spy).toHaveBeenCalledTimes(1);
      expect(spy).toHaveBeenCalledWith("12/12/1212");
    });

    it("string as integer", () => {
      spyOn(AppService, 'isInteger').and.returnValue(true)
      spyOn(Utils, 'testInteger').and.returnValue(true)
      const spy = spyOn(Utils, 'toInt');

      service.castAdvancedValue("12", column);

      expect(spy).toHaveBeenCalledTimes(1);
      expect(spy).toHaveBeenCalledWith("12");
    });

    it("string as number", () => {
      spyOn(AppService, 'isDouble').and.returnValue(true)
      spyOn(Utils, 'testFloat').and.returnValue(true)
      const spy = spyOn(Utils, 'toNumber');

      service.castAdvancedValue("129.487", column);

      expect(spy).toHaveBeenCalledTimes(1);
      expect(spy).toHaveBeenCalledWith("129.487");
    });

    it("string as boolean", () => {
      spyOn(AppService, 'isBoolean').and.returnValue(true)
      const spy = spyOn(Utils, 'isTrue');

      service.castAdvancedValue("true", column);

      expect(spy).toHaveBeenCalledTimes(1);
      expect(spy).toHaveBeenCalledWith("true");
    });

  });
});<|MERGE_RESOLUTION|>--- conflicted
+++ resolved
@@ -1,6 +1,6 @@
 import { TestBed } from "@angular/core/testing";
-import { RouterTestingModule } from '@angular/router/testing';
-import { OverlayModule } from '@angular/cdk/overlay';
+import { RouterTestingModule } from "@angular/router/testing";
+import { OverlayModule } from "@angular/cdk/overlay";
 import { AppService, FormatService } from "@sinequa/core/app-utils";
 
 import { SearchService } from "../search";
@@ -10,10 +10,10 @@
 import { HttpHandler } from "@angular/common/http";
 import { IntlService, LOCALES_CONFIG } from "@sinequa/core/intl";
 import { UntypedFormControl } from "@angular/forms";
-import { MODAL_LOGIN } from '@sinequa/core/login';
-import { MODAL_CONFIRM, MODAL_PROMPT } from '@sinequa/core/modal';
-import { AppLocalesConfig } from './mocks/app.locales.config';
-import { Utils } from '@sinequa/core/base';
+import { MODAL_LOGIN } from "@sinequa/core/login";
+import { MODAL_CONFIRM, MODAL_PROMPT } from "@sinequa/core/modal";
+import { AppLocalesConfig } from "./mocks/app.locales.config";
+import { Utils } from "@sinequa/core/base";
 
 describe("AdvancedService", () => {
   let service: AdvancedService;
@@ -23,7 +23,6 @@
   // let intlService: IntlService;
 
   beforeEach(() => {
-
     const IntlServiceFactory = () => ({
       parseDate: () => {},
     });
@@ -41,12 +40,9 @@
         { provide: MODAL_CONFIRM, useValue: "MODAL_CONFIRM" },
         { provide: MODAL_PROMPT, useValue: "MODAL_PROMPT" },
         { provide: IntlService, useFactory: IntlServiceFactory },
-        {provide: LOCALES_CONFIG, useClass: AppLocalesConfig},
+        { provide: LOCALES_CONFIG, useClass: AppLocalesConfig },
       ],
-      imports: [
-        RouterTestingModule,
-        OverlayModule
-      ]
+      imports: [RouterTestingModule, OverlayModule],
     });
     service = TestBed.inject(AdvancedService);
     searchService = TestBed.inject(SearchService);
@@ -188,294 +184,6 @@
     });
   });
 
-<<<<<<< HEAD
-  describe("get advanced value from searchService.query", () => {
-    let spy;
-    let spyQueryAction;
-    beforeEach(() => {
-      searchService.query.select = [
-        {expression: "treepath: (`Product`:`Product` OR `web`:`web`)", facet: "advanced_treepath"},
-        {expression: "authors: (`Sinequa`:`sinequa`)", facet: "advanced_authors"},
-        {expression: "size:<=262144000", facet: "advanced_size"},
-        {expression: "modified:[2020-12-01..2020-12-16]", facet: "advanced_modified"},
-        {expression: "person: (`Bill Gates`:`BILL GATES` OR `Bill Clinton`:`BILL CLINTON`)", facet: "advanced_person"},
-        {expression: "docformat: (`htm`:`htm`)", facet: "advanced_docformat"}
-      ];
-      spy = spyOn(appService, 'parseExpr');
-      spyQueryAction = spyOn(searchService.query, 'findSelect').and.callThrough();
-    });
-
-    afterEach(() => {
-      spy.calls.reset();
-    })
-
-    it("when defined filter for a mono-select and multi-select component", () => {
-      // Case multi-select
-      const op1 : ExprValueInitializer = {
-        exprContext: {appService, formatService, intlService},
-        values: ["Product"],
-        display: "Product",
-        value: "Product",
-        field: "treepath",
-        operator: 0
-      }
-
-      const op2 : ExprValueInitializer = {
-        exprContext: {appService, formatService, intlService},
-        values: ["web"],
-        display: "web",
-        value: "web",
-        field: "treepath",
-        operator: 0
-      }
-
-      const exprOperandsInitializer1: ExprOperandsInitializer = {
-        exprContext: {appService, formatService, intlService},
-        op1: op1 as Expr,
-        op2: op2 as Expr,
-        field: "treepath",
-        and: false
-      };
-      const expr1: Expr = new Expr(exprOperandsInitializer1);
-      spy.and.returnValue(expr1);
-      const value1 = service.getValue("treepath");
-
-      expect(spyQueryAction).toHaveBeenCalledWith("advanced_treepath");
-      expect(value1).toEqual([
-        {display: "Product",value: "Product"},
-        {display: "web",value: "web"}
-      ]);
-
-      // Case mono-select
-      const exprValueInitializer2: ExprValueInitializer = {
-        exprContext: {appService, formatService, intlService},
-        values: ["sinequa"],
-        display: "Sinequa",
-        field: "authors",
-        operator: 0
-      };
-      const expr2: Expr = new Expr(exprValueInitializer2);
-      spy.and.returnValue(expr2);
-      const value2 = service.getValue("authors");
-
-      expect(spyQueryAction).toHaveBeenCalledWith("advanced_authors");
-      expect(value2).toEqual({display: "Sinequa",value: "sinequa"});
-    });
-
-    it("when defined filter for a number/date range component", () => {
-      // Case numbers with only one operand of the range
-      const exprValueInitializer1: ExprValueInitializer = {
-        exprContext: {appService, formatService, intlService},
-        values: ["262144000"],
-        value: "262144000",
-        field: "size",
-        operator: 5
-      };
-      const expr1: Expr = new Expr(exprValueInitializer1);
-      spy.and.returnValue(expr1);
-      const value1 = service.getRangeValue("size");
-
-      expect(spyQueryAction).toHaveBeenCalledWith("advanced_size");
-      expect(value1).toEqual([undefined, '262144000']);
-
-      // Case dates with 2 operands of the range
-      const exprValueInitializer2: ExprValueInitializer = {
-        exprContext: {appService, formatService, intlService},
-        values: ["2020-12-01", "2020-12-16"],
-        field: "modified",
-        operator: 11
-      };
-      const expr2: Expr = new Expr(exprValueInitializer2);
-      spy.and.returnValue(expr2);
-      const value2 = service.getRangeValue("modified");
-
-      expect(spyQueryAction).toHaveBeenCalledWith("advanced_modified");
-      expect(value2).toEqual(["2020-12-01", "2020-12-16"]);
-    });
-
-    it("when defined filter for a multi-input/input component", () => {
-      // Case multi-input
-      const op1 : ExprValueInitializer = {
-        exprContext: {appService, formatService, intlService},
-        values: ["BILL GATES"],
-        display: "Bill Gates",
-        value: "BILL GATES",
-        field: "person",
-        operator: 0
-      }
-
-      const op2 : ExprValueInitializer = {
-        exprContext: {appService, formatService, intlService},
-        values: ["BILL CLINTON"],
-        display: "Bill Clinton",
-        value: "BILL CLINTON",
-        field: "person",
-        operator: 0
-      }
-
-      const exprOperandsInitializer1: ExprOperandsInitializer = {
-        exprContext: {appService, formatService, intlService},
-        op1: op1 as Expr,
-        op2: op2 as Expr,
-        field: "person",
-        and: false
-      };
-      const expr1: Expr = new Expr(exprOperandsInitializer1);
-      spy.and.returnValue(expr1);
-      const value1 = service.getValue("person");
-
-      expect(spyQueryAction).toHaveBeenCalledWith("advanced_person");
-      expect(value1).toEqual([
-        {display: "Bill Gates",value: "BILL GATES"},
-        {display: "Bill Clinton",value: "BILL CLINTON"}
-      ]);
-
-      // Case input
-      const exprValueInitializer2: ExprValueInitializer = {
-        exprContext: {appService, formatService, intlService},
-        values: ["htm"],
-        field: "docformat",
-        operator: 0
-      };
-      const expr2: Expr = new Expr(exprValueInitializer2);
-      spy.and.returnValue(expr2);
-      const value2 = service.getValue("docformat");
-
-      expect(spyQueryAction).toHaveBeenCalledWith("advanced_docformat");
-      expect(value2).toEqual({display: "htm",value: "htm"});
-    });
-
-    it("Undefined filter should also be processed", () => {
-      // Case range
-      const value1 = service.getRangeValue("foo");
-
-      expect(spyQueryAction).toHaveBeenCalledWith("advanced_foo");
-      expect(value1).toEqual([undefined,undefined]);
-
-      // All other Cases: as example Select
-      const value2 = service.getValue("toto");
-
-      expect(spyQueryAction).toHaveBeenCalledWith("advanced_toto");
-      expect(value2).toEqual(undefined);
-    });
-  });
-
-  describe("set advanced value in searchService.query", () => {
-    let spyQueryRemoveAction;
-    let spyQueryAddAction;
-    beforeEach(() => {
-      searchService.query.select = [];
-      spyQueryAddAction = spyOn(searchService.query, 'addSelect').and.callThrough();
-      spyQueryRemoveAction = spyOn(searchService.query, 'removeSelect').and.callThrough();
-    });
-
-    afterEach(() => {
-      spyQueryAddAction.calls.reset();
-      spyQueryRemoveAction.calls.reset();
-    })
-
-    it("from a number/date range component", () => {
-      // Case numbers with only one operand of the range
-      service.setNumericalSelect('size', 262144000, '<=');
-
-      expect(spyQueryRemoveAction).toHaveBeenCalledWith("advanced_size");
-      expect(spyQueryAddAction).toHaveBeenCalledWith("size:<= 262144000","advanced_size");
-
-      // Case dates with 2 operands of the range
-      service.setRangeSelect('modified', ["2020-12-01", "2020-12-16"]);
-
-      expect(spyQueryRemoveAction).toHaveBeenCalledWith("advanced_modified");
-      expect(spyQueryAddAction).toHaveBeenCalledWith("modified:[2020-12-01..2020-12-16]","advanced_modified");
-    });
-
-    it("from a (select/input/checkbox...) component", () => {
-
-      service.setSelect('treepath', [
-        {display: "Product",value: "Product"},
-        {display: "web",value: "web"}
-      ]);
-
-      expect(spyQueryRemoveAction).toHaveBeenCalledWith("advanced_treepath");
-      expect(spyQueryAddAction).toHaveBeenCalledWith("treepath:(`Product`:`Product` OR `web`:`web`)","advanced_treepath");
-    });
-
-    it("with undefined value", () => {
-      service.setSelect('person', undefined);
-
-      expect(spyQueryRemoveAction).toHaveBeenCalledWith("advanced_person");
-      expect(spyQueryAddAction).not.toHaveBeenCalled();
-    });
-  });
-
-  describe("remove an advanced value from searchService.query", () => {
-    let spyQueryRemoveAction;
-    let spySearch;
-    beforeEach(() => {
-      searchService.query.select = [{expression: "foo: (`toto`:`toto`)", facet: "advanced_foo"}];
-      spySearch = spyOn(searchService, 'search').and.callThrough();
-      spyQueryRemoveAction = spyOn(searchService.query, 'removeSelect').and.callThrough();
-    });
-
-    afterEach(() => {
-      spySearch.calls.reset();
-      spyQueryRemoveAction.calls.reset();
-    })
-
-    it("remove existing select and trigger new search", () => {
-      service.removeAdvancedValue("foo");
-
-      expect(spyQueryRemoveAction).toHaveBeenCalledWith("advanced_foo");
-      expect(searchService.query.select).toEqual(undefined);
-      expect(spySearch).toHaveBeenCalled();
-    });
-
-    it("non-existent select and trigger new search", () => {
-      service.removeAdvancedValue("test");
-
-      expect(spyQueryRemoveAction).toHaveBeenCalledWith("advanced_test");
-      expect(searchService.query.select).toEqual([{expression: "foo: (`toto`:`toto`)", facet: "advanced_foo"}]);
-      expect(spySearch).toHaveBeenCalled();
-    });
-
-    it("remove existing select without triggering new search", () => {
-      service.removeAdvancedValue("foo", false);
-
-      expect(spyQueryRemoveAction).toHaveBeenCalledWith("advanced_foo");
-      expect(searchService.query.select).toEqual(undefined);
-      expect(spySearch).not.toHaveBeenCalled();
-    });
-  });
-
-  describe("reset advanced values from searchService.query", () => {
-    let spySearch;
-
-    beforeEach(() => {
-      searchService.query.select = [
-        {expression: "foo: (`toto`:`toto`)", facet: "advanced_foo"},
-        {expression: "test: (`titi`:`titi`)", facet: "test"}
-      ];
-      spySearch = spyOn(searchService, 'search').and.callThrough();
-    });
-
-    afterEach(() => {
-      spySearch.calls.reset();
-    })
-
-    it("then trigger new search", () => {
-      service.resetAdvancedValues();
-
-      expect(searchService.query.select).toEqual([{expression: "test: (`titi`:`titi`)", facet: "test"}]);
-      expect(spySearch).toHaveBeenCalled();
-    });
-
-    it("without triggering new search", () => {
-      service.resetAdvancedValues(false);
-
-      expect(searchService.query.select).toEqual([{expression: "test: (`titi`:`titi`)", facet: "test"}]);
-      expect(spySearch).not.toHaveBeenCalled();
-    });
-  });
-=======
   // describe("get advanced value from searchService.query", () => {
   //   let spy;
   //   let spyQueryAction;
@@ -762,21 +470,20 @@
   //     expect(spySearch).not.toHaveBeenCalled();
   //   });
   // });
->>>>>>> 1d5c737e
 
   describe("format an advanced value", () => {
     let spy;
     beforeEach(() => {
-      spy = spyOn(formatService, 'formatValue');
+      spy = spyOn(formatService, "formatValue");
     });
 
     afterEach(() => {
       spy.calls.reset();
-    })
+    });
 
     it("single value with formatted column", () => {
-      const column = {formatter: "toto"} as CCColumn;
-      spyOn(appService, 'getColumn').and.returnValue(column)
+      const column = { formatter: "toto" } as CCColumn;
+      spyOn(appService, "getColumn").and.returnValue(column);
 
       service.formatAdvancedValue("toto", "foo");
 
@@ -785,9 +492,9 @@
     });
 
     it("list of items (including undefined values) with formatted column", () => {
-      const column = {formatter: "toto"} as CCColumn;
+      const column = { formatter: "toto" } as CCColumn;
       const value = ["foo", "test", undefined];
-      spyOn(appService, 'getColumn').and.returnValue(column)
+      spyOn(appService, "getColumn").and.returnValue(column);
 
       service.formatAdvancedValue("toto", value);
 
@@ -797,26 +504,25 @@
     });
 
     it("with unformatted column", () => {
-      const column = {formatter: undefined} as CCColumn;
-      spyOn(appService, 'getColumn').and.returnValue(column)
+      const column = { formatter: undefined } as CCColumn;
+      spyOn(appService, "getColumn").and.returnValue(column);
 
       service.formatAdvancedValue("toto", 1520845152);
 
       expect(spy).not.toHaveBeenCalled();
     });
-
   });
 
   describe("cast an advanced value", () => {
     let column;
     beforeEach(() => {
-      column = {formatter: "toto"} as CCColumn;
-      spyOn(Utils, 'isString').and.returnValue(true)
+      column = { formatter: "toto" } as CCColumn;
+      spyOn(Utils, "isString").and.returnValue(true);
     });
 
     it("string as Date", () => {
-      spyOn(AppService, 'isDate').and.returnValue(true)
-      const spy = spyOn(Utils, 'toDate');
+      spyOn(AppService, "isDate").and.returnValue(true);
+      const spy = spyOn(Utils, "toDate");
 
       service.castAdvancedValue("12/12/1212", column);
 
@@ -825,9 +531,9 @@
     });
 
     it("string as integer", () => {
-      spyOn(AppService, 'isInteger').and.returnValue(true)
-      spyOn(Utils, 'testInteger').and.returnValue(true)
-      const spy = spyOn(Utils, 'toInt');
+      spyOn(AppService, "isInteger").and.returnValue(true);
+      spyOn(Utils, "testInteger").and.returnValue(true);
+      const spy = spyOn(Utils, "toInt");
 
       service.castAdvancedValue("12", column);
 
@@ -836,9 +542,9 @@
     });
 
     it("string as number", () => {
-      spyOn(AppService, 'isDouble').and.returnValue(true)
-      spyOn(Utils, 'testFloat').and.returnValue(true)
-      const spy = spyOn(Utils, 'toNumber');
+      spyOn(AppService, "isDouble").and.returnValue(true);
+      spyOn(Utils, "testFloat").and.returnValue(true);
+      const spy = spyOn(Utils, "toNumber");
 
       service.castAdvancedValue("129.487", column);
 
@@ -847,14 +553,13 @@
     });
 
     it("string as boolean", () => {
-      spyOn(AppService, 'isBoolean').and.returnValue(true)
-      const spy = spyOn(Utils, 'isTrue');
+      spyOn(AppService, "isBoolean").and.returnValue(true);
+      const spy = spyOn(Utils, "isTrue");
 
       service.castAdvancedValue("true", column);
 
       expect(spy).toHaveBeenCalledTimes(1);
       expect(spy).toHaveBeenCalledWith("true");
     });
-
   });
 });