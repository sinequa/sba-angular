@use 'sass:math';

$action-menu-breakpoint: md !default;

// menu animation
.show > .dropdown-menu,
.dropdown-menu.sq-show {
	opacity: 1;
	animation-name: dropdownMenuOpacity;
	animation-iteration-count: 1;
	animation-timing-function: ease-in;
	animation-duration: 0.25s;
}

@keyframes dropdownMenuOpacity {
	0% {
		opacity: 0;
	}
	100% {
		opacity: 1;
	}
}


/* for submenus in bootstrap 4.x */
.dropdown-submenu {
    position: relative;
    user-select: none;

    &.show > .dropdown-menu {
        display: block;
    }

    /* see button-groups.less - .btn-group.open .dropdown-toggle */
    .btn-group.open & .dropdown-toggle {
        @include box-shadow(none);
    }

    // left means the menu is going to be on the left side of the screen and therefore the submenu should open on the right hand side of its parent
    // right means the menu is going to be on the right side of the screen and therefore the submenu should open on the left hand side of its parent

    @mixin menu-left() {
        top: 0;
        left: 100%;
        transform: translate(0, 0); // in case left overrides right
        margin-top: 0;
        margin-left: 0;
    }

    @mixin caret-left() {
        display: inline-block;
        content: "";
        float: right;
        width: 0;
        height: 0;
        border-color: transparent;
        border-style: solid;
        border-width: $caret_width 0 $caret_width $caret_width;
        border-left-color: $dropdown-border-color;
        margin-top: 0.5rem;
	    margin-right: -2 * $caret_width;
    }

    @mixin left() {
        > .dropdown-menu {
            @include menu-left();
        }

        > a:before {
            @include caret-left();
        }

        > a:after {
            content: none;
        }

        &:hover > a:before {
            border-left-color: $dropdown-link-hover-color;
        }
    }

    @mixin menu-right() {
        top: 1rem;
        left: 1rem;
        right: auto;
        transform: translate(-100%, 0);
        margin-top: 0;
        margin-left: 0;
    }

    @mixin caret-right() {
	    display: inline-block;
	    content: "";
	    float: left;
	    width: 0;
	    height: 0;
	    border-color: transparent;
	    border-style: solid;
	    border-width: $caret_width $caret_width $caret_width 0;
	    border-right-color: $dropdown-border-color;
	    margin-top: 0.5rem;
	    margin-right: 2 * $caret_width;
    }

    @mixin right() {
        > .dropdown-menu {
            @include menu-right();
        }

        > a:before {
            @include caret-right();
        }

        > a::after {
            content: none;
        }

        &:hover > a:before {
            border-right-color: $dropdown-link-hover-color;
        }
    }

    .btn-toolbar.ms-auto &, .btn-toolbar.ms-auto ~ .btn-toolbar.ms-auto {
        @include right();
    }

    // first, so later rules win when specicifity the same - we want explicit .dropdown-menu-left to beat .navbar-right
    /* not phone */
    @include media-breakpoint-up($action-menu-breakpoint) {
        .navbar-right & {
            @include right();
        }
    }

    @include left();

    .dropdown-menu-start & {
        @include left();
    }

    &.dropdown-submenu-left {
        @include left();
    }

    .dropdown-menu-end & {
        @include right();
    }

    &.dropdown-submenu-right {
        @include right();
    }

    > .dropdown-menu-focus {
        display: block;
    }
}

.no-overflow {
    overflow: hidden;
}

.no-text-overflow {
    overflow: hidden;
    text-overflow: ellipsis;
    overflow-wrap: break-word;
    word-wrap: break-word; // Edge doesn't know overflow-wrap
    word-break: break-word; // WebKit needs this
}

.no-text-overflow-nowrap {
    overflow: hidden;
    text-overflow: ellipsis;
    overflow-wrap: break-word;
    word-wrap: break-word; // Edge doesn't know overflow-wrap
    word-break: break-word; // WebKit needs this
    white-space: nowrap;
}

.dropdown-menu {
    padding: 0;

    &[role="combobox"]{
        top: 2.9rem;
        overflow: visible;

        .dropdown-item {
            display: flex;
            align-items: baseline;
            gap: .5rem;
        }
    }

    > li:not(.dropdown-divider) {
        border-radius: 0.25rem;
    }

    > li.dropdown-divider {
        margin: 0;
    }

    .dropdown-item {
        margin: .25rem;
        border-radius: 0.25rem;
        width: inherit;
    }
}

/* so dropdown menu item keeps its highlight when showing submenu - see .nav .open > a rule in navs.less */
.dropdown-menu > li.open > a {
    background-color: $dropdown-link-hover-bg;
}

/* scroll menu */
li.sq-scroll-menu-item {
    margin: 0;
}

@function sq-px2rem($size) {
    @return (math.div($size, 16px) * 1rem);
}

@function scroll-menu-max-height($items) {
    @return ($items * ($line-height-base * 1rem + 2 * $dropdown-item-padding-y)) + 2 * $dropdown-padding-y + sq-px2rem($dropdown-border-width);
}

ul.sq-scroll-menu {
    position: relative !important;
    display: inherit !important;
    overflow-x: auto;
    -webkit-overflow-scrolling: touch;
    width: 100%;
    max-height: 20rem;
    margin: 0;
    padding: 0;
    border: none;
    @include box-shadow(none);

    &.dropdown-menu {
        > li {
            border-radius: 0.25rem;
            margin: 0;
        }
    }
}

ul.sq-scrollable-menu {
    max-height: scroll-menu-max-height(10);
    overflow-y: auto;
}

@include media-breakpoint-down($action-menu-breakpoint) {
    .navbar-expand-#{$action-menu-breakpoint} .navbar-collapse.collapse.show ul.sq-scroll-menu {
        max-height: scroll-menu-max-height(5);
    }
}

@include media-breakpoint-up($action-menu-breakpoint) {
    .navbar-right {
        .dropdown-menu {
            right: 0;
            left: auto; // Reset the default from `.dropdown-menu`
        }
    }
}

/* dropdown-menu arrow indicator */
*:not(.dropdown-submenu) > .dropdown-menu::before {
	position: absolute;
	display: inline-block;
	content: "";

<<<<<<< HEAD
	border: 8px solid transparent;
	border-bottom-color: var(--bs-dropdown-border-color, white);
	top: -17px;
=======
	border: 9px solid transparent;
	border-bottom-color: var(--bs-dropdown-border-color, white);
	top: -18px;
>>>>>>> 113b0d0e

	right: auto;
	left: 9px;
}
*:not(.dropdown-submenu) > .dropdown-menu[data-popper-placement="top-start"]::before {
	top: unset;
	bottom: -8px;
	border-width: 8px 8px 0;
	border-color: transparent;
	border-style: solid;
	border-top-color: var(--bs-dropdown-border-color, white);
}
*:not(.dropdown-submenu) > .dropdown-menu.dropdown-menu-end::before {
	right: 9px;
	left: auto;
}

*:not(.dropdown-submenu) > .dropdown-menu::after {
	position: absolute;
	display: inline-block;
	content: "";

<<<<<<< HEAD
	border: 7px solid transparent;
	border-bottom-color: var(--bs-dropdown-bg, white);
	top: -14px;
=======
	border: 8px solid transparent;
	border-bottom-color: var(--bs-dropdown-bg, white);
	top: -16px;
>>>>>>> 113b0d0e

	right: auto;
	left: 10px;

	z-index: 1000;
}
*:not(.dropdown-submenu) > .dropdown-menu[data-popper-placement^="top"]::after {
	top: unset;
	bottom: -7px;
	border-width: 7px 7px 0;
	border-style: solid;
	border-color: transparent;
	border-top-color: var(--bs-dropdown-bg, white);
}
*:not(.dropdown-submenu) > .dropdown-menu.dropdown-menu-end::after {
	right: 10px;
	left: auto;
}<|MERGE_RESOLUTION|>--- conflicted
+++ resolved
@@ -269,15 +269,9 @@
 	display: inline-block;
 	content: "";
 
-<<<<<<< HEAD
-	border: 8px solid transparent;
-	border-bottom-color: var(--bs-dropdown-border-color, white);
-	top: -17px;
-=======
 	border: 9px solid transparent;
 	border-bottom-color: var(--bs-dropdown-border-color, white);
 	top: -18px;
->>>>>>> 113b0d0e
 
 	right: auto;
 	left: 9px;
@@ -300,15 +294,9 @@
 	display: inline-block;
 	content: "";
 
-<<<<<<< HEAD
-	border: 7px solid transparent;
-	border-bottom-color: var(--bs-dropdown-bg, white);
-	top: -14px;
-=======
 	border: 8px solid transparent;
 	border-bottom-color: var(--bs-dropdown-bg, white);
 	top: -16px;
->>>>>>> 113b0d0e
 
 	right: auto;
 	left: 10px;
