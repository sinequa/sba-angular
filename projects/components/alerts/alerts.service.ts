import {Injectable, InjectionToken, Inject, Type, OnDestroy} from "@angular/core";
import {Subject} from "rxjs";
import {UserSettingsWebService, AuditEvents, AuditEvent} from "@sinequa/core/web-services";
import {ModalService, ModalResult} from "@sinequa/core/modal";
import {Query} from "@sinequa/core/app-utils";
import {Utils} from "@sinequa/core/base";
import {SearchService} from "@sinequa/components/search";

// From core/models/usersettings
export namespace Alert {
    export enum Frequency {
        Daily,
        Hourly,
        Immediate,
        Weekly,
        Monthly
    }

    export enum Days {
        None = 0x00,
        Monday = 0x01,
        Tuesday = 0x02,
        Wednesday = 0x04,
        Thursday = 0x08,
        Friday = 0x10,
        Saturday = 0x20,
        Sunday = 0x40,
        AllDays = (Monday | Tuesday | Wednesday | Thursday | Friday | Saturday | Sunday),
        WeekDays = (Monday | Tuesday | Wednesday | Thursday | Friday)
    }
}

export interface Alert {
    name: string;
    description?: string;
    query: Query;
    timezone: string;
    timezoneOffset?: string;
    frequency: Alert.Frequency;
    days: Alert.Days;
    interval: number; // every "n"...
    index: number; // day of month
    times: string; //times: number[]; // offsets from 00:00 in milliseconds
    active: boolean;
    combine: boolean;
    respectTabSelection: boolean;
    appQueryUrl?: string; // the URL reference the query of the Alert in the SBA.
}

// from core/models/audit
export const enum AlertEventType {
    Loaded = "Alert_Loaded",
    Patched = "Alert_Patched",

    Add = "Alert_Add",
    Delete = "Alert_Delete",
    DeleteAll = "Alert_DeleteAll",
    Update = "Alert_Update",

    Search_AlertQuery = "Search_AlertQuery",
}

// Types of events triggering a change event
export const ALERT_CHANGE_EVENTS = [
    AlertEventType.Loaded,
    AlertEventType.Add,
    AlertEventType.Delete,
    AlertEventType.Update
];


// CRUD Events
export interface AlertChangeEvent {
    type: AlertEventType;
    alert?: Alert;
}


// Model expected by the ManageAlerts Modal.
export interface ManageAlertsModel {
    alerts: Alert[];
    auditEvents?: AuditEvent[];
    searchRoute?: string;
}

/**
 * The modal types are unknown to this service.
 * The module using this service must provide these components
 * in their forRoot() method
 *
 * Example below:
 *
 *  public static forRoot(): ModuleWithProviders<AlertsModule> {
        return {
            ngModule: AlertsModule,
            providers: [
                {
                    provide: ALERT_COMPONENTS,
                    useValue: {
                        editAlertModal: EditAlert,
                        manageAlertsModal: ManageAlerts
                    }
                },
                AlertsService
            ]
        };
    }
 *
 */
export interface AlertComponents {
    editAlertModal: Type<any>;
    manageAlertsModal: Type<any>;
}
export const ALERT_COMPONENTS = new InjectionToken<AlertComponents>('ALERT_COMPONENTS');
export const WINDOW = new InjectionToken('WindowToken');

@Injectable({
    providedIn: 'root',
})
export class AlertsService implements OnDestroy {

    private readonly _events = new Subject<AlertChangeEvent>();
    private readonly _changes = new Subject<AlertChangeEvent>();

    constructor(
        public userSettingsService: UserSettingsWebService,
        public searchService: SearchService,
        public modalService: ModalService,
        @Inject(ALERT_COMPONENTS) public alertComponents: AlertComponents,
        @Inject(WINDOW) private window : Window
    ){
        // Listen to the user settings
        this.userSettingsService.events.subscribe(event => {
            // E.g. new login occurs
            // ==> Menus need to be rebuilt
            this.events.next({type: AlertEventType.Loaded});
        });
        // Listen to own events, to trigger change events
        this._events.subscribe(event => {
            if(ALERT_CHANGE_EVENTS.indexOf(event.type) !== -1){
                this.changes.next(event);
            }
        });
    }

    // GETTERS

    /**
     * Returns the list of this user's alerts.
     * The list is stored in the user settings (this is a redirection).
     * Using this service creates the list of alerts if it does not already exist.
     */
    public get alerts() : Alert[]{
        if(!this.userSettingsService.userSettings)
            this.userSettingsService.userSettings = {};
        if(!this.userSettingsService.userSettings["alerts"])
            this.userSettingsService.userSettings["alerts"] = [];
        return <Alert[]> (<unknown>this.userSettingsService.userSettings["alerts"]);
    } // TODO: remove cast when UserSettings is updated

    /**
     * Triggers any event among AlertChangeEvent
     * (use for fine-grained control of alerts workflow)
     */
    public get events() : Subject<AlertChangeEvent> {
        return this._events;
    }

    /**
     * Triggers when events affect the list of alerts
     * (use to refresh alert menus)
     * Cf. CHANGE_EVENTS list
     */
    public get changes() : Subject<AlertChangeEvent> {
        return this._changes;
    }

    /**
     * @returns true if there is at least one alert
     */
    public get hasAlert(): boolean {
        return this.alerts.length > 0;
    }

    /**
     * @returns an alert with the given name or undefined if it does not exist
     * @param name
     */
    public alert(name: string): Alert | undefined {
        const i = this.alertIndex(name);
        return i>= 0? this.alerts[i] : undefined;
    }

    private alertIndex(name: string): number {
        for (let i = 0, ic = this.alerts.length; i < ic; i++) {
            const alert = this.alerts[i];
            if (alert && alert.name === name) {
                return i;
            }
        }
        return -1;
    }


    // CRUD

    /**
     * Creates a new alert unless it already exists.
     * Emits an Alert event.
     * Update the data on the server.
     * @param alert the alert to create
     * @returns true if alert was created
     */
    public createAlert(alert: Alert) : boolean {

        if(this.alertIndex(alert.name) >= 0)
            return false; // This alert already exists

        this.alerts.unshift(alert);
        this.events.next({type : AlertEventType.Add, alert: alert});
        this.patchAlerts([{
            type: AlertEventType.Add,
            detail: {
                alert: alert.name
            }
        }]);
        return true;
    }

    /**
     * Update the alert at the given index, unless an alert with the same name
     * already exists in the list of alerts.
     * Emits an Alert event.
     * Update the data on the server.
     * @param alert the alert to update
     * @param index the index at which to update the alert
     * @returns true if alert was updated
     */
    public updateAlert(alert: Alert, index : number) : boolean {

        const prevIndex = this.alertIndex(alert.name);
        if(prevIndex !== -1 && index !== prevIndex)
            return false; // An alert with the same name exists at a different index

        if(index >= 0 && index < this.alerts.length){

            this.alerts.splice(index, 1, alert);
            this.events.next({type : AlertEventType.Update, alert: alert});
            this.patchAlerts([
                {
                    type: AlertEventType.Update,
                    detail: {
                        alert: alert.name
                    }
                }
            ]);
            return true;

        }
        return false;   // This alert does not exist
    }

    /**
     * Updates the full list of alerts.
     * Emits an Alert event.
     * Update the data on the server.
     * @param alerts the new list of alerts
     * @param auditEvents the list of audit events to log
     */
    public updateAlerts(alerts : Alert[], auditEvents?: AuditEvents) : boolean {
        Utils.arraySet(this.alerts, alerts);
        this.events.next({type : AlertEventType.Update});
        this.patchAlerts(auditEvents);
        return true;
    }

    /**
     * Deletes the given alert (based on its name)
     * Emits an Alert event.
     * Update the data on the server.
     * @param alert
     * @returns true if alert was deleted
     */
    public deleteAlert(alert: Alert) : boolean {

        const index = this.alertIndex(alert.name);

        if(index === -1)
            return false; // Nothing to delete

        this.alerts.splice(index, 1);
        this.events.next({type : AlertEventType.Delete, alert: alert});
        this.patchAlerts([
            {
                type: AlertEventType.Delete,
                detail: {
                    alert: alert.name
                }
            }
        ]);
        return true;
    }

    /**
     * Sets this alert to the current search context, using the search service
     */
    public setAlertToCurrentQuery(alert: Alert){
        alert.query = Query.copy(this.searchService.query);
    }

    /**
     * Updates Alerts in User settings.
     * @param auditEvents : Audit Events to be triggered
     * @returns an Observable which can be used to trigger further events
     */
    private patchAlerts(auditEvents?: AuditEvents) {
        return this.userSettingsService.patch({alerts: this.alerts}, auditEvents)
            .subscribe(
                next => {
                    this.events.next({type: AlertEventType.Patched});
                },
                error => {
                    console.error("Could not patch Alerts!", error);
                }
            );
    }




    // EVENT HANDLERS (Menus)

    /**
     * Uses the SearchService to perform a search returning all
     * the documents matching this alert.
     * @param alert
     * @returns the search service promise
     */
    public searchAlert(alert: Alert, path?: string) : Promise<boolean> {
        this.searchService.setQuery(Utils.extend(this.searchService.makeQuery(), Utils.copy(alert.query)));
        this.events.next({type: AlertEventType.Search_AlertQuery, alert: alert});
        return this.searchService.search( {path: path}, {
            type: AlertEventType.Search_AlertQuery,
            detail: {
                alert: alert.name
            }
        });
    }

    /**
     * Opens a dialog allowing a user to create a new alert.
     * @returns a boolean promise resolved when the user closes the dialog
     * the result is true if the alert was created.
     */
    public createAlertModal() : Promise<boolean> {
        const alert: Alert = {
            name: "",
            description: "",
            timezone: this.userSettingsService.timezone,
            query: Query.copy(this.searchService.query),
            frequency: Alert.Frequency.Daily,
            days: Alert.Days.WeekDays,
            interval: 1,
            index: 1,
            times: "9:00",
            active: true,
            combine: true,
            respectTabSelection: false
        };
<<<<<<< HEAD
        const queryUrl = this.window.location.href;
        return this.modalService.open(this.alertComponents.editAlertModal, {model: alert})
=======
        return this.modalService.open(this.alertComponents.editAlertModal, {model: { alert: alert }})
>>>>>>> 46830718
            .then((result) => {
                if (result === ModalResult.OK) {

                    const index = this.alertIndex(alert.name);
                    if (index !== -1) {

                        return this.modalService.yesNo("msg#alerts.alertAlreadyExists")
                            .then((result) => {
                                if (result === ModalResult.Yes) {
                                    alert.appQueryUrl = queryUrl;
                                    return this.updateAlert(alert, index);
                                }
                                return false;
                            });

                    } else {
                        alert.appQueryUrl = queryUrl;
                        return this.createAlert(alert);
                    }
                }
                return false;
            });
    }

    /**
     * Opens a dialog allowing a user to edit an existing alert.
     * @param alert: The alert to edit
     * @param noUpdate: if true, will not update the server after the edit
     * @param searchRoute: the route to use when replaying the alert's query
     * @returns a boolean promise resolved when the user closes the dialog
     * the result is true if the alert was updated.
     */
    public editAlertModal(alert: Alert, noUpdate?: boolean, searchRoute?: string) : Promise<boolean> {

        const prevName = alert.name;
<<<<<<< HEAD
        const queryUrl = this.window.location.href;
        return this.modalService.open(this.alertComponents.editAlertModal, {model: alert})
=======

        return this.modalService.open(this.alertComponents.editAlertModal,  {model: { alert: alert, searchRoute: searchRoute }})
>>>>>>> 46830718
            .then((result) => {

                if (result === ModalResult.OK) {

                    if(noUpdate) return true;

                    const prevIndex = this.alertIndex(prevName);
                    if(prevIndex === -1) return false; // this alert did not exist

                    const index = this.alertIndex(alert.name);
                    if (index !== -1 && index !== prevIndex) {  // An alert with the same (new) name exists

                        return this.modalService.yesNo("msg#alerts.alertAlreadyExists")
                            .then((result) => {
                                if (result === ModalResult.Yes) {
                                    const prevAlert = this.alert(prevName);
                                    if (prevAlert) {
                                        this.deleteAlert(prevAlert); // Remove the alert with old name
                                    }
                                    alert.appQueryUrl = queryUrl;
                                    return this.updateAlert(alert, this.alertIndex(alert.name)); // Update the alert with new name (index might have changed due to delete of old name)
                                }
                                return false;
                            });

                    } else {

                        alert.appQueryUrl = queryUrl;
                        return this.updateAlert(alert, prevIndex); // Update this alert

                    }
                }

                return false;
            });
    }

    /**
     * Opens a dialog allowing a user to reorganize and edit the
     * list of alerts.
     * @returns a boolean promise resolved when the user closes the dialog
     * the result is true is the list was updated.
     */
    public manageAlertsModal(searchRoute?: string) : Promise<boolean> {

        const model: ManageAlertsModel =  { alerts: Utils.copy(this.alerts), searchRoute: searchRoute };

        return this.modalService.open(this.alertComponents.manageAlertsModal, {model})
            .then((result) => {
                if (result === ModalResult.OK) {
                    return this.updateAlerts(model.alerts, model.auditEvents);
                }
                return false;
            });

    }

    ngOnDestroy() {
        this.events.complete();
        this.changes.complete();
    }
}<|MERGE_RESOLUTION|>--- conflicted
+++ resolved
@@ -367,12 +367,8 @@
             combine: true,
             respectTabSelection: false
         };
-<<<<<<< HEAD
         const queryUrl = this.window.location.href;
-        return this.modalService.open(this.alertComponents.editAlertModal, {model: alert})
-=======
         return this.modalService.open(this.alertComponents.editAlertModal, {model: { alert: alert }})
->>>>>>> 46830718
             .then((result) => {
                 if (result === ModalResult.OK) {
 
@@ -408,13 +404,9 @@
     public editAlertModal(alert: Alert, noUpdate?: boolean, searchRoute?: string) : Promise<boolean> {
 
         const prevName = alert.name;
-<<<<<<< HEAD
+
         const queryUrl = this.window.location.href;
-        return this.modalService.open(this.alertComponents.editAlertModal, {model: alert})
-=======
-
         return this.modalService.open(this.alertComponents.editAlertModal,  {model: { alert: alert, searchRoute: searchRoute }})
->>>>>>> 46830718
             .then((result) => {
 
                 if (result === ModalResult.OK) {
