--- conflicted
+++ resolved
@@ -34,25 +34,15 @@
 
     // Preserve original property order
     originalOrder = (a: KeyValue<string, Alert.Days>, b: KeyValue<string, Alert.Days>): number => 0
-<<<<<<< HEAD
-    
+
     private alertDaysControl: UntypedFormControl;
     private alertNameControl: UntypedFormControl;
     private alertFrequencyControl: UntypedFormControl;
     private alertTimesControl: UntypedFormControl;
     private alertActiveControl: UntypedFormControl;
+    private alertRespectTabSelectionControl: UntypedFormControl;
+    private alertCombineWithOtherAlertsControl: UntypedFormControl;
     private updateQueryControl: UntypedFormControl;
-=======
-
-    private alertDaysControl: FormControl;
-    private alertNameControl: FormControl;
-    private alertFrequencyControl: FormControl;
-    private alertTimesControl: FormControl;
-    private alertActiveControl: FormControl;
-    private alertRespectTabSelectionControl: FormControl;
-    private alertCombineWithOtherAlertsControl: FormControl;
-    private updateQueryControl: FormControl;
->>>>>>> 310331f8
 
     constructor(
         @Inject(MODAL_MODEL) public model: { alert: Alert, searchRoute?: string },
@@ -79,23 +69,14 @@
         this.canUpdateQuery = (!!this.alertsService.alert(this.alert.name)) &&
             !!this.searchService.results && !!this.searchService.results.records;
 
-<<<<<<< HEAD
         this.alertDaysControl = new UntypedFormControl(this.alert.days);
         this.alertNameControl = new UntypedFormControl(this.alert.name, Validators.required);
         this.alertFrequencyControl = new UntypedFormControl(this.alert.frequency);
         this.alertTimesControl = new UntypedFormControl(this.alert.times); // TODO validator
         this.alertActiveControl = new UntypedFormControl(this.alert.active);
+        this.alertRespectTabSelectionControl = new UntypedFormControl(this.alert.respectTabSelection);
+        this.alertCombineWithOtherAlertsControl = new UntypedFormControl(this.alert.combine);
         this.updateQueryControl = new UntypedFormControl(this.updateQuery);
-=======
-        this.alertDaysControl = new FormControl(this.alert.days);
-        this.alertNameControl = new FormControl(this.alert.name, Validators.required);
-        this.alertFrequencyControl = new FormControl(this.alert.frequency);
-        this.alertTimesControl = new FormControl(this.alert.times); // TODO validator
-        this.alertActiveControl = new FormControl(this.alert.active);
-        this.alertRespectTabSelectionControl = new FormControl(this.alert.respectTabSelection);
-        this.alertCombineWithOtherAlertsControl = new FormControl(this.alert.combine);
-        this.updateQueryControl = new FormControl(this.updateQuery);
->>>>>>> 310331f8
         this.form = this.formBuilder.group({
             alertName: this.alertNameControl,
             alertFrequency: this.alertFrequencyControl,
