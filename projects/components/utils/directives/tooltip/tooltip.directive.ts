--- conflicted
+++ resolved
@@ -1,253 +1,208 @@
-import {
-  Directive,
-  ElementRef,
-  HostListener,
-  Input,
-  OnDestroy,
-  TemplateRef
-} from "@angular/core";
-import {
-  ConnectedPosition,
-  Overlay,
-  OverlayPositionBuilder,
-  OverlayRef
-} from "@angular/cdk/overlay";
-import { ComponentPortal } from "@angular/cdk/portal";
-import { TooltipComponent } from "./tooltip.component";
-import { Utils } from "@sinequa/core/base";
-import { Observable, of, Subscription, delay } from "rxjs";
-
-export type Placement = "top" | "bottom" | "right" | "left";
-<<<<<<< HEAD
-
-@Directive({ selector: "[sqTooltip]" })
-export class TooltipDirective<T> implements OnDestroy {
-  @Input("sqTooltip") text?: string | ((data?: T) => Observable<string | undefined>) | TemplateRef<any> = "";
-=======
-/**
- * Directive that attaches a tooltip to the host element
- *
- * @example
- * <div sqTooltip="This is a tooltip's text"></div>
- *
- * @example
- * // A template can be passed to the directive instead of a string. Here 'tooltip' is a template reference
- * <div sqTooltip="tooltip"></div>
- *
- * <ng-template #tooltip>
- *  <h2>Title</h2>
- *  <p>{{ "this is a comment" | uppercase }}</p>
- *  <h3>Other text</h3>
- * </ng-template>
- *
- * @example
- * //HTML can be used directly (not recommanded)
- * <div sqTooltip="<h1>Title</h1><br><p>This is a comment</p>"></div>
- */
-@Directive({selector: "[sqTooltip]"})
-export class TooltipDirective<T> implements OnDestroy {
-  /**
-   * Defining a property called textOrTemplate that can be a string, a function that
-   * returns an Observable of a string or undefined, or a TemplateRef.
-   */
-  @Input("sqTooltip") potentialValueOrTemplate?: string | ((data?: T) => Observable<string|undefined>) | TemplateRef<any>;
->>>>>>> 3f726f98
-  @Input("sqTooltipData") data?: T;
-
-  /**
-   * Setting the default value of the placement property to `bottom`
-   */
-  @Input() placement: Placement = "bottom";
-  /**
-   * List of fallback placement if *Placement* defined can't be applyied
-   */
-  @Input() fallbackPlacements: Placement | Placement[] = [];
-
-  /**
-   * Delay in millisecond before showing/hiding the tooltip.
-   *
-   * Default value is 300ms
-   */
-  @Input() delay = 300;
-  @Input() hoverableTooltip = false;
-
-  private overlayRef: OverlayRef;
-  private subscription?: Subscription;
-  private clearTimeout?: any;
-  private hoveringOverlayRef: boolean;
-
-  constructor(
-    private overlay: Overlay,
-    private overlayPositionBuilder: OverlayPositionBuilder,
-    private elementRef: ElementRef
-  ) { }
-
-  ngOnDestroy() {
-    // do not forget to clear timeout function
-    this.clearSubscription();
-  }
-
-  @HostListener("mouseenter", ['$event'])
-  show(event: MouseEvent) {
-    event.preventDefault();
-    event.stopPropagation();
-
-    // The tooltip is already showing: just cancel the hiding
-    if (this.clearTimeout) {
-      clearTimeout(this.clearTimeout);
-      return;
-    }
-
-    this.clearSubscription();
-
-<<<<<<< HEAD
-    if (!this.text) return;
-
-    let obs: Observable<string | undefined | TemplateRef<any>>;
-
-    if (Utils.isFunction(this.text)) {
-      obs = this.text(this.data);
-=======
-    if(!this.potentialValueOrTemplate) return;
-
-    let obs: Observable<string|TemplateRef<any>|undefined>;
-
-    if(Utils.isFunction(this.potentialValueOrTemplate)) {
-      obs = this.potentialValueOrTemplate(this.data);
->>>>>>> 3f726f98
-    }
-    else if (typeof(this.potentialValueOrTemplate) === "string") {
-      obs = of(this.potentialValueOrTemplate)
-        .pipe(delay(this.delay))
-    } else {
-      // this.text is a templateRef
-      obs = of(this.potentialValueOrTemplate);
-    }
-
-<<<<<<< HEAD
-    this.subscription = obs.subscribe(content => {
-      this.overlayRef?.detach();
-      const isTemplateRef = content instanceof TemplateRef;
-      if (!isTemplateRef && !content?.trim().length) return;
-=======
-    this.subscription = obs.subscribe(valueOrTemplate => {
-      this.overlayRef?.detach();
-
-      // return when value is empty
-      if (typeof (valueOrTemplate) === "string") {
-        if (!valueOrTemplate?.trim().length) return;
-      }
->>>>>>> 3f726f98
-
-      // set the tooltip's position strategy
-      const positionStrategy = this.overlayPositionBuilder
-        .flexibleConnectedTo(this.elementRef)
-        .withPositions([this.position(), ...this.fallbackPositions()]);
-
-      const scrollStrategy = this.overlay.scrollStrategies.close();
-      this.overlayRef = this.overlay.create({ positionStrategy, scrollStrategy });
-
-      // instance of the tooltip's component
-      const tooltipRef = this.overlayRef.attach(new ComponentPortal(TooltipComponent));
-<<<<<<< HEAD
-      if (isTemplateRef) {
-        tooltipRef.instance.template = content;
-      } else {
-        tooltipRef.instance.text = content;
-      }
-
-      if (this.hoverableTooltip) {
-        this.overlayRef.overlayElement.addEventListener("mouseenter", () => {
-          this.hoveringOverlayRef = true;
-        });
-        this.overlayRef.overlayElement.addEventListener('mouseleave', () => {
-          this.hoveringOverlayRef = false;
-          this.clearSubscription();
-        });
-=======
-
-      if (typeof (valueOrTemplate) === "string") {
-        tooltipRef.instance.text = valueOrTemplate;
-      } else {
-        tooltipRef.instance.template = valueOrTemplate;
->>>>>>> 3f726f98
-      }
-    });
-  }
-
-  @HostListener("mousedown", ['$event'])
-  mouseClick(event: MouseEvent) {
-    event.preventDefault()
-    event.stopPropagation();
-    this.clearSubscription();
-  }
-
-<<<<<<< HEAD
-  @HostListener("mouseleave", ['$event'])
-  hide(event: MouseEvent) {
-    if (!this.clearTimeout) {
-      this.clearTimeout = setTimeout(() => this.clearSubscription(), this.hoverableTooltip ? 500 : 10);
-=======
-  @HostListener("mouseleave")
-  hide() {
-    if(!this.clearTimeout) {
-      this.clearTimeout = setTimeout(() => this.clearSubscription(), 10);
->>>>>>> 3f726f98
-    }
-  }
-
-  position(placement = this.placement): ConnectedPosition {
-    switch (placement) {
-      case "bottom":
-        return {
-          originX: "center",
-          originY: "bottom",
-          overlayX: "center",
-          overlayY: "top",
-          offsetY: 8
-        };
-      case "right":
-        return {
-          originX: "end",
-          originY: "center",
-          overlayX: "start",
-          overlayY: "center",
-          offsetX: 8
-        };
-      case "left":
-        return {
-          originX: "start",
-          originY: "center",
-          overlayX: "end",
-          overlayY: "center",
-          offsetX: -8
-        };
-      default:
-        return {
-          originX: "center",
-          originY: "top",
-          overlayX: "center",
-          overlayY: "bottom",
-          offsetY: -8
-        };
-    }
-  }
-
-  fallbackPositions(): ConnectedPosition[] {
-    return Utils.asArray(this.fallbackPlacements).map(p => this.position(p));
-  }
-
-  /**
-   * Clear timeout function and detach overlayRef
-   */
-  private clearSubscription() {
-    if (this.hoverableTooltip && this.hoveringOverlayRef) return;
-
-    this.subscription?.unsubscribe();
-    if (this.clearTimeout) {
-      clearTimeout(this.clearTimeout);
-      this.clearTimeout = undefined;
-    }
-    this.overlayRef?.detach();
-  }
-}
+import {
+  Directive,
+  ElementRef,
+  HostListener,
+  Input,
+  OnDestroy,
+  TemplateRef
+  OnDestroy,
+  TemplateRef
+} from "@angular/core";
+import {
+  ConnectedPosition,
+  Overlay,
+  OverlayPositionBuilder,
+  OverlayRef
+} from "@angular/cdk/overlay";
+import { ComponentPortal } from "@angular/cdk/portal";
+import { TooltipComponent } from "./tooltip.component";
+import { Utils } from "@sinequa/core/base";
+import { Observable, of, Subscription, delay } from "rxjs";
+
+export type Placement = "top" | "bottom" | "right" | "left";
+/**
+ * Directive that attaches a tooltip to the host element
+ *
+ * @example
+ * <div sqTooltip="This is a tooltip's text"></div>
+ *
+ * @example
+ * // A template can be passed to the directive instead of a string. Here 'tooltip' is a template reference
+ * <div sqTooltip="tooltip"></div>
+ *
+ * <ng-template #tooltip>
+ *  <h2>Title</h2>
+ *  <p>{{ "this is a comment" | uppercase }}</p>
+ *  <h3>Other text</h3>
+ * </ng-template>
+ *
+ * @example
+ * //HTML can be used directly (not recommanded)
+ * <div sqTooltip="<h1>Title</h1><br><p>This is a comment</p>"></div>
+ */
+@Directive({selector: "[sqTooltip]"})
+export class TooltipDirective<T> implements OnDestroy {
+  /**
+   * Defining a property called textOrTemplate that can be a string, a function that
+   * returns an Observable of a string or undefined, or a TemplateRef.
+   */
+  @Input("sqTooltip") potentialValueOrTemplate?: string | ((data?: T) => Observable<string|undefined>) | TemplateRef<any>;
+  @Input("sqTooltipData") data?: T;
+
+  /**
+   * Setting the default value of the placement property to `bottom`
+   */
+  @Input() placement: Placement = "bottom";
+  /**
+   * List of fallback placement if *Placement* defined can't be applyied
+   */
+  @Input() fallbackPlacements: Placement | Placement[] = [];
+
+  /**
+   * Delay in millisecond before showing/hiding the tooltip.
+   *
+   * Default value is 300ms
+   */
+  @Input() delay = 300;
+  @Input() hoverableTooltip = false;
+
+  private overlayRef: OverlayRef;
+  private subscription?: Subscription;
+  private clearTimeout?: any;
+  private hoveringOverlayRef: boolean;
+
+  constructor(
+    private overlay: Overlay,
+    private overlayPositionBuilder: OverlayPositionBuilder,
+    private elementRef: ElementRef
+  ) { }
+
+  ngOnDestroy() {
+    // do not forget to clear timeout function
+    this.clearSubscription();
+  }
+
+  @HostListener("mouseenter", ['$event'])
+  show(event: MouseEvent) {
+    event.preventDefault();
+    event.stopPropagation();
+
+    // The tooltip is already showing: just cancel the hiding
+    if (this.clearTimeout) {
+      clearTimeout(this.clearTimeout);
+      return;
+    }
+
+    this.clearSubscription();
+
+    if(!this.potentialValueOrTemplate) return;
+
+    let obs: Observable<string | undefined | TemplateRef<any>>;
+
+    if(Utils.isFunction(this.potentialValueOrTemplate)) {
+      obs = this.potentialValueOrTemplate(this.data);
+    }
+    else if (typeof(this.potentialValueOrTemplate) === "string") {
+      obs = of(this.potentialValueOrTemplate)
+        .pipe(delay(this.delay))
+    } else {
+      // this.text is a templateRef
+      obs = of(this.potentialValueOrTemplate);
+    }
+
+    this.subscription = obs.subscribe(valueOrTemplate => {
+      this.overlayRef?.detach();
+
+      // return when value is empty
+      if (typeof (valueOrTemplate) === "string") {
+        if (!valueOrTemplate?.trim().length) return;
+      }
+
+      // set the tooltip's position strategy
+      const positionStrategy = this.overlayPositionBuilder
+        .flexibleConnectedTo(this.elementRef)
+        .withPositions([this.position(), ...this.fallbackPositions()]);
+
+      const scrollStrategy = this.overlay.scrollStrategies.close();
+      this.overlayRef = this.overlay.create({ positionStrategy, scrollStrategy });
+
+      // instance of the tooltip's component
+      const tooltipRef = this.overlayRef.attach(new ComponentPortal(TooltipComponent));
+
+      if (typeof (valueOrTemplate) === "string") {
+        tooltipRef.instance.text = valueOrTemplate;
+      } else {
+        tooltipRef.instance.template = valueOrTemplate;
+      }
+    });
+  }
+
+  @HostListener("mousedown", ['$event'])
+  mouseClick(event: MouseEvent) {
+    event.preventDefault()
+    event.stopPropagation();
+    this.clearSubscription();
+  }
+
+  @HostListener("mouseleave")
+  hide() {
+    if (!this.clearTimeout) {
+      this.clearTimeout = setTimeout(() => this.clearSubscription(), this.hoverableTooltip ? 500 : 10);
+    }
+  }
+
+  position(placement = this.placement): ConnectedPosition {
+    switch (placement) {
+      case "bottom":
+        return {
+          originX: "center",
+          originY: "bottom",
+          overlayX: "center",
+          overlayY: "top",
+          offsetY: 8
+        };
+      case "right":
+        return {
+          originX: "end",
+          originY: "center",
+          overlayX: "start",
+          overlayY: "center",
+          offsetX: 8
+        };
+      case "left":
+        return {
+          originX: "start",
+          originY: "center",
+          overlayX: "end",
+          overlayY: "center",
+          offsetX: -8
+        };
+      default:
+        return {
+          originX: "center",
+          originY: "top",
+          overlayX: "center",
+          overlayY: "bottom",
+          offsetY: -8
+        };
+    }
+  }
+
+  fallbackPositions(): ConnectedPosition[] {
+    return Utils.asArray(this.fallbackPlacements).map(p => this.position(p));
+  }
+
+  /**
+   * Clear timeout function and detach overlayRef
+   */
+  private clearSubscription() {
+    if (this.hoverableTooltip && this.hoveringOverlayRef) return;
+
+    this.subscription?.unsubscribe();
+    if (this.clearTimeout) {
+      clearTimeout(this.clearTimeout);
+      this.clearTimeout = undefined;
+    }
+    this.overlayRef?.detach();
+  }
+}