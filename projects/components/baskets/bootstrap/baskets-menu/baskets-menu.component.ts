import { Component, OnInit, Input } from '@angular/core';
import { Action } from '@sinequa/components/action';
import { LoginService } from '@sinequa/core/login';
import { BasketsService } from '../../baskets.service';

@Component({
  selector: 'sq-baskets-menu',
  templateUrl: './baskets-menu.component.html'
})
export class BsBasketsMenuComponent implements OnInit {
  @Input() searchRoute: string = "/search";
  @Input() icon: string = "fas fa-shopping-basket";
  @Input() autoAdjust: boolean = true;
  @Input() autoAdjustBreakpoint: string = 'xl';
  @Input() collapseBreakpoint: string = 'sm';
  @Input() size: string;

  menu: Action | undefined;

  // Basket actions
  createAction: Action;
  manageAction: Action;

  constructor(
    public loginService: LoginService,
    public basketsService: BasketsService) {

    this.createAction = new Action({
      text: "msg#baskets.createBasket",
      title: "msg#baskets.createBasket",
      action: _ => { this.basketsService.createBasketModal(); }
    });

    this.manageAction = new Action({
      text: "msg#baskets.manageBaskets",
      title: "msg#baskets.manageBaskets",
      action: _ => { this.basketsService.manageBasketsModal(); }
    });
  }

  ngOnInit() {
    this.updateMenu();
    this.basketsService.changes.subscribe({
      next: () => { this.updateMenu(); }
    });
    this.loginService.events.subscribe(event => {
      if(event.type === "session-changed"){
        this.updateMenu();
      }
    });
  }

  updateMenu() {

    if (!this.loginService.complete) {
        this.menu = undefined;
        return;
    }

    const basketsActions: Action[] = [];

    if (this.basketsService.hasBasket) {
        const scrollGroup = new Action({
            scrollGroup: true,
            children: this.basketsService.baskets.map(basket => new Action({
                text: basket.name,
                title: basket.name,
                data: basket,
<<<<<<< HEAD
                action: () => this.basketsService.searchBasket(basket)
            }))
        });
        basketsActions.push(scrollGroup);
=======
                action: _ => { this.basketsService.searchBasket(basket, this.searchRoute); }
            }));
        }
>>>>>>> 46830718
    }

    basketsActions.push(this.createAction);

    if (this.basketsService.hasBasket) {
      basketsActions.push(this.manageAction);
    }

    this.menu = new Action({
      icon: this.icon,
      text: "msg#baskets.baskets",
      title: "msg#baskets.baskets",
      children: basketsActions
    });
  }
}<|MERGE_RESOLUTION|>--- conflicted
+++ resolved
@@ -66,16 +66,10 @@
                 text: basket.name,
                 title: basket.name,
                 data: basket,
-<<<<<<< HEAD
-                action: () => this.basketsService.searchBasket(basket)
+                action: () => this.basketsService.searchBasket(basket, this.searchRoute)
             }))
         });
         basketsActions.push(scrollGroup);
-=======
-                action: _ => { this.basketsService.searchBasket(basket, this.searchRoute); }
-            }));
-        }
->>>>>>> 46830718
     }
 
     basketsActions.push(this.createAction);
