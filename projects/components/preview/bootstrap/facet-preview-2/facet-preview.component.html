--- conflicted
+++ resolved
@@ -1,9 +1,5 @@
 <div class="d-flex flex-column {{iframeClass}}" [ngStyle]="{'height.%': 100}">
-<<<<<<< HEAD
-    <sq-preview-document-iframe 
-=======
     <sq-preview-document-iframe
->>>>>>> c7ec6ef5
                                 [sandbox]="sandbox"
                                 [downloadUrl]="downloadUrl"
                                 [scalingFactor]="scalingFactor"
