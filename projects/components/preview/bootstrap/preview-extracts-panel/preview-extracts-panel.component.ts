import { ChangeDetectorRef, Component, Input, OnChanges, SimpleChanges } from '@angular/core';
import { DomSanitizer, SafeHtml } from '@angular/platform-browser';
import { HighlightValue, PreviewData } from '@sinequa/core/web-services';
import { PreviewDocument } from '../../preview-document';
import {Action} from "@sinequa/components/action";
import {HttpClient} from '@angular/common/http';
import {distinctUntilChanged} from 'rxjs/operators';

export class Extract {
  text: SafeHtml; // Sanitized HTML text
  startIndex : number; // this is the start index of the extracts within the Document Text  
  relevanceIndex : number; // 0 the most relevant to N the less relevant
  textIndex : number; // index of the extract in the text. e.g 0 is the first extract displayed in the document
}

@Component({
  selector: 'sq-preview-extracts-panel',
  templateUrl: './preview-extracts-panel.component.html',
  styleUrls: ['./preview-extracts-panel.component.scss']
})
export class BsPreviewExtractsPanelComponent implements OnChanges {
  @Input() previewData: PreviewData;
  @Input() previewDocument: PreviewDocument;
<<<<<<< HEAD
  @Input() downloadUrl: string;
=======
  @Input() style: "light"|"dark" = "light";
>>>>>>> 7bfb106b

  sortAction : Action;
  extracts: Extract[];
  currentExtract = -1;

  constructor(
    private http: HttpClient,
    private cdr: ChangeDetectorRef,
    private domSanitizer: DomSanitizer) { }

  /**
   * Extracts the list of extracts from the preview document
   */
  ngOnChanges(changes: SimpleChanges) {
    if(this.previewData && this.downloadUrl){
      const extracts = this.previewData.highlightsPerCategory["extractslocations"]?.values; //Extract locations Array ordered by "relevance"
      if(!!extracts && extracts.length > 0){
        
        this.fetch(this.downloadUrl)
          .pipe(distinctUntilChanged())
          .subscribe((value) => {
            this.extractAll(extracts, value);
            this.cdr.detectChanges();
        });
        
      }

      
    }
    else {
      this.extracts = [];
    }
    this.currentExtract = -1;
  }
  
  private extractAll(extracts:HighlightValue[], value: string) {          
          const doc = document.implementation.createHTMLDocument("");
          doc.open();
          doc.write(value);
          doc.close();
          let previewDocument = new PreviewDocument(doc);

          const count = previewDocument.document.querySelectorAll("[id^='extractslocations']").length;
          if (count === 0) {
            // use previous document to retrieve extracts
            previewDocument = this.previewDocument;
            console.log("use previewDocument");
          }

          // Init the extracts Array and storing the relevancy index = i because extractsLocations is already ordered by relevance
          this.extracts = extracts[0].locations.map((el, i) => ({
            text: this.sanitize(previewDocument.getHighlightText("extractslocations", i)),
            startIndex: el.start,
            relevanceIndex: i,
            textIndex: i
          }))
          .filter(el => el.text !== '')
          .sort((a,b) => a.relevanceIndex - b.relevanceIndex);

          this.buildSortAction();
  }

  /**
   * Build Sort Action for Extracts
   * @param i 
   */
  buildSortAction(){
    this.sortAction = new Action({
      title: "msg#sortSelector.sortByTitle",
      text:  "msg#preview.relevanceSortHighlightButtonText",
      children: [
        new Action({
          icon: 'fas fa-sort-amount-down',
          text: "msg#preview.relevanceSortHighlightButtonText",
          action: (item: Action, event: Event) => {
              this.extracts.sort((a,b) => a.relevanceIndex-b.relevanceIndex);
              this.sortAction.text = item.text;
          }
        }),
        new Action({
          icon: 'fas fa-sort-amount-down',
          text: "msg#preview.textOrderSortHighlightButtonText",
          action: (item: Action, event: Event) => {
              this.extracts.sort((a,b) => a.textIndex-b.textIndex);
              this.sortAction.text = item.text;
          }
        })
      ]
    });

  }

  /**
   * Scroll to a specific extract
   * @param i
   */
  scrollExtract(i: number){
    if(this.previewDocument) {
      this.previewDocument.selectHighlight("extractslocations", i);
    }
    return false;
  }

  /**
   * Sanitize the text of a HTML formatted extract
   * @param text
   */
  sanitize(text: string): SafeHtml | string {
    return text !== "" ? this.domSanitizer.bypassSecurityTrustHtml(text.replace(/sq\-current/, "")) : "";
  }

  /**
   * Select the previous extract in the list
   */
  previousExtract(){
    this.currentExtract--;
    this.scrollExtract(this.extracts[this.currentExtract].textIndex);
  }

  /**
   * Select the next extract in the list
   */
  nextExtract(){
    this.currentExtract++;
    this.scrollExtract(this.extracts[this.currentExtract].textIndex);
  }
  
  private fetch(url: string) {
    return this.http.get(url, {responseType: "text"});  
  }
}<|MERGE_RESOLUTION|>--- conflicted
+++ resolved
@@ -21,11 +21,8 @@
 export class BsPreviewExtractsPanelComponent implements OnChanges {
   @Input() previewData: PreviewData;
   @Input() previewDocument: PreviewDocument;
-<<<<<<< HEAD
   @Input() downloadUrl: string;
-=======
   @Input() style: "light"|"dark" = "light";
->>>>>>> 7bfb106b
 
   sortAction : Action;
   extracts: Extract[];
