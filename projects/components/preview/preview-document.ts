--- conflicted
+++ resolved
@@ -1,10 +1,7 @@
 import { ElementRef } from "@angular/core";
 
-<<<<<<< HEAD
 import { PassageHighlightParams } from "./bootstrap/preview-passage-highlight/preview-passage-highlight.component";
 
-=======
->>>>>>> 149face8
 export enum HighlightCategoryFilterChoice {
     All, None, Value
 }
@@ -48,14 +45,10 @@
     private readonly _window: Window;
     private readonly _document: Document;
 
-<<<<<<< HEAD
-    private previousElement: HTMLElement | null;
     private highlightedPassage: string;
 
     public passageHighlightParams?: PassageHighlightParams;
 
-=======
->>>>>>> 149face8
     constructor(element: ElementRef | Document) {
         if (element instanceof ElementRef) {
             this._window = element?.nativeElement?.contentWindow;
@@ -159,31 +152,6 @@
      * @param index Index of the entity in that category
      */
     public selectHighlight(categoryId: string, index: number): void {
-<<<<<<< HEAD
-        const id = categoryId + '_' + index;
-
-        this.clearHighlightSelection();
-
-        if (id === this.previousElement?.id) {
-            this.previousElement = null;
-            return this.clearPassageHighlight();
-        }
-
-        // current element becomes previous element
-        this.previousElement = this.document.getElementById(categoryId + '_' + index);
-
-        if (this.previousElement) {
-            // highlight new selected element
-            if (categoryId === 'matchingpassages') {
-                this.highlightPassage(`#matchingpassages_${index}`);
-            } else if (categoryId === 'extractslocations') {
-                this.highlightPassage(`#extractslocations_${index}`);
-            } else {
-                this.setHighlightSelection(this.previousElement, true, true);
-            }
-            this.previousElement.scrollIntoView({ block: 'center' });
-        }
-=======
 
         // Move selection
         const targetElements = this.getDocElements(categoryId + "_" + index);
@@ -193,16 +161,21 @@
 
         this.clearHighlightSelection();
 
-        for (let i = 0; i < targetElements.length; i++) {
-            this.setHighlightSelection(targetElements[i], i === 0, i === targetElements.length - 1);
-        }
-
+        // highlight new selected element
+        if (categoryId === 'matchingpassages') {
+            this.highlightPassage(`#matchingpassages_${index}`);
+        } else if (categoryId === 'extractslocations') {
+            this.highlightPassage(`#extractslocations_${index}`);
+        } else {
+            for (let i = 0; i < targetElements.length; i++) {
+                this.setHighlightSelection(targetElements[i], i === 0, i === targetElements.length - 1);
+            }
+        }
 
         // Scroll
         const scrollContainer: Element = this.getScrollingContainer();
         const [x, y]: [number, number] = PreviewDocument.computeTargetScroll(targetElements, scrollContainer);
         this._window.scrollBy(x, y);
->>>>>>> 149face8
     }
 
     /**
