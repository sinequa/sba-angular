<<<<<<< HEAD
import { Component, Input, Output, ViewChild, ElementRef, EventEmitter, ContentChild, OnChanges, SimpleChanges, AfterViewInit, ChangeDetectorRef, OnInit, OnDestroy, ChangeDetectionStrategy } from "@angular/core";
=======
import { Component, Input, Output, ViewChild, ElementRef, EventEmitter, ContentChild, OnChanges, AfterViewInit, ChangeDetectorRef, OnInit, OnDestroy, ChangeDetectionStrategy, SimpleChanges } from "@angular/core";
>>>>>>> ee456e84
import { Utils } from "@sinequa/core/base";
import { PreviewDocument } from "./preview-document";


/**
 * This component manages the iframe containing the document's preview.
 * The main input is the URL of the document's preview.
 * The main output is an event emitter providing an instance of PreviewDocument.
 *
 * PreviewDocument is a wrapper around the HTML Document, allowing to interact with
 * the HTML of the preview (for example to highlight some entities)
 *
 * It is possible to insert a tooltip in the preview via transclusion.
 * Example:
    <sq-preview-document-iframe
        [downloadUrl]="downloadUrl"
        (onPreviewReady)="onPreviewReady($event)">
        <sq-preview-tooltip #tooltip
            [previewDocument]="previewDocument"
            [previewData]="previewDocument">
        </sq-preview-tooltip>
    </sq-preview-document-iframe>
 */
@Component({
    selector: "sq-preview-document-iframe",
    template: `
                <iframe #documentFrame
                    loading="lazy"
                    [attr.sandbox]="_sandbox"
<<<<<<< HEAD
=======
                    src=""
>>>>>>> ee456e84
                    [style.--factor]="scalingFactor"
                    [ngStyle]="{'-ms-zoom': scalingFactor, '-moz-transform': 'scale(var(--factor))', '-o-transform': 'scale(var(--factor))', '-webkit-transform': 'scale(var(--factor))'}">
                </iframe>`,
    changeDetection: ChangeDetectionStrategy.OnPush,
    styles: [`
:host{
    flex: 1;
}


iframe {
    background-color: white;
    flex: 1;
    position: relative;
    display: block;
    top: 0;
    left: 0;
    bottom: 0;
    height: calc(100% / var(--factor));
    width: calc(100% / var(--factor));
    border: 0;

    -moz-transform-origin: 0 0;
    -o-transform-origin: 0 0;
    -webkit-transform-origin: 0 0;
    
    transition: opacity 0.2s ease-in-out;
}

.spinner-grow {
    width: 3rem;
    height: 3rem
}
    `]
})
export class PreviewDocumentIframe implements OnChanges, OnInit, OnDestroy, AfterViewInit {
    defaultSandbox: string = "allow-forms allow-modals allow-orientation-lock allow-pointer-lock allow-popups allow-popups-to-escape-sandbox allow-presentation allow-same-origin allow-scripts";
    @Input() sandbox: string | null | undefined;
    @Input() downloadUrl: string;
    @Input() scalingFactor: number = 1.0;
    @Output() onPreviewReady = new EventEmitter<PreviewDocument>();

    // page could change when location.href change or when user click on a tab (sheet case)
    // when URL a string is sent otherwise a PreviewDocument
    @Output() pageChange = new EventEmitter<string | PreviewDocument>();
    @ViewChild('documentFrame', {static: true, read: ElementRef}) documentFrame: ElementRef;  // Reference to the preview HTML in the iframe
    @ContentChild('tooltip', {read: ElementRef, static: false}) tooltip: ElementRef; // see https://stackoverflow.com/questions/45343810/how-to-access-the-nativeelement-of-a-component-in-angular4
    @ContentChild('minimap', {read: ElementRef, static: false}) minimap: ElementRef; // see https://stackoverflow.com/questions/45343810/how-to-access-the-nativeelement-of-a-component-in-angular4

<<<<<<< HEAD
    // Must be undefined by default, because if a default value is set, 
    // if we set it to undefined in the future, this new (undefined) value 
=======
    // Must be undefined by default, because if a default value is set,
    // if we set it to undefined in the future, this new (undefined) value
>>>>>>> ee456e84
    // is not used by the iFrame as if it used the previous value
    public _sandbox: string | null | undefined;

    private previewDocument: PreviewDocument;
    readonly previewDocLoadHandler;

    constructor(
        private cdr: ChangeDetectorRef) {
            this.previewDocLoadHandler = this.onPreviewDocLoad.bind(this);
    }

    public onPreviewDocLoad() {
<<<<<<< HEAD
        
        if (this.downloadUrl === undefined) return;
        
        // if document loaded in less than 2s, set opacity to 100%
        this.documentFrame.nativeElement.style.opacity = "1";

=======

        if(this.downloadUrl === undefined) return;
>>>>>>> ee456e84
        // previewDocument must be created here when document is fully loaded
        // because in case of sheet, PreviewDocument constructor change.
        this.previewDocument = new PreviewDocument(this.documentFrame);

        // SVG highlight:
        //   background rectangle (highlight) were added to the SVG by the HTML generator (C#), but html generation is
        //   not able to know the geometry of the text. It is up to the browser to compute the position and size of the
        //   background. That needs to be done now that the iFrame is loaded.
        try {
            this.previewDocument.setSvgBackgroundPositionAndSize();
        } catch (error) {
            console.error(error);
        }

        /* To catch tab's sheet changes
         * Sheet structure:
         * <iframe #preview>
         *      #document
         *          ...
         *          <frameset>
         *              <iframe name="frSheet"> // current sheet displayed
         *              <iframe name="frTabs">  // contains all sheet's tabs
         *          </frameset>
         *          ...
         * </iframe>
         */
        const sheetFrame = this.documentFrame.nativeElement.contentDocument.getElementsByName("frSheet");
        if(sheetFrame.length > 0) {
            sheetFrame[0].removeEventListener("load", () => {});
            sheetFrame[0].addEventListener("load", () => {
                this.previewDocument = new PreviewDocument(this.documentFrame);
                this.pageChange.next(this.previewDocument);
                this.cdr.markForCheck();
            }, true);
        }

            if (this.tooltip)
            this.addTooltip(this.previewDocument);

        if (this.minimap) {
            this.previewDocument.insertComponent(this.minimap.nativeElement);
        }

        // Let upstream component know document is now ready
        this.onPreviewReady.next(this.previewDocument);
        this.cdr.markForCheck();
    }

    addTooltip(previewDocument: PreviewDocument) {
        previewDocument.insertComponent(this.tooltip.nativeElement);
    }

    ngOnInit() {
        this.documentFrame.nativeElement.addEventListener("load", this.previewDocLoadHandler, true);
    }

    ngOnDestroy() {
        this.documentFrame.nativeElement.removeEventListener("load", this.previewDocLoadHandler);
    }

    ngOnChanges(simpleChanges: SimpleChanges) {
        if (simpleChanges.scalingFactor && !simpleChanges.scalingFactor.firstChange) {
            return;
        }

<<<<<<< HEAD
        // remove "virtually" the current IFrame's document
        this.documentFrame.nativeElement.style.opacity = "0";
        if (simpleChanges.downloadUrl && simpleChanges.downloadUrl.currentValue !== undefined) {
=======
        if (this.downloadUrl) {
>>>>>>> ee456e84
            // set sandbox attribute only when downloadUrl is defined, so iframe is created without sandbox attribute
            // if sandbox is null, keep sandbox attribute to undefined
            // otherwise put sanbox value in the sanbox attribute or default sandbox value
            this._sandbox = (this.sandbox === null) ? undefined : Utils.isString(this.sandbox) ? this.sandbox : this.defaultSandbox;
<<<<<<< HEAD
            this.documentFrame.nativeElement.src = this.downloadUrl;
            
            // wait 2s before to set opacity to 100%
            setTimeout(() => {
                this.documentFrame.nativeElement.style.opacity = "1";
            }, 2000);
        }        
    }

    ngAfterViewInit() {
        this.documentFrame.nativeElement.addEventListener("load", this.previewDocLoadHandler, true);

=======
            this.documentFrame.nativeElement.contentWindow.location.replace(this.downloadUrl);
        }
    }

    ngAfterViewInit() {
>>>>>>> ee456e84
        this.iframeURLChange(this.documentFrame.nativeElement, (newURL: string) => {
            this.previewDocument = new PreviewDocument(this.documentFrame);
            this.pageChange.next(newURL);
        });
    }

    iframeURLChange(iframe, callback) {
        let lastDispatched = null;

        const dispatchChange = function () {
            if (iframe.contentWindow) {
                const newHref = iframe.contentWindow.location.href;
                if (newHref === "about:blank") return;
                if (newHref !== lastDispatched) {
                    callback(newHref);
                    lastDispatched = newHref;
                }
            }
        };

        const unloadHandler = function (e: Event) {
            setTimeout(dispatchChange, 0);
        };

        function attachUnload() {
            // Remove the unloadHandler in case it was already attached.
            // Otherwise, there will be two handlers, which is unnecessary.
            if (iframe.contentWindow) {
                iframe.contentWindow.removeEventListener("unload", unloadHandler);
                iframe.contentWindow.addEventListener("unload", unloadHandler);
            }
        }

        iframe.addEventListener("load", function () {

            attachUnload();

            // Just in case the change wasn't dispatched during the unload event...
            dispatchChange();
        });

        attachUnload();
    }
}<|MERGE_RESOLUTION|>--- conflicted
+++ resolved
@@ -1,8 +1,4 @@
-<<<<<<< HEAD
 import { Component, Input, Output, ViewChild, ElementRef, EventEmitter, ContentChild, OnChanges, SimpleChanges, AfterViewInit, ChangeDetectorRef, OnInit, OnDestroy, ChangeDetectionStrategy } from "@angular/core";
-=======
-import { Component, Input, Output, ViewChild, ElementRef, EventEmitter, ContentChild, OnChanges, AfterViewInit, ChangeDetectorRef, OnInit, OnDestroy, ChangeDetectionStrategy, SimpleChanges } from "@angular/core";
->>>>>>> ee456e84
 import { Utils } from "@sinequa/core/base";
 import { PreviewDocument } from "./preview-document";
 
@@ -32,10 +28,6 @@
                 <iframe #documentFrame
                     loading="lazy"
                     [attr.sandbox]="_sandbox"
-<<<<<<< HEAD
-=======
-                    src=""
->>>>>>> ee456e84
                     [style.--factor]="scalingFactor"
                     [ngStyle]="{'-ms-zoom': scalingFactor, '-moz-transform': 'scale(var(--factor))', '-o-transform': 'scale(var(--factor))', '-webkit-transform': 'scale(var(--factor))'}">
                 </iframe>`,
@@ -61,7 +53,7 @@
     -moz-transform-origin: 0 0;
     -o-transform-origin: 0 0;
     -webkit-transform-origin: 0 0;
-    
+
     transition: opacity 0.2s ease-in-out;
 }
 
@@ -81,17 +73,12 @@
     // page could change when location.href change or when user click on a tab (sheet case)
     // when URL a string is sent otherwise a PreviewDocument
     @Output() pageChange = new EventEmitter<string | PreviewDocument>();
-    @ViewChild('documentFrame', {static: true, read: ElementRef}) documentFrame: ElementRef;  // Reference to the preview HTML in the iframe
-    @ContentChild('tooltip', {read: ElementRef, static: false}) tooltip: ElementRef; // see https://stackoverflow.com/questions/45343810/how-to-access-the-nativeelement-of-a-component-in-angular4
-    @ContentChild('minimap', {read: ElementRef, static: false}) minimap: ElementRef; // see https://stackoverflow.com/questions/45343810/how-to-access-the-nativeelement-of-a-component-in-angular4
-
-<<<<<<< HEAD
-    // Must be undefined by default, because if a default value is set, 
-    // if we set it to undefined in the future, this new (undefined) value 
-=======
+    @ViewChild('documentFrame', { static: true, read: ElementRef }) documentFrame: ElementRef;  // Reference to the preview HTML in the iframe
+    @ContentChild('tooltip', { read: ElementRef, static: false }) tooltip: ElementRef; // see https://stackoverflow.com/questions/45343810/how-to-access-the-nativeelement-of-a-component-in-angular4
+    @ContentChild('minimap', { read: ElementRef, static: false }) minimap: ElementRef; // see https://stackoverflow.com/questions/45343810/how-to-access-the-nativeelement-of-a-component-in-angular4
+
     // Must be undefined by default, because if a default value is set,
     // if we set it to undefined in the future, this new (undefined) value
->>>>>>> ee456e84
     // is not used by the iFrame as if it used the previous value
     public _sandbox: string | null | undefined;
 
@@ -100,21 +87,16 @@
 
     constructor(
         private cdr: ChangeDetectorRef) {
-            this.previewDocLoadHandler = this.onPreviewDocLoad.bind(this);
+        this.previewDocLoadHandler = this.onPreviewDocLoad.bind(this);
     }
 
     public onPreviewDocLoad() {
-<<<<<<< HEAD
-        
+
         if (this.downloadUrl === undefined) return;
-        
+
         // if document loaded in less than 2s, set opacity to 100%
         this.documentFrame.nativeElement.style.opacity = "1";
 
-=======
-
-        if(this.downloadUrl === undefined) return;
->>>>>>> ee456e84
         // previewDocument must be created here when document is fully loaded
         // because in case of sheet, PreviewDocument constructor change.
         this.previewDocument = new PreviewDocument(this.documentFrame);
@@ -125,37 +107,38 @@
         //   background. That needs to be done now that the iFrame is loaded.
         try {
             this.previewDocument.setSvgBackgroundPositionAndSize();
+
+            /* To catch tab's sheet changes
+             * Sheet structure:
+             * <iframe #preview>
+             *      #document
+             *          ...
+             *          <frameset>
+             *              <iframe name="frSheet"> // current sheet displayed
+             *              <iframe name="frTabs">  // contains all sheet's tabs
+             *          </frameset>
+             *          ...
+             * </iframe>
+             */
+            const sheetFrame = this.documentFrame.nativeElement.contentDocument.getElementsByName("frSheet");
+            if (sheetFrame.length > 0) {
+                sheetFrame[0].removeEventListener("load", () => {});
+                sheetFrame[0].addEventListener("load", () => {
+                    this.previewDocument = new PreviewDocument(this.documentFrame);
+                    this.pageChange.next(this.previewDocument);
+                    this.cdr.markForCheck();
+                }, true);
+            }
+
+            if (this.tooltip)
+                this.addTooltip(this.previewDocument);
+
+            if (this.minimap) {
+                this.previewDocument.insertComponent(this.minimap.nativeElement);
+            }
+
         } catch (error) {
-            console.error(error);
-        }
-
-        /* To catch tab's sheet changes
-         * Sheet structure:
-         * <iframe #preview>
-         *      #document
-         *          ...
-         *          <frameset>
-         *              <iframe name="frSheet"> // current sheet displayed
-         *              <iframe name="frTabs">  // contains all sheet's tabs
-         *          </frameset>
-         *          ...
-         * </iframe>
-         */
-        const sheetFrame = this.documentFrame.nativeElement.contentDocument.getElementsByName("frSheet");
-        if(sheetFrame.length > 0) {
-            sheetFrame[0].removeEventListener("load", () => {});
-            sheetFrame[0].addEventListener("load", () => {
-                this.previewDocument = new PreviewDocument(this.documentFrame);
-                this.pageChange.next(this.previewDocument);
-                this.cdr.markForCheck();
-            }, true);
-        }
-
-            if (this.tooltip)
-            this.addTooltip(this.previewDocument);
-
-        if (this.minimap) {
-            this.previewDocument.insertComponent(this.minimap.nativeElement);
+            console.warn(error);
         }
 
         // Let upstream component know document is now ready
@@ -180,37 +163,25 @@
             return;
         }
 
-<<<<<<< HEAD
         // remove "virtually" the current IFrame's document
         this.documentFrame.nativeElement.style.opacity = "0";
         if (simpleChanges.downloadUrl && simpleChanges.downloadUrl.currentValue !== undefined) {
-=======
-        if (this.downloadUrl) {
->>>>>>> ee456e84
             // set sandbox attribute only when downloadUrl is defined, so iframe is created without sandbox attribute
             // if sandbox is null, keep sandbox attribute to undefined
             // otherwise put sanbox value in the sanbox attribute or default sandbox value
             this._sandbox = (this.sandbox === null) ? undefined : Utils.isString(this.sandbox) ? this.sandbox : this.defaultSandbox;
-<<<<<<< HEAD
-            this.documentFrame.nativeElement.src = this.downloadUrl;
-            
+            this.documentFrame.nativeElement.contentWindow.location.replace(this.downloadUrl);
+
             // wait 2s before to set opacity to 100%
             setTimeout(() => {
                 this.documentFrame.nativeElement.style.opacity = "1";
             }, 2000);
-        }        
+        }
     }
 
     ngAfterViewInit() {
         this.documentFrame.nativeElement.addEventListener("load", this.previewDocLoadHandler, true);
 
-=======
-            this.documentFrame.nativeElement.contentWindow.location.replace(this.downloadUrl);
-        }
-    }
-
-    ngAfterViewInit() {
->>>>>>> ee456e84
         this.iframeURLChange(this.documentFrame.nativeElement, (newURL: string) => {
             this.previewDocument = new PreviewDocument(this.documentFrame);
             this.pageChange.next(newURL);
