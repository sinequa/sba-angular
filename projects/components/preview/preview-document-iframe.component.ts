import { Component, Input, Output, ViewChild, ElementRef, EventEmitter, ContentChild, OnChanges, SimpleChanges, AfterViewInit, ChangeDetectorRef, OnInit, OnDestroy, ChangeDetectionStrategy } from "@angular/core";
import { Utils } from "@sinequa/core/base";
import { PreviewDocument } from "./preview-document";


/**
 * This component manages the iframe containing the document's preview.
 * The main input is the URL of the document's preview.
 * The main output is an event emitter providing an instance of PreviewDocument.
 *
 * PreviewDocument is a wrapper around the HTML Document, allowing to interact with
 * the HTML of the preview (for example to highlight some entities)
 *
 * It is possible to insert a tooltip in the preview via transclusion.
 * Example:
    <sq-preview-document-iframe
        [downloadUrl]="downloadUrl"
        (onPreviewReady)="onPreviewReady($event)">
        <sq-preview-tooltip #tooltip
            [previewDocument]="previewDocument"
            [previewData]="previewDocument">
        </sq-preview-tooltip>
    </sq-preview-document-iframe>
 */
@Component({
    selector: "sq-preview-document-iframe",
    template: `
                <iframe #documentFrame
                    loading="lazy"
                    [attr.sandbox]="_sandbox"
                    [style.--factor]="scalingFactor"
                    [ngStyle]="{'-ms-zoom': scalingFactor, '-moz-transform': 'scale(var(--factor))', '-o-transform': 'scale(var(--factor))', '-webkit-transform': 'scale(var(--factor))'}">
                </iframe>`,
    changeDetection: ChangeDetectionStrategy.OnPush,
    styles: [`
:host{
    flex: 1;
}


iframe {
    background-color: white;
    flex: 1;
    position: relative;
    display: block;
    top: 0;
    left: 0;
    bottom: 0;
    height: calc(100% / var(--factor));
    width: calc(100% / var(--factor));
    border: 0;

    -moz-transform-origin: 0 0;
    -o-transform-origin: 0 0;
    -webkit-transform-origin: 0 0;

    transition: opacity 0.2s ease-in-out;
}

.spinner-grow {
    width: 3rem;
    height: 3rem
}
    `]
})
export class PreviewDocumentIframe implements OnChanges, OnInit, OnDestroy, AfterViewInit {
    defaultSandbox: string = "allow-forms allow-modals allow-orientation-lock allow-pointer-lock allow-popups allow-popups-to-escape-sandbox allow-presentation allow-same-origin allow-scripts";
    @Input() sandbox: string | null | undefined;
    @Input() downloadUrl: string;
    @Input() scalingFactor: number = 1.0;
    @Output() onPreviewReady = new EventEmitter<PreviewDocument>();

    // page could change when location.href change or when user click on a tab (sheet case)
    // when URL a string is sent otherwise a PreviewDocument
    @Output() pageChange = new EventEmitter<string | PreviewDocument>();
    @ViewChild('documentFrame', { static: true, read: ElementRef }) documentFrame: ElementRef;  // Reference to the preview HTML in the iframe
    @ContentChild('tooltip', { read: ElementRef, static: false }) tooltip: ElementRef; // see https://stackoverflow.com/questions/45343810/how-to-access-the-nativeelement-of-a-component-in-angular4
    @ContentChild('minimap', { read: ElementRef, static: false }) minimap: ElementRef; // see https://stackoverflow.com/questions/45343810/how-to-access-the-nativeelement-of-a-component-in-angular4

    // Must be undefined by default, because if a default value is set,
    // if we set it to undefined in the future, this new (undefined) value
    // is not used by the iFrame as if it used the previous value
    public _sandbox: string | null | undefined;

    private previewDocument: PreviewDocument;
    readonly previewDocLoadHandler;

    constructor(
        private cdr: ChangeDetectorRef) {
        this.previewDocLoadHandler = this.onPreviewDocLoad.bind(this);
    }

    public onPreviewDocLoad() {

        if (this.downloadUrl === undefined) return;

        // if document loaded in less than 2s, set opacity to 100%
        this.documentFrame.nativeElement.style.opacity = "1";

        // previewDocument must be created here when document is fully loaded
        // because in case of sheet, PreviewDocument constructor change.
        this.previewDocument = new PreviewDocument(this.documentFrame);

        // SVG highlight:
        //   background rectangle (highlight) were added to the SVG by the HTML generator (C#), but html generation is
        //   not able to know the geometry of the text. It is up to the browser to compute the position and size of the
        //   background. That needs to be done now that the iFrame is loaded.
        try {
            this.previewDocument.setSvgBackgroundPositionAndSize();

            /* To catch tab's sheet changes
<<<<<<< HEAD
            * Sheet structure:
            * <iframe #preview>
            *      #document
            *          ...
            *          <frameset>
            *              <iframe name="frSheet"> // current sheet displayed
            *              <iframe name="frTabs">  // contains all sheet's tabs
            *          </frameset>
            *          ...
            * </iframe>
            */
=======
             * Sheet structure:
             * <iframe #preview>
             *      #document
             *          ...
             *          <frameset>
             *              <iframe name="frSheet"> // current sheet displayed
             *              <iframe name="frTabs">  // contains all sheet's tabs
             *          </frameset>
             *          ...
             * </iframe>
             */
>>>>>>> 707a426e
            const sheetFrame = this.documentFrame.nativeElement.contentDocument.getElementsByName("frSheet");
            if (sheetFrame.length > 0) {
                sheetFrame[0].removeEventListener("load", () => {});
                sheetFrame[0].addEventListener("load", () => {
                    this.previewDocument = new PreviewDocument(this.documentFrame);
                    this.pageChange.next(this.previewDocument);
                    this.cdr.markForCheck();
                }, true);
            }

            if (this.tooltip)
                this.addTooltip(this.previewDocument);

            if (this.minimap) {
                this.previewDocument.insertComponent(this.minimap.nativeElement);
            }

        } catch (error) {
            console.warn(error);
        }

        // Let upstream component know document is now ready
        this.onPreviewReady.next(this.previewDocument);
        this.cdr.markForCheck();
    }

    addTooltip(previewDocument: PreviewDocument) {
        previewDocument.insertComponent(this.tooltip.nativeElement);
    }

    ngOnInit() {
        this.documentFrame.nativeElement.addEventListener("load", this.previewDocLoadHandler, true);
    }

    ngOnDestroy() {
        this.documentFrame.nativeElement.removeEventListener("load", this.previewDocLoadHandler);
    }

    ngOnChanges(simpleChanges: SimpleChanges) {
        if (simpleChanges.scalingFactor && !simpleChanges.scalingFactor.firstChange) {
            return;
        }

        // remove "virtually" the current IFrame's document
        this.documentFrame.nativeElement.style.opacity = "0";
        if (this.downloadUrl) {
            // set sandbox attribute only when downloadUrl is defined, so iframe is created without sandbox attribute
            // if sandbox is null, keep sandbox attribute to undefined
            // otherwise put sanbox value in the sanbox attribute or default sandbox value
            this._sandbox = (this.sandbox === null) ? undefined : Utils.isString(this.sandbox) ? this.sandbox : this.defaultSandbox;
            this.documentFrame.nativeElement.contentWindow.location.replace(this.downloadUrl);

            // wait 2s before to set opacity to 100%
            setTimeout(() => {
                this.documentFrame.nativeElement.style.opacity = "1";
            }, 2000);
        }
    }

    ngAfterViewInit() {
        this.documentFrame.nativeElement.addEventListener("load", this.previewDocLoadHandler, true);

        this.iframeURLChange(this.documentFrame.nativeElement, (newURL: string) => {
            this.previewDocument = new PreviewDocument(this.documentFrame);
            this.pageChange.next(newURL);
        });
    }

    iframeURLChange(iframe, callback) {
        let lastDispatched = null;

        const dispatchChange = function () {
            if (iframe.contentWindow) {
                const newHref = iframe.contentWindow.location.href;
                if (newHref === "about:blank") return;
                if (newHref !== lastDispatched) {
                    callback(newHref);
                    lastDispatched = newHref;
                }
            }
        };

        const unloadHandler = function (e: Event) {
            setTimeout(dispatchChange, 0);
        };

        function attachUnload() {
            // Remove the unloadHandler in case it was already attached.
            // Otherwise, there will be two handlers, which is unnecessary.
            if (iframe.contentWindow) {
                iframe.contentWindow.removeEventListener("unload", unloadHandler);
                iframe.contentWindow.addEventListener("unload", unloadHandler);
            }
        }

        iframe.addEventListener("load", function () {

            attachUnload();

            // Just in case the change wasn't dispatched during the unload event...
            dispatchChange();
        });

        attachUnload();
    }
}<|MERGE_RESOLUTION|>--- conflicted
+++ resolved
@@ -109,19 +109,6 @@
             this.previewDocument.setSvgBackgroundPositionAndSize();
 
             /* To catch tab's sheet changes
-<<<<<<< HEAD
-            * Sheet structure:
-            * <iframe #preview>
-            *      #document
-            *          ...
-            *          <frameset>
-            *              <iframe name="frSheet"> // current sheet displayed
-            *              <iframe name="frTabs">  // contains all sheet's tabs
-            *          </frameset>
-            *          ...
-            * </iframe>
-            */
-=======
              * Sheet structure:
              * <iframe #preview>
              *      #document
@@ -133,7 +120,6 @@
              *          ...
              * </iframe>
              */
->>>>>>> 707a426e
             const sheetFrame = this.documentFrame.nativeElement.contentDocument.getElementsByName("frSheet");
             if (sheetFrame.length > 0) {
                 sheetFrame[0].removeEventListener("load", () => {});
