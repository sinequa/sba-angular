--- conflicted
+++ resolved
@@ -123,13 +123,8 @@
      *
      * @returns true if facet contains at least one item otherwise false
      */
-<<<<<<< HEAD
-    private hasData(facet: FacetConfig): boolean {
+    protected hasData(facet: FacetConfig): boolean {
         return this.facetService.hasData(facet.parameters?.aggregation, this.results);
-=======
-     protected hasData(facet: FacetConfig): boolean {
-        return this.facetService.hasData(facet.aggregation, this.results);
->>>>>>> 20bab464
     }
 
     protected addFacetMenu() {
