--- conflicted
+++ resolved
@@ -1,29 +1,10 @@
 <div class="card-body">
-<<<<<<< HEAD
     <ng-container *ngFor="let item of searchService.breadcrumbs?.activeItems">
         <div *ngIf="!item.hidden" class="badge badge-pill font-weight-normal badge-secondary m-1">
-            <span class="" title="{{item.display | sqExpr:{withFields: displayFieldNames} }}" [innerHTML]="item.display | sqExpr:{withFields: displayFieldNames, asHTML: true}"></span>
+            <span class="" tooltip="{{item.display | sqExpr:{withFields: displayFieldNames} }}" [innerHTML]="item.display | sqExpr:{withFields: displayFieldNames, asHTML: true}"></span>
             <i class="fas fa-times-circle clickable" (click)="removeItem(item)" *ngIf="allowDeletion"
                 title="{{'msg#facet.mySearch.itemRemove' | sqMessage}}">
             </i>
-=======
-    <ng-container *ngFor="let field of advancedFields">
-        <ng-container *ngFor="let value of advancedValues[field]">
-            <div class="badge badge-pill badge-light font-weight-normal m-1">
-                <span class="" tooltip="{{value.display | sqExpr:{withFields: displayFieldNames} }}" [innerHTML]="value.display | sqExpr:{withFields: displayFieldNames, asHTML: true}"></span>
-                <a href="#" class="badge badge-pill badge-secondary" *ngIf="allowDeletion" role="button" (click)="removeAdvancedValue(field, value.value)" title="{{'msg#facet.mySearch.itemRemove' | sqMessage}}">
-                    <span class="fas fa-times" ></span>
-                </a>
-            </div>
-        </ng-container>
-    </ng-container>
-    <ng-container *ngFor="let item of searchService.breadcrumbs?.activeItems">
-        <div *ngIf="!item.hidden" class="badge badge-pill font-weight-normal badge-light m-1">
-            <span class="" tooltip="{{item.display | sqExpr:{withFields: displayFieldNames} }}" [innerHTML]="item.display | sqExpr:{withFields: displayFieldNames, asHTML: true}"></span>
-            <a href="#" class="badge badge-pill badge-secondary" *ngIf="allowDeletion" role="button" (click)="removeItem(item)" title="{{'msg#facet.mySearch.itemRemove' | sqMessage}}">
-                <span class="fas fa-times"></span>
-            </a>
->>>>>>> c09efe6e
         </div>
     </ng-container>
 </div>