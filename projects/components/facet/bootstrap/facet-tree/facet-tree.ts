--- conflicted
+++ resolved
@@ -50,13 +50,8 @@
     private readonly subscriptions: Subscription[] = [];
 
     // Sets to keep track of selected/excluded/filtered items
-<<<<<<< HEAD
-    private readonly filtered = new Set<AggregationItem>();
-
-=======
     readonly filtered = new Set<AggregationItem>();
     
->>>>>>> 20bab464
     readonly selected = new Map<string,TreeAggregationNode>();
 
     hiddenSelected: TreeAggregationNode[] = [];
