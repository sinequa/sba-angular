@import "../facet-base.scss";

.list-group-item.disabled {
<<<<<<< HEAD
    color: lightgrey;
=======
    opacity: 0.5;
}

.icons-group {
    cursor: pointer;

    .icons {
        transition: opacity .3s, transform .3s;

        &.icon-hover {
        transform: rotate(-180deg);
        opacity: 0;
        }
    }

    &:hover {
        .icon-default {
        transform: rotate(180deg);
        opacity: 0;
        }

        .icon-hover {
        transform: rotate(0deg);
        opacity: 1;
        }
    }
>>>>>>> b42c9a9b
}<|MERGE_RESOLUTION|>--- conflicted
+++ resolved
@@ -1,34 +1,5 @@
 @import "../facet-base.scss";
 
 .list-group-item.disabled {
-<<<<<<< HEAD
-    color: lightgrey;
-=======
     opacity: 0.5;
-}
-
-.icons-group {
-    cursor: pointer;
-
-    .icons {
-        transition: opacity .3s, transform .3s;
-
-        &.icon-hover {
-        transform: rotate(-180deg);
-        opacity: 0;
-        }
-    }
-
-    &:hover {
-        .icon-default {
-        transform: rotate(180deg);
-        opacity: 0;
-        }
-
-        .icon-hover {
-        transform: rotate(0deg);
-        opacity: 1;
-        }
-    }
->>>>>>> b42c9a9b
 }