<<<<<<< HEAD
import { Subscription } from 'rxjs';

import { ChangeDetectorRef, Component, ComponentRef, EventEmitter, Input, OnChanges, OnDestroy, Output, SimpleChanges, Type } from '@angular/core';

import { Action } from '@sinequa/components/action';
import { Query } from '@sinequa/core/app-utils';
import { MapOf, Utils } from '@sinequa/core/base';
import { Results } from '@sinequa/core/web-services';

import { AbstractFacet } from '../../abstract-facet';
import { DEFAULT_FACET_COMPONENTS, FacetConfig } from "../../facet-config";
import { FacetEventType, FacetService } from '../../facet.service';

declare interface FacetMultiConfig extends FacetConfig<{displayEmptyDistributionIntervals?: boolean}> {
  // Properties internally setup by this component
  $count: number;
  $hasMore: boolean;
  $hasFiltered: boolean;
  $hidden: boolean;
  $fields: string[];
}

@Component({
  selector: 'sq-facet-multi',
  templateUrl: './facet-multi.component.html',
  styleUrls: ['./facet-multi.component.scss']
})
export class BsFacetMultiComponent extends AbstractFacet implements OnChanges, OnDestroy {

  @Input() results: Results;
  @Input() query?: Query;
  @Input() facets: FacetMultiConfig[];
  @Input() facetComponents: MapOf<Type<any>> = DEFAULT_FACET_COMPONENTS;
  @Input() showCount: boolean = true;
  @Input() name = "facet-multi";
  @Input() icon = "fas fa-filter";
  @Input() title = "msg#facet.filters.title";

  @Output() events = new EventEmitter<FacetMultiConfig|undefined>();

  /**
   * A reference to the facet child component
   */
  facetComponent?: AbstractFacet;

  /**
   * The facet configuration to open
   */
  openedFacet?: FacetMultiConfig;

  /**
   * Action to switch back from an opened facet to the facet multi view
   */
  backAction: Action;
  clearAllFiltersAction: Action;

  facetComponentInputs: MapOf<any>;

  subscription: Subscription;

  constructor(
    public facetService: FacetService,
    private changeDetectorRef: ChangeDetectorRef
  ) {

    super();

    this.clearAllFiltersAction = new Action({
      icon: "sq-filter-clear",
      title: "msg#facet.clearSelects",
      action: () => {
        const fields = this.facets
          .filter((facet) => facet.$hasFiltered)
          .map(facet => facet.$fields)
          .flat();
        this.facetService.clearFiltersSearch(fields, true, this.query, this.name);
      }
    });

    this.subscription = this.facetService.events.subscribe(event => {
      if(event.type === FacetEventType.AddFilter && this.openedFacet) {
        this.close();
      }
    });

  }

  /**
   * If a sub-facet is opened, add a Back button and forward
   * the actions of the facet.
   */
  override get actions(): Action[] {
    const actions: Action[] = [];
    if (!this.openedFacet && this.facets.some(facet => facet.$hasFiltered)) {
      actions.push(this.clearAllFiltersAction);
    }
    if(this.facetComponent){
      actions.push(...this.facetActions);
    }
    return actions;
  }

  /**
   * Return the actions of the child facet
   */
  get facetActions(): Action[] {
    if(this.facetComponent){
      return this.facetComponent.actions;
    }
    return [];
  }

  /**
   * Open this sub facet
   * @param facet
   */
  openFacet(facet: FacetMultiConfig){
    this.openedFacet = facet;
    this.facetComponentInputs = this.getFacetInputs();
    this.events.next(facet);
    this.changeDetectorRef.detectChanges();
  }

  close() {
    this.openedFacet = undefined;
    this.events.next(undefined);
    this.changeDetectorRef.detectChanges();
  }

  clearFacetFilters(facet: FacetMultiConfig, e:Event) {
    e.stopPropagation();
    this.facetService.clearFiltersSearch(facet.$fields, true, this.query, facet.name);
    return false;
  }

  initFacet(facet: FacetMultiConfig) {
    facet.$fields = [];
    facet.$count = 0;
    facet.$hasMore = false;
    facet.$hasFiltered = false;

    for(const aggregation of Utils.asArray(facet.aggregation)) {
      const agg = this.facetService.getAggregation(aggregation, this.results);
      if(agg) {
        facet.$fields.push(agg.column);
        if(agg.items) {
          const aggCount = agg.$cccount < 0 ? agg.items.length : agg.$cccount; // configured count (default: 10)
          const aggItemCounter = (!agg.isDistribution || facet?.parameters?.displayEmptyDistributionIntervals)
            ? agg.items.length
            : agg.items.filter(item => item.count > 0).length;
          if(aggItemCounter >= aggCount) {
            facet.$count += aggCount;
            facet.$hasMore = true; // The number of items is superior or equal to the configured number
          }
          else {
            facet.$count += aggItemCounter;
          }
        }
        if(agg.$filtered.length > 0) {
          facet.$hasFiltered = true;
        }
      }
    }

    // The facet is hidden if there are included tabs and the current tab is not in it
    // OR if there are excluded tabs and the current tab is in it.
    facet.$hidden = !this.facetService.isFacetIncluded(facet, this.results);
  }
  /**
   * When the results change, actualize count, hasData and hasFiltered
   * which are displayed in the template.
   * Also, update list of inputs passed to child facets
   */
  ngOnChanges(changes: SimpleChanges) {
    for(const facet of this.facets) {
      this.initFacet(facet);
    }
    // Update list of inputs used by child facet
    // PS: attributes of openedFacet MUST have the same name as component's inputs name
    if (changes.results) {
      this.facetComponentInputs = {results: this.results}
    }
    if (changes.facets) {
      this.facetComponentInputs = this.getFacetInputs();
    }

    this.changeDetectorRef.detectChanges();
  }

  ngOnDestroy(): void {
    this.subscription.unsubscribe();
  }

  onFacetLoad(componentRef: {componentRef: ComponentRef<AbstractFacet> | undefined}) {
    this.facetComponent = componentRef?.componentRef?.instance;
  }

  getFacetInputs(): MapOf<any> {
    return {
      ...this.openedFacet?.parameters,
      name: this.openedFacet?.name,
      aggregation: this.openedFacet?.aggregation,
      results: this.results
    };
  }

  get component() {
    if (this.facetComponents && this.openedFacet) {
      return this.facetComponents[this.openedFacet.type];
    }
    return undefined
  }

}
=======
import { Component, OnChanges, Input, Output, EventEmitter, ChangeDetectorRef, ComponentRef, SimpleChanges, Type, OnDestroy } from '@angular/core';
import { Results } from '@sinequa/core/web-services';
import { AbstractFacet } from '../../abstract-facet';
import { FacetConfig, DEFAULT_FACET_COMPONENTS } from "../../facet-config";
import { Action } from '@sinequa/components/action';
import { FacetEventType, FacetService } from '../../facet.service';
import { MapOf, Utils } from '@sinequa/core/base';
import { Query } from '@sinequa/core/app-utils';
import { Subscription } from 'rxjs';

declare interface FacetMultiConfig extends FacetConfig<{displayEmptyDistributionIntervals?: boolean}> {
  // Properties internally setup by this component
  $count: number;
  $hasMore: boolean;
  $hasFiltered: boolean;
  $hidden: boolean;
  $fields: string[];
}

@Component({
  selector: 'sq-facet-multi',
  templateUrl: './facet-multi.component.html',
  styleUrls: ['./facet-multi.component.scss']
})
export class BsFacetMultiComponent extends AbstractFacet implements OnChanges, OnDestroy {

  @Input() results: Results;
  @Input() query?: Query;
  @Input() facets: FacetMultiConfig[];
  @Input() facetComponents: MapOf<Type<any>> = DEFAULT_FACET_COMPONENTS;
  @Input() showCount: boolean = true;
  @Input() name = "facet-multi";
  @Input() icon = "fas fa-filter";
  @Input() title = "msg#facet.filters.title";

  @Output() events = new EventEmitter<FacetMultiConfig|undefined>();

  /**
   * A reference to the facet child component
   */
  facetComponent?: AbstractFacet;

  /**
   * The facet configuration to open
   */
  openedFacet?: FacetMultiConfig;

  /**
   * Action to switch back from an opened facet to the facet multi view
   */
  backAction: Action;
  clearAllFiltersAction: Action;

  facetComponentInputs: MapOf<any>;

  subscription: Subscription;

  constructor(
    public facetService: FacetService,
    private changeDetectorRef: ChangeDetectorRef
  ) {

    super();

    this.clearAllFiltersAction = new Action({
      icon: "sq-filter-clear",
      title: "msg#facet.clearSelects",
      action: () => {
        const fields = this.facets
          .filter((facet) => facet.$hasFiltered)
          .map(facet => facet.$fields)
          .flat();
        this.facetService.clearFiltersSearch(fields, true, this.query, this.name);
      }
    });

    this.subscription = this.facetService.events.subscribe(event => {
      if(event.type === FacetEventType.AddFilter && this.openedFacet) {
        this.close();
      }
    });

  }

  /**
   * If a sub-facet is opened, add a Back button and forward
   * the actions of the facet.
   */
  override get actions(): Action[] {
    const actions: Action[] = [];
    if (!this.openedFacet && this.facets.some(facet => facet.$hasFiltered)) {
      actions.push(this.clearAllFiltersAction);
    }
    if(this.facetComponent){
      actions.push(...this.facetActions);
    }
    return actions;
  }

  /**
   * Return the actions of the child facet
   */
  get facetActions(): Action[] {
    if(this.facetComponent){
      return this.facetComponent.actions;
    }
    return [];
  }

  /**
   * Open this sub facet
   * @param facet
   */
  openFacet(facet: FacetMultiConfig){
    this.openedFacet = facet;
    this.facetComponentInputs = this.getFacetInputs();
    this.events.next(facet);
    this.changeDetectorRef.detectChanges();
  }

  close() {
    this.openedFacet = undefined;
    this.events.next(undefined);
    this.changeDetectorRef.detectChanges();
  }

  clearFacetFilters(facet: FacetMultiConfig, e:Event) {
    e.stopPropagation();
    this.facetService.clearFiltersSearch(facet.$fields, true, this.query, facet.name);
    return false;
  }

  initFacet(facet: FacetMultiConfig) {
    facet.$fields = [];
    facet.$count = 0;
    facet.$hasMore = false;
    facet.$hasFiltered = false;

    for(let aggregation of Utils.asArray(facet.aggregation)) {
      const agg = this.facetService.getAggregation(aggregation, this.results);
      if(agg) {
        facet.$fields.push(agg.column);
        if(agg.items) {
          const aggCount = agg.$cccount < 0 ? agg.items.length : agg.$cccount; // configured count (default: 10)
          const aggItemCounter = (!agg.isDistribution || facet?.parameters?.displayEmptyDistributionIntervals)
            ? agg.items.length
            : agg.items.filter(item => item.count > 0).length;
          if(aggItemCounter >= aggCount) {
            facet.$count += aggCount;
            facet.$hasMore = true; // The number of items is superior or equal to the configured number
          }
          else {
            facet.$count += aggItemCounter;
          }
        }
        if(agg.$filtered.length > 0) {
          facet.$hasFiltered = true;
        }
      }
    }

    // The facet is hidden if there are included tabs and the current tab is not in it
    // OR if there are excluded tabs and the current tab is in it.
    facet.$hidden = !this.facetService.isFacetIncluded(facet, this.results);
  }
  /**
   * When the results change, actualize count, hasData and hasFiltered
   * which are displayed in the template.
   * Also, update list of inputs passed to child facets
   */
  ngOnChanges(changes: SimpleChanges) {
    for(let facet of this.facets) {
      this.initFacet(facet);
    }
    // Update list of inputs used by child facet
    // PS: attributes of openedFacet MUST have the same name as component's inputs name
    if (changes.results) {
      this.facetComponentInputs = {results: this.results}
    }
    if (changes.facets) {
      this.facetComponentInputs = this.getFacetInputs();
    }

    this.changeDetectorRef.detectChanges();
  }

  ngOnDestroy(): void {
    this.subscription.unsubscribe();
  }

  onFacetLoad(componentRef: {componentRef: ComponentRef<AbstractFacet> | undefined}) {
    this.facetComponent = componentRef?.componentRef?.instance;
  }

  getFacetInputs(): MapOf<any> {
    return {
      ...this.openedFacet?.parameters,
      name: this.openedFacet?.name,
      aggregation: this.openedFacet?.aggregation,
      results: this.results
    };
  }

  get component() {
    if (this.facetComponents && this.openedFacet) {
      return this.facetComponents[this.openedFacet.type];
    }
    return undefined
  }

}
>>>>>>> ed81689e
<|MERGE_RESOLUTION|>--- conflicted
+++ resolved
@@ -1,219 +1,3 @@
-<<<<<<< HEAD
-import { Subscription } from 'rxjs';
-
-import { ChangeDetectorRef, Component, ComponentRef, EventEmitter, Input, OnChanges, OnDestroy, Output, SimpleChanges, Type } from '@angular/core';
-
-import { Action } from '@sinequa/components/action';
-import { Query } from '@sinequa/core/app-utils';
-import { MapOf, Utils } from '@sinequa/core/base';
-import { Results } from '@sinequa/core/web-services';
-
-import { AbstractFacet } from '../../abstract-facet';
-import { DEFAULT_FACET_COMPONENTS, FacetConfig } from "../../facet-config";
-import { FacetEventType, FacetService } from '../../facet.service';
-
-declare interface FacetMultiConfig extends FacetConfig<{displayEmptyDistributionIntervals?: boolean}> {
-  // Properties internally setup by this component
-  $count: number;
-  $hasMore: boolean;
-  $hasFiltered: boolean;
-  $hidden: boolean;
-  $fields: string[];
-}
-
-@Component({
-  selector: 'sq-facet-multi',
-  templateUrl: './facet-multi.component.html',
-  styleUrls: ['./facet-multi.component.scss']
-})
-export class BsFacetMultiComponent extends AbstractFacet implements OnChanges, OnDestroy {
-
-  @Input() results: Results;
-  @Input() query?: Query;
-  @Input() facets: FacetMultiConfig[];
-  @Input() facetComponents: MapOf<Type<any>> = DEFAULT_FACET_COMPONENTS;
-  @Input() showCount: boolean = true;
-  @Input() name = "facet-multi";
-  @Input() icon = "fas fa-filter";
-  @Input() title = "msg#facet.filters.title";
-
-  @Output() events = new EventEmitter<FacetMultiConfig|undefined>();
-
-  /**
-   * A reference to the facet child component
-   */
-  facetComponent?: AbstractFacet;
-
-  /**
-   * The facet configuration to open
-   */
-  openedFacet?: FacetMultiConfig;
-
-  /**
-   * Action to switch back from an opened facet to the facet multi view
-   */
-  backAction: Action;
-  clearAllFiltersAction: Action;
-
-  facetComponentInputs: MapOf<any>;
-
-  subscription: Subscription;
-
-  constructor(
-    public facetService: FacetService,
-    private changeDetectorRef: ChangeDetectorRef
-  ) {
-
-    super();
-
-    this.clearAllFiltersAction = new Action({
-      icon: "sq-filter-clear",
-      title: "msg#facet.clearSelects",
-      action: () => {
-        const fields = this.facets
-          .filter((facet) => facet.$hasFiltered)
-          .map(facet => facet.$fields)
-          .flat();
-        this.facetService.clearFiltersSearch(fields, true, this.query, this.name);
-      }
-    });
-
-    this.subscription = this.facetService.events.subscribe(event => {
-      if(event.type === FacetEventType.AddFilter && this.openedFacet) {
-        this.close();
-      }
-    });
-
-  }
-
-  /**
-   * If a sub-facet is opened, add a Back button and forward
-   * the actions of the facet.
-   */
-  override get actions(): Action[] {
-    const actions: Action[] = [];
-    if (!this.openedFacet && this.facets.some(facet => facet.$hasFiltered)) {
-      actions.push(this.clearAllFiltersAction);
-    }
-    if(this.facetComponent){
-      actions.push(...this.facetActions);
-    }
-    return actions;
-  }
-
-  /**
-   * Return the actions of the child facet
-   */
-  get facetActions(): Action[] {
-    if(this.facetComponent){
-      return this.facetComponent.actions;
-    }
-    return [];
-  }
-
-  /**
-   * Open this sub facet
-   * @param facet
-   */
-  openFacet(facet: FacetMultiConfig){
-    this.openedFacet = facet;
-    this.facetComponentInputs = this.getFacetInputs();
-    this.events.next(facet);
-    this.changeDetectorRef.detectChanges();
-  }
-
-  close() {
-    this.openedFacet = undefined;
-    this.events.next(undefined);
-    this.changeDetectorRef.detectChanges();
-  }
-
-  clearFacetFilters(facet: FacetMultiConfig, e:Event) {
-    e.stopPropagation();
-    this.facetService.clearFiltersSearch(facet.$fields, true, this.query, facet.name);
-    return false;
-  }
-
-  initFacet(facet: FacetMultiConfig) {
-    facet.$fields = [];
-    facet.$count = 0;
-    facet.$hasMore = false;
-    facet.$hasFiltered = false;
-
-    for(const aggregation of Utils.asArray(facet.aggregation)) {
-      const agg = this.facetService.getAggregation(aggregation, this.results);
-      if(agg) {
-        facet.$fields.push(agg.column);
-        if(agg.items) {
-          const aggCount = agg.$cccount < 0 ? agg.items.length : agg.$cccount; // configured count (default: 10)
-          const aggItemCounter = (!agg.isDistribution || facet?.parameters?.displayEmptyDistributionIntervals)
-            ? agg.items.length
-            : agg.items.filter(item => item.count > 0).length;
-          if(aggItemCounter >= aggCount) {
-            facet.$count += aggCount;
-            facet.$hasMore = true; // The number of items is superior or equal to the configured number
-          }
-          else {
-            facet.$count += aggItemCounter;
-          }
-        }
-        if(agg.$filtered.length > 0) {
-          facet.$hasFiltered = true;
-        }
-      }
-    }
-
-    // The facet is hidden if there are included tabs and the current tab is not in it
-    // OR if there are excluded tabs and the current tab is in it.
-    facet.$hidden = !this.facetService.isFacetIncluded(facet, this.results);
-  }
-  /**
-   * When the results change, actualize count, hasData and hasFiltered
-   * which are displayed in the template.
-   * Also, update list of inputs passed to child facets
-   */
-  ngOnChanges(changes: SimpleChanges) {
-    for(const facet of this.facets) {
-      this.initFacet(facet);
-    }
-    // Update list of inputs used by child facet
-    // PS: attributes of openedFacet MUST have the same name as component's inputs name
-    if (changes.results) {
-      this.facetComponentInputs = {results: this.results}
-    }
-    if (changes.facets) {
-      this.facetComponentInputs = this.getFacetInputs();
-    }
-
-    this.changeDetectorRef.detectChanges();
-  }
-
-  ngOnDestroy(): void {
-    this.subscription.unsubscribe();
-  }
-
-  onFacetLoad(componentRef: {componentRef: ComponentRef<AbstractFacet> | undefined}) {
-    this.facetComponent = componentRef?.componentRef?.instance;
-  }
-
-  getFacetInputs(): MapOf<any> {
-    return {
-      ...this.openedFacet?.parameters,
-      name: this.openedFacet?.name,
-      aggregation: this.openedFacet?.aggregation,
-      results: this.results
-    };
-  }
-
-  get component() {
-    if (this.facetComponents && this.openedFacet) {
-      return this.facetComponents[this.openedFacet.type];
-    }
-    return undefined
-  }
-
-}
-=======
 import { Component, OnChanges, Input, Output, EventEmitter, ChangeDetectorRef, ComponentRef, SimpleChanges, Type, OnDestroy } from '@angular/core';
 import { Results } from '@sinequa/core/web-services';
 import { AbstractFacet } from '../../abstract-facet';
@@ -424,5 +208,4 @@
     return undefined
   }
 
-}
->>>>>>> ed81689e
+}