<<<<<<< HEAD
import { AfterViewInit, ChangeDetectorRef, Component, ElementRef, Input, OnChanges, QueryList, SimpleChanges, ViewChildren } from "@angular/core";
=======
import { Component, Input, OnChanges, SimpleChanges } from "@angular/core";
>>>>>>> 0f7ca1e7
import { MatchingPassage, Record } from "@sinequa/core/web-services";

@Component({
  selector: 'sq-passage-list',
  template: `
<ol class="list-group list-group-flush" *ngIf="record.matchingpassages?.passages?.length">
  <li class="list-group-item list-group-item-action sq-passage" #list [id]="'li-'+index" [class.expanded]="passage.$expanded"
      *ngFor="let passage of record.matchingpassages?.passages|slice:0:maxPassages; let index = index"
      [class.unexpandable]="!passage.$expandable" (click)="expand(passage, index)">
      <div class="sq-passage-icon"></div>
      <div class="sq-passage-text" [innerHtml]="passage.highlightedText || passage.text"></div>
  </li>
</ol>
  `,
  styleUrls: ['passage-list.component.scss']
})
export class PassageListComponent implements OnChanges {

  @Input() record: Record;
  @Input() maxPassages?: number;
  @Input() passageId?: string;

<<<<<<< HEAD
  @ViewChildren("list") viewChildren!: QueryList<ElementRef>;

  constructor(private cdr: ChangeDetectorRef) { }

=======
>>>>>>> 0f7ca1e7
  ngOnChanges(changes: SimpleChanges): void {
    const passages = this.record.matchingpassages?.passages;
    // invalidate all $expanded property except for the first passage
    passages?.forEach((p, index) => p.$expanded = this.passageId
      ? p.id === Number(this.passageId) : index === 0);
    this.setExpandable();
  }

<<<<<<< HEAD
  ngAfterViewInit(): void {
    this.setMaximumHeight();
    this.viewChildren.changes.subscribe(r => {
      this.setMaximumHeight();
      this.setExpandable();
    });
  }

  setExpandable(): void {
    setTimeout(() => {
      this.viewChildren.forEach((el, index) => {
        const passage = this.record.matchingpassages?.passages[index];
        if (passage) {
          passage.$expandable = passage.$expanded || el.nativeElement.clientHeight < el.nativeElement.scrollHeight;
        }
      });
    });
  }

  expand(passage: MatchingPassage, index: number) {
    if (!passage.$expandable) return;
=======
  expand(passage: MatchingPassage) {
>>>>>>> 0f7ca1e7
    const state = !passage.$expanded;
    this.record.matchingpassages?.passages.forEach(p => p.$expanded = false);
    passage.$expanded = state;
    this.cdr.detectChanges();
  }
}<|MERGE_RESOLUTION|>--- conflicted
+++ resolved
@@ -1,8 +1,4 @@
-<<<<<<< HEAD
-import { AfterViewInit, ChangeDetectorRef, Component, ElementRef, Input, OnChanges, QueryList, SimpleChanges, ViewChildren } from "@angular/core";
-=======
 import { Component, Input, OnChanges, SimpleChanges } from "@angular/core";
->>>>>>> 0f7ca1e7
 import { MatchingPassage, Record } from "@sinequa/core/web-services";
 
 @Component({
@@ -25,13 +21,6 @@
   @Input() maxPassages?: number;
   @Input() passageId?: string;
 
-<<<<<<< HEAD
-  @ViewChildren("list") viewChildren!: QueryList<ElementRef>;
-
-  constructor(private cdr: ChangeDetectorRef) { }
-
-=======
->>>>>>> 0f7ca1e7
   ngOnChanges(changes: SimpleChanges): void {
     const passages = this.record.matchingpassages?.passages;
     // invalidate all $expanded property except for the first passage
@@ -40,34 +29,10 @@
     this.setExpandable();
   }
 
-<<<<<<< HEAD
-  ngAfterViewInit(): void {
-    this.setMaximumHeight();
-    this.viewChildren.changes.subscribe(r => {
-      this.setMaximumHeight();
-      this.setExpandable();
-    });
-  }
-
-  setExpandable(): void {
-    setTimeout(() => {
-      this.viewChildren.forEach((el, index) => {
-        const passage = this.record.matchingpassages?.passages[index];
-        if (passage) {
-          passage.$expandable = passage.$expanded || el.nativeElement.clientHeight < el.nativeElement.scrollHeight;
-        }
-      });
-    });
-  }
-
   expand(passage: MatchingPassage, index: number) {
     if (!passage.$expandable) return;
-=======
-  expand(passage: MatchingPassage) {
->>>>>>> 0f7ca1e7
     const state = !passage.$expanded;
     this.record.matchingpassages?.passages.forEach(p => p.$expanded = false);
     passage.$expanded = state;
-    this.cdr.detectChanges();
   }
 }