--- conflicted
+++ resolved
@@ -66,11 +66,8 @@
   @Input() attachmentsHiddenPrompt =  defaultChatConfig.attachmentsHiddenPrompt;
   @Input() autoSearchMinScore =       defaultChatConfig.autoSearchMinScore;
   @Input() autoSearchMaxPassages =    defaultChatConfig.autoSearchMaxPassages;
-<<<<<<< HEAD
+  @Input() model =                    defaultChatConfig.model;
   @Input() showCredits = true;
-=======
-  @Input() model =                    defaultChatConfig.model;
->>>>>>> d9ac4523
   @Output() data = new EventEmitter<ChatMessage[]>();
 
   @ViewChild('messageList') messageList?: ElementRef<HTMLUListElement>;
