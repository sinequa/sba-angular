import { ChangeDetectionStrategy, ChangeDetectorRef, Component, ElementRef, EventEmitter, Input, OnChanges, OnDestroy, Output, SimpleChanges, ViewChild } from "@angular/core";
import { Record } from "@sinequa/core/web-services";
import { Action } from "@sinequa/components/action";
import { AbstractFacet } from "@sinequa/components/facet";
import { SearchService } from "@sinequa/components/search";
import { Query } from "@sinequa/core/app-utils";
import { Utils } from "@sinequa/core/base";
import { BehaviorSubject, delay, map, Observable, of, Subscription, switchMap } from "rxjs";
import { ChatService, SearchAttachmentsOptions } from "./chat.service";
import { ChatAttachment, ChatMessage, ChatResponse, GllmModel, GllmModelDescription, GllmTokens, RawMessage } from "./types";

export interface ChatConfig extends SearchAttachmentsOptions {
  // Model
  model: GllmModel;
  temperature: number;
  topP: number;
  maxTokens: number;
  googleContextPrompt: string;
  stream: boolean;

  // UI
  textBeforeAttachments: boolean;
  displayAttachments: boolean;

  // Prompts
  initialSystemPrompt: string;
  initialUserPrompt: string;
  addAttachmentPrompt: string;
  addAttachmentsPrompt: string;
  attachmentsHiddenPrompt: string;
}

export const defaultChatConfig: ChatConfig = {
  // Model
  model: 'GPT35Turbo',
  temperature: 1.0,
  topP: 1.0,
  maxTokens: 800,
  googleContextPrompt: "Answer only using the text of the documents. If you don't know or don't have enough information from the documents just say so.",
  stream: true,

  // UI
  textBeforeAttachments: false,
  displayAttachments: true,

  // Prompts
  initialSystemPrompt: "You are a helpful assistant",
  initialUserPrompt: "Hello, I am a user of the Sinequa search engine",
  addAttachmentPrompt: "Summarize this document",
  addAttachmentsPrompt: "Summarize these documents",
  attachmentsHiddenPrompt: "You can refer to the above documents in the form: [id] (eg [2], [7])",

  // Auto-search
  minScoreTopPassage: 0.5,
  maxTopPassages: 4,
  maxDocuments: 2,
  minDocumentRelevance: 0,
  maxExtractsPerDocument: 3,
  maxPassagesPerDocument: 2,
  startLengthPerDocument: 1024,
  extendBefore: 1,
  extendAfter: 1
}

export interface InitChat {
  messages: RawMessage[];
  tokens?: GllmTokens;
  attachments?: Observable<ChatAttachment[]|ChatAttachment>;
}

@Component({
  selector: 'sq-chat',
  templateUrl: './chat.component.html',
  styleUrls: ['./chat.component.scss'],
  changeDetection: ChangeDetectionStrategy.OnPush
})
export class ChatComponent extends AbstractFacet implements OnChanges, OnDestroy {
  @Input() chat?: InitChat;
  @Input() enableChat = true;
  @Input() searchMode = false;

  // Model
  @Input() model =                    defaultChatConfig.model;
  @Input() temperature =              defaultChatConfig.temperature;
  @Input() topP =                     defaultChatConfig.topP;
  @Input() maxTokens =                defaultChatConfig.maxTokens;
  @Input() googleContextPrompt =      defaultChatConfig.googleContextPrompt;
  @Input() stream =                   defaultChatConfig.stream;

  // UI
  @Input() textBeforeAttachments =    defaultChatConfig.textBeforeAttachments;
  @Input() displayAttachments =       defaultChatConfig.displayAttachments;
  @Input() showCredits = true;

  // Prompts
  @Input() initialSystemPrompt =      defaultChatConfig.initialSystemPrompt;
  @Input() initialUserPrompt =        defaultChatConfig.initialUserPrompt;
  @Input() addAttachmentPrompt =      defaultChatConfig.addAttachmentPrompt;
  @Input() addAttachmentsPrompt =     defaultChatConfig.addAttachmentsPrompt;
  @Input() attachmentsHiddenPrompt =  defaultChatConfig.attachmentsHiddenPrompt;

  // Auto-search
  @Input() minScoreTopPassage =       defaultChatConfig.minScoreTopPassage;
  @Input() maxTopPassages =           defaultChatConfig.maxTopPassages;
  @Input() maxDocuments =             defaultChatConfig.maxDocuments;
  @Input() minDocumentRelevance =     defaultChatConfig.minDocumentRelevance;
  @Input() maxExtractsPerDocument =   defaultChatConfig.maxExtractsPerDocument;
  @Input() maxPassagesPerDocument =   defaultChatConfig.maxPassagesPerDocument;
  @Input() startLengthPerDocument =   defaultChatConfig.startLengthPerDocument;
  @Input() extendBefore =             defaultChatConfig.extendBefore;
  @Input() extendAfter =              defaultChatConfig.extendAfter;

  @Input() query?: Query;
  @Output() data = new EventEmitter<ChatMessage[]>();
  @Output() referenceClicked = new EventEmitter<Record>();

  @ViewChild('messageList') messageList?: ElementRef<HTMLUListElement>;
  @ViewChild('questionInput') questionInput?: ElementRef<HTMLInputElement>;

  loading = false;
  loadingAttachments = false;
  messages$ = new BehaviorSubject<ChatMessage[] | undefined>(undefined);

  question = '';

  tokensPercentage = 0; // Percentage of tokens used in the conversation over the tokens available in the model
  tokensAbsolute = 0; // Tokens used in the conversation and in the question and attachments
  tokens = 0; // Tokens used in previous messages of the conversation
  get tokensModel() { return this.modelDescription?.size ?? 0; }

  openChatAction: Action;
  _actions: Action[] = [];
  override get actions() { return this._actions; }

  sub = new Subscription();
  dataSubscription: Subscription | undefined;
  lastContent: string | undefined;
  lastChatResponse: ChatResponse;

  /** Variables that depend on the type of model in use */
  modelDescription?: GllmModelDescription;
  assistantIcon: string;
  privacyUrl: string;

  streaming$ = new BehaviorSubject<boolean>(false);

  constructor(
    public chatService: ChatService,
    public searchService: SearchService,
    public cdr: ChangeDetectorRef
  ) {
    super();
    this.sub.add(
      this.chatService.attachments$.subscribe(attachments => {
        this.loadingAttachments = false;
        this.updateTokensPercentage();
        this.question = this.suggestQuestion(attachments);
        if (attachments.length) {
          setTimeout(() => this.questionInput?.nativeElement.focus());
        }
      })
    );

    this.sub.add(
      this.chatService.savedChats$.subscribe(() => this.updateActions())
    )

    this.openChatAction = new Action({
      icon: 'fas fa-folder-open',
      title: 'Open Saved chat',
      children: []
    });

    this._actions.push(new Action({
      icon: 'fas fa-sync',
      title: 'Reset chat',
      action: () => this.loadDefaultChat()
    }));

    this._actions.push(new Action({
      icon: 'fas fa-save',
      title: 'Save chat',
      action: () => this.saveChat()
    }));

    this._actions.push(this.openChatAction);

    this.sub.add(
      this.chatService.initialized$
        .subscribe(() => this.updateModelDescription())
    );
  }

  ngOnChanges(changes: SimpleChanges) {
    this.chatService.attachmentModel = this.model;

    if (!this.messages$.value || changes.chat) {
      if (this.chat) {
        this.openChat(this.chat.messages, this.chat.tokens, this.chat.attachments);
      }
      else {
        this.loadDefaultChat();
      }
    }

    this.updateActions();
    this.updateModelDescription();
  }

  ngOnDestroy(): void {
    this.sub.unsubscribe();
    this.dataSubscription?.unsubscribe();
  }

  submitQuestion() {
    if(this.question.trim() && this.messages$.value) {
      const attachments = this.chatService.attachments$.value;
      this.fetchAnswer(this.question.trim(), this.messages$.value, attachments);
    }
  }

  searchAttachments(event?: Event) {
    if(this.searchMode && this.question.trim()) {
      event?.preventDefault();
      this.loadingAttachments = true;
      const query = (this.query || this.searchService.query).copy();
      query.text = this.question;
      this.chatService.searchAttachmentsSync(query, {
        minScoreTopPassage:     this.minScoreTopPassage,
        maxTopPassages:         this.maxTopPassages,
        maxDocuments:           this.maxDocuments,
        minDocumentRelevance:   this.minDocumentRelevance,
        maxExtractsPerDocument: this.maxExtractsPerDocument,
        maxPassagesPerDocument: this.maxPassagesPerDocument,
        startLengthPerDocument: this.startLengthPerDocument,
        extendBefore:           this.extendBefore,
        extendAfter:            this.extendAfter
      });
    }
  }

  updateTokensPercentage() {
    if (this.tokens) {
      const questionTokens = Math.floor(this.question.trim().length / 3.5);
      const attachments = this.chatService.attachments$.value;
      const attachmentTokens = attachments.reduce((prev, cur) => prev + cur.$tokenCount, 0);
      this.tokensAbsolute = this.tokens + questionTokens + attachmentTokens;
      this.tokensPercentage = Math.min(100, 100 * this.tokensAbsolute / (this.tokensModel - this.maxTokens));
    }
  }

  updateModelDescription() {
    this.modelDescription = this.chatService.getModel(this.model);
    switch(this.modelDescription?.provider) {
      case 'Google':
        this.assistantIcon = 'sq-google';
        this.privacyUrl = '';
        break;
      case 'OpenAI':
        this.assistantIcon = 'sq-chatgpt';
        this.privacyUrl = 'https://learn.microsoft.com/en-us/legal/cognitive-services/openai/data-privacy';
        break;
      case 'Cohere':
        this.assistantIcon = 'sq-cohere';
        this.privacyUrl = 'https://cohere.com/security';
        break;
    }
  }

  private fetchAnswer(question: string, conversation: ChatMessage[], attachments: ChatAttachment[]) {
    const attachmentMessages = this.getAttachmentMessages(conversation, attachments);
    const userMsg = {role: 'user', content: question, display: true};
    const messages = this.textBeforeAttachments?
        [...conversation, userMsg, ...attachmentMessages]
      : [...conversation, ...attachmentMessages, userMsg];
    this.fetch(messages);
  }

  /**
   * Given a list of messages, fetch the server for a continuation and updates
   * the list of messages accordingly.
   * @param messages
   */
  public fetch(messages: ChatMessage[]) {
    this.loading = true;
    this.cdr.detectChanges();
    this.dataSubscription?.unsubscribe();
    this.streaming$.next(this.stream);
    this.dataSubscription = this.chatService.fetch(messages, this.model, this.temperature, this.maxTokens, this.topP, this.googleContextPrompt, this.stream)
      .subscribe(
        res => this.updateData(res.messagesHistory, res.tokens),
        () => this.terminateStream(),
        () => this.terminateStream()
      );
    this.scrollDown();
  }

  private getAttachmentMessages(conversation: ChatMessage[], attachments: ChatAttachment[], display = this.displayAttachments) {
    const attachmentMessages = this.chatService.prepareAttachmentMessages(attachments, conversation, display);
    if(this.attachmentsHiddenPrompt && attachmentMessages.length > 0) {
      attachmentMessages.push(
        {role: 'user', content: this.attachmentsHiddenPrompt, display: false}
      );
    }
    return attachmentMessages;
  }

  updateData(messages: ChatMessage[], tokens: number) {
    this.messages$.next(messages);
    this.data.emit(messages);
    this.loading = false;
    this.tokens = tokens;
    this.chatService.attachments$.next([]); // This updates the tokensPercentage
    this.question = '';
    this.scrollDown();
  }

  suggestQuestion(attachments: ChatAttachment[]) {
    if(attachments.length === 1 && this.question === '') {
      return this.addAttachmentPrompt || this.question;
    }
    else if(attachments.length > 1 && (this.question === '' || this.question === this.addAttachmentPrompt)) {
      return this.addAttachmentsPrompt || this.question;
    }
    return this.question;
  }

  scrollDown() {
    setTimeout(() => {
      if(this.messageList?.nativeElement) {
        this.messageList.nativeElement.scrollTop = this.messageList.nativeElement.scrollHeight;
      }
    });
  }

  resetChat() {
    if(this.messages$.value) {
      this.messages$.next(undefined); // Reset chat
    }
    this.loading = false;
    this.question = '';
    this.tokensPercentage = 0;
    this.tokensAbsolute = 0;
    this.tokens = 0;
    this.dataSubscription?.unsubscribe();
  }

  loadDefaultChat() {
    this.openChat([
      {role: 'system', content: this.initialSystemPrompt, display: false},
      {role: 'user', content: this.initialUserPrompt, display: true},
    ]);
  }

  saveChat() {
    if(this.messages$.value && this.tokens) {
      this.chatService.saveChatModal(this.messages$.value, {model: this.tokensModel, used: this.tokens});
    }
  }

  openChat(messages: RawMessage[], tokens?: GllmTokens, attachments$?: Observable<ChatAttachment[]|ChatAttachment>) {
    this.resetChat();
    this.loading = true;
    this.dataSubscription = this.chatService.restoreMessages(messages)
      .pipe(
        delay(0), // In case the observer completes synchronously, the delay forces async update and prevents "change after checked" error
        switchMap(messages => attachments$?.pipe( // Process the optional attachments
            map(attachments => Utils.asArray(attachments)),
            map(attachments => [
              ...messages,
              ...this.chatService.prepareAttachmentMessages(attachments, messages, false)
            ])
          ) ?? of(messages)
        )
      )
      .subscribe(messages => {
        const lastMessage = messages.at(-1);
        if(lastMessage && lastMessage.role !== 'assistant') {
          this.fetch(messages); // If the last message if from a user, an answer from ChatGPT is expected
        }
        else if(tokens) {
          this.updateData(messages, tokens.used); // If the last message if from the assistant, we can load the conversation right away
        }
      });
  }

  updateActions() {
    this.openChatAction.children = this.chatService.savedChats.map(chat => new Action({
      text: chat.name,
      action: () => this.openChat(chat.messages, chat.tokens)
    }));
    this.openChatAction.hidden = this.openChatAction.children.length === 0;
  }

<<<<<<< HEAD
  onReferenceClicked(record: Record, event: MouseEvent) {
    const url = record.url1 || record.originalUrl;
    if(!url) {
      event.preventDefault();
    }
    this.referenceClicked.emit(record);
  }

  terminateStream() {
    this.dataSubscription?.unsubscribe();
    this.dataSubscription = undefined;
    this.streaming$.next(false);
  }
=======
>>>>>>> 854c9f23
}<|MERGE_RESOLUTION|>--- conflicted
+++ resolved
@@ -392,20 +392,9 @@
     this.openChatAction.hidden = this.openChatAction.children.length === 0;
   }
 
-<<<<<<< HEAD
-  onReferenceClicked(record: Record, event: MouseEvent) {
-    const url = record.url1 || record.originalUrl;
-    if(!url) {
-      event.preventDefault();
-    }
-    this.referenceClicked.emit(record);
-  }
-
   terminateStream() {
     this.dataSubscription?.unsubscribe();
     this.dataSubscription = undefined;
     this.streaming$.next(false);
   }
-=======
->>>>>>> 854c9f23
 }