--- conflicted
+++ resolved
@@ -28,12 +28,9 @@
   @Input() canEdit: boolean = false;
   @Input() canRegenerate: boolean = false;
   @Output() referenceClicked = new EventEmitter<Record>();
-<<<<<<< HEAD
   @Output() edit = new EventEmitter<ChatMessage>();
   @Output() regenerate = new EventEmitter<ChatMessage>();
-=======
   @Output() openPreview = new EventEmitter<ChatAttachmentOpen>();
->>>>>>> 473f8060
 
   processor: Processor;
 
