<!-- Message icon -->
<span class="me-3" [title]="message.role" [ngSwitch]="message.role">
  <i class="fas fa-2x fa-user-circle text-muted" *ngSwitchCase="'user'"></i>
  <i [ngClass]="assistantIcon" [style.--sq-size.px]="28" *ngSwitchCase="'assistant'"></i>
</span>

<!-- Message body -->
<div class="flex-grow-1" style="min-width: 0;">

  <remark *ngIf="message.role === 'assistant'; else plainTextTpl" class="message-content" [markdown]="message.content" [processor]="processor">

    <ng-template remarkTemplate="chat-reference" let-ref>
      <a *ngIf="referenceMap.get(ref.refId) as attachment"
        [href]="attachment.$record.url1 || attachment.$record.originalUrl || '#'"
        target="_blank"
        (click)="onReferenceClicked(attachment.$record, $event)"
        class="reference"
        [sqTooltip]="attachment"
        [sqTooltipTemplate]="tooltipTpl"
        [hoverableTooltip]="true"
        >{{ref.refId}}</a>
    </ng-template>

    <ng-template remarkTemplate="streaming-placeholder">
      <span class="placeholder-glow" *ngIf="streaming">
        <span class="placeholder ms-1"></span>
      </span>
    </ng-template>

    <ng-template remarkTemplate="code" let-node>
      <div class="card mb-2">
        <div class="card-header d-flex justify-content-between align-items-center">
          <span>{{node.lang}}</span>
          <button class="btn btn-light btn-sm" (click)="copyToClipboard(node.value)"><i class="fas fa-fw fa-clipboard"></i> Copy code</button>
        </div>
        <pre class="language-{{node.lang}} my-0 rounded-0 rounded-bottom"><code class="language-{{node.lang}}">{{node.value}}</code></pre>
      </div>
    </ng-template>

  </remark>

  <ng-template #plainTextTpl>
    <div class="message-content">{{message.content}}</div>
  </ng-template>

<<<<<<< HEAD
  <!-- Edit / Regenerate floating actions -->
  <div class="sq-chat-message-action">
    <button class="btn btn-sm btn-light shadow mt-1 me-1" *ngIf="canEdit" sqTooltip="Edit message"
            (click)="edit.emit(message)">
      <i class="fas fa-edit"></i>
    </button>
    <button class="btn btn-sm btn-light shadow mt-1 me-1" *ngIf="canRegenerate" sqTooltip="Regenerate message"
            (click)="regenerate.emit(message)">
      <i class="fas fa-sync-alt"></i>
    </button>
  </div>
=======
  <ng-template #tooltipTpl let-ref>
    <div class="sq-tooltip">
      <div class="text-center mb-2">
        <a role="button" (click)="openPreview.emit(ref)">
          <i class="fas fa-fw fa-eye"></i> Document preview
        </a>
      </div>
      <span class="sq-passage-text">{{ref.chunks[ref.$chunkIndex].text}}</span>
    </div>
  </ng-template>
>>>>>>> 473f8060

  <!-- List of reference, if any -->
  <div *ngIf="references?.length" class="references small">
    <b>References:</b>
    <ul class="list-group">
      <ng-container *ngFor="let reference of references">
        <li *ngIf="referenceMap.get(reference) as attachment" class="text-truncate" [title]="attachment.$record.title">
          <span class="reference me-1">{{reference}}</span>
          <a [href]="attachment.$record.url1 || attachment.$record.originalUrl || '#'"
            target="_blank"
            (click)="onReferenceClicked(attachment.$record, $event)">
            {{attachment.$record.title}}
          </a>
        </li>
      </ng-container>
    </ul>
  </div>
</div>

<!-- Message actions (optional) -->
<div [sq-action-buttons]="{items: message.$actions, style: 'link', size: 'sm', rightAligned: true}" *ngIf="message.$actions"></div><|MERGE_RESOLUTION|>--- conflicted
+++ resolved
@@ -43,7 +43,6 @@
     <div class="message-content">{{message.content}}</div>
   </ng-template>
 
-<<<<<<< HEAD
   <!-- Edit / Regenerate floating actions -->
   <div class="sq-chat-message-action">
     <button class="btn btn-sm btn-light shadow mt-1 me-1" *ngIf="canEdit" sqTooltip="Edit message"
@@ -55,7 +54,6 @@
       <i class="fas fa-sync-alt"></i>
     </button>
   </div>
-=======
   <ng-template #tooltipTpl let-ref>
     <div class="sq-tooltip">
       <div class="text-center mb-2">
@@ -66,7 +64,6 @@
       <span class="sq-passage-text">{{ref.chunks[ref.$chunkIndex].text}}</span>
     </div>
   </ng-template>
->>>>>>> 473f8060
 
   <!-- List of reference, if any -->
   <div *ngIf="references?.length" class="references small">
