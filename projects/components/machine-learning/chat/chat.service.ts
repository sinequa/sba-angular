import { Injectable } from "@angular/core";
import { SearchService } from "@sinequa/components/search";
import { AuditEvent, AuditWebService, JsonMethodPluginService, Record, RelevantExtract, Results, TextChunksWebService, TopPassage, UserSettingsWebService } from "@sinequa/core/web-services";
import { BehaviorSubject, defaultIfEmpty, filter, finalize, forkJoin, map, Observable, of, scan, Subject, switchMap, tap } from "rxjs";
import { marked } from "marked";
import { ModalResult, ModalService, PromptOptions } from "@sinequa/core/modal";
import { NotificationsService } from "@sinequa/core/notification";
import { Validators } from "@angular/forms";
import { Chunk, equalChunks, insertChunk } from "./chunk";
import { ChatAttachment, ChatAttachmentWithTokens, ChatMessage, ChatResponse, DocumentChunk, GllmModel, GllmModelDescription, GllmTokenQuota, GllmTokens, RawMessage, RawResponse, SavedChat } from "./types";
import { extractReferences } from "./references";
import { UserPreferences } from "@sinequa/components/user-settings";
import { HttpDownloadProgressEvent, HttpEvent, HttpEventType } from "@angular/common/http";
import { LoginService } from "@sinequa/core/login";

export interface SearchAttachmentsOptions {
  /** Max number of top passages to include */
  maxTopPassages: number;
  /** Minimum score a top passage should have to be included */
  minScoreTopPassage: number;
  /** Max number of documents to include */
  maxDocuments: number;
  /** Minimum global relevance that a document should have to be included */
  minDocumentRelevance: number;
  /** Max number of relevant extracts to include for one document */
  maxExtractsPerDocument: number;
  /** Max number of matching passages to include for one document */
  maxPassagesPerDocument: number;
  /** Length of the document to include from offset 0 (not tied to a specific snippet, just the beginning of the document) */
  startLengthPerDocument: number;
  /** Number of sentences to extend before each snippet */
  extendBefore: number;
  /** Number of sentences to extend after each snippet */
  extendAfter: number;
}

export const defaultSearchAttachmentsOptions: SearchAttachmentsOptions = {
  maxTopPassages: 5,
  minScoreTopPassage: 0.5,
  maxDocuments: 2,
  minDocumentRelevance: 0,
  maxExtractsPerDocument: 2,
  maxPassagesPerDocument: 2,
  startLengthPerDocument: 500,
  extendBefore: 1,
  extendAfter: 2
}

@Injectable({providedIn: 'root'})
export class ChatService {

  /** When 2 passages in a document are within this number of characters, we merge them */
  chunkMargin = 100;

  /**
   * Global list of attachments fed by various methods from the ChatService,
   * such as: searchAttachments, addAttachments, removeAttachment...
   */
  attachments$ = new BehaviorSubject<ChatAttachmentWithTokens[]>([]);

  /** LLM used for computing the number of tokens in text */
  attachmentModel: GllmModel = 'GPT35Turbo';

  /** Name of the GLLM plugin */
  GLLM_PLUGIN = "GLLM";

  /** Metadata possibly included in the attachments */
  availableAttachmentMetadata: { field: string, name?: string, formatter?: (value: any) => string}[] = [
    {field: "title"},
    {field: "modified", name: "date", formatter: (value: string) => value.substring(0,10)},
    {field: "treepath", name: "source", formatter: (value: string[]) => value[0].split('/').find(v => v) ?? ''},
    {field: "authors", formatter: (value: string[]) => value.join(',')},
    {field: "language", formatter: (value: string[]) => value.join(',')},
    {field: "docformat", name: "format"},
    {field: "filename"}
  ];
  defaultAttachmentMetadata = ['title', 'modified'];

  initialized$ = new Subject<boolean>();
  models?: GllmModelDescription[];
  quota?: GllmTokenQuota;
  quotaPercentage = 0;

  constructor(
    public textChunksService: TextChunksWebService,
    public jsonMethodWebService: JsonMethodPluginService,
    public searchService: SearchService,
    public userSettingsService: UserSettingsWebService,
    public modalService: ModalService,
    public notificationsService: NotificationsService,
    public auditService: AuditWebService,
    public prefs: UserPreferences,
    public loginService: LoginService
  ) {
    // Upon login, get the list of models and current quota
    this.loginService.events.pipe(
      filter(e => e.type === 'login-complete'),
      switchMap(() => forkJoin([
        this.listModels(),
        this.getQuota()
      ]))
    ).subscribe(() => this.initialized$.next(true));
  }


  // ChatGPT API

  /**
   * Calls the ChatGPT API to retrieve a new message given all previous messages
   */
  fetch(messages: ChatMessage[], name: GllmModel, temperature: number, generateTokens: number, topP: number, context?: string, stream = false): Observable<ChatResponse> {

    // Prepare inputs
    const model = {
      name,
      temperature,
      generateTokens,
      topP,
      context
    };
    const messagesHistory = this.cleanMessages(messages, true);
    const data = {action: "chat", model, messagesHistory, promptProtection: false};

    // Stream mode
    if(stream && this.models?.find(m => m.name === name)?.eventStream) {
      let _res: ChatResponse;
      return this.fetchStream(data).pipe(
        map(res => this.processResponse(messages, res)),
        tap(res => _res = res), // Store the last version of the message so we can audit it in finalize()""
        finalize(() => this.notifyAudit(_res.messagesHistory, _res.tokens))
      );
    }

    // Regular mode
    return this.fetchAll(data).pipe(
      map(res => this.processResponse(messages, res)),
      tap(({tokens, messagesHistory}) => this.notifyAudit(messagesHistory, tokens))
    );
  }

  fetchAll(data: any): Observable<RawResponse> {
    return this.jsonMethodWebService.post(this.GLLM_PLUGIN, data);
  }

  fetchStream(data: any): Observable<RawResponse> {
    data.stream = true;
    let msgCount = 0;
    return this.jsonMethodWebService.post(this.GLLM_PLUGIN, data, {observe: 'events', responseType: 'text', reportProgress: true}).pipe(
      // Only keep download progress events
      filter((data: HttpEvent<string>): data is HttpDownloadProgressEvent => data.type === HttpEventType.DownloadProgress),

      // Retrieve and parse the last event of the stream
      map(data => {
<<<<<<< HEAD
        let messages = data.partialText!
=======
        const messages = data.partialText!
>>>>>>> 26fa37ef
          .trim()
          .split('\n\n')
          .slice(msgCount)
          .map(text => text.substring('data: '.length))
          .map(text => JSON.parse(text) as {content: string, tokens: number, stop?: boolean});
        msgCount += messages.length;
        return messages.reduceRight((acc, json) => ({...acc, content: json.content+acc.content})) ;
      }),

      // Transform the result into a RawResponse
      map(json => ({
        tokens: json.tokens,
        streaming: !json.stop,
        messagesHistory: [{role: "assistant", display: true, content: json.content}]
      })),

      // Accumulate stream into one message / response
      scan((acc, res) => ({
        ...res,
        messagesHistory: [{ // Merge the last message with the previous one
          ...res.messagesHistory[0],
          content: acc.messagesHistory[0].content + res.messagesHistory[0].content
        }]
      })),
    );
  }

  /**
   * Returns the number of tokens taken by the given text
   */
  count(text: string[], model: GllmModel): Observable<number[]> {
    const data = { action: "TokenCount", model, text };
    return this.jsonMethodWebService.post(this.GLLM_PLUGIN, data).pipe(map(res => res.tokens));
  }

  /**
   * Return the list of OpenAI models available on the server
   */
  listModels(): Observable<GllmModelDescription[]> {
    const data = { action: "listmodels" };
    return this.jsonMethodWebService.get(this.GLLM_PLUGIN, data).pipe(
      map(res => res.models),
      tap(models => this.models = models)
    );
  }

  /**
   * Return the number of tokens left for the current user
   */
  getQuota(): Observable<GllmTokenQuota> {
    const data = { action: "quota" };
    return this.jsonMethodWebService.get(this.GLLM_PLUGIN, data).pipe(
      map(res => res.quota),
      tap(quota => this.quota = quota),
      tap(quota => this.quotaPercentage = Math.min(100, Math.ceil(100 * quota.tokenCount / quota.periodTokens)))
    );
  }

  /**
   * Fetch document text chunks from the standard Sinequa API
   */
  fetchChunks(id: string, chunks: {offset: number, length: number}[], sentencesBefore = 0, sentencesAfter = 0) {
    return this.textChunksService.getTextChunks(id, chunks, [], this.searchService.makeQuery(), sentencesBefore, sentencesAfter);
  }

  /**
   * Takes a list of ChatMessage and strips it from its
   * optional data ($content, $record, etc.) so that it can be sent
   * to the chat, or saved in the user settings
   */
  cleanMessages(messagesHistory: ChatMessage[], minimize = false): RawMessage[] {
    return messagesHistory.map(message => ({
      role: message.role,
      content: message.content,
      display: message.display,
      $attachment: minimize? undefined : message.$attachment ? {
        recordId: message.$attachment.recordId,
        chunks: message.$attachment.chunks
      } : undefined,
      $refId: minimize? undefined : message.$refId,
      $actions: minimize? undefined : message.$actions
    }));
  }

  /**
   * Given a list of raw messages (typically from a saved chat),
   * this function reconstructs all the necessary data (records, attachments...)
   * and returns a list of ChatMessage objects ready to be displayed
   */
  restoreMessages(messages: RawMessage[]): Observable<ChatMessage[]> {
    const ids = messages.map(m => m.$attachment?.recordId!).filter(id => id);
    return this.searchService.getRecords(ids).pipe(
      map(records => messages.reduce((chatMessages, message) => {
        const chatMessage: ChatMessage = {...message, $attachment: undefined};
        if(message.$attachment) {
          const $record = records.find(r => r?.id === message.$attachment?.recordId);
          if($record) {
            chatMessage.$attachment = {...message.$attachment, $record};
          }
        }
        if(message.role === 'assistant') {
          Object.assign(chatMessage, this.processMessage(message.content, chatMessages));
        }
        chatMessages.push(chatMessage);
        return chatMessages;
      }, [] as ChatMessage[]))
    );
  }

  processResponse(messages: ChatMessage[], response: RawResponse) {
    const rawMessage = response.messagesHistory.at(-1) as ChatMessage;
    return {
      tokens: response.tokens,
      messagesHistory: [
        ...messages,
        {
          ...rawMessage,
          ...this.processMessage(rawMessage.content, messages, response.streaming)
        }
      ]
    }
  }

  /**
   * Generates the $content and $references fields on a ChatMessage
   * If the message if from the assistant, we attempt to extract references
   * from it.
   */
  processMessage(content: string, conversation: ChatMessage[], streaming?: boolean): {$content: string, $references: {refId: number, $record: Record}[]} {
    content = marked(content);
    const refs = extractReferences(content, conversation, this.searchService.query);
    if(streaming) { // When streaming, we add a placeholder at the end of the message
      const placeholder = `
        <span class="placeholder-glow">
          <span class="placeholder mx-1 col-1"></span>
          <span class="placeholder mx-1 col-4"></span>
          <span class="placeholder mx-1 col-2"></span>
        </span>
      `;
      if(refs.$content.trim().endsWith('</p>')) {
        const lastP = refs.$content.lastIndexOf('</p>');
        refs.$content = refs.$content.substring(0, lastP) + placeholder + refs.$content.substring(lastP);
      }
      else {
        refs.$content += placeholder;
      }
    }
    return refs;
  }

  /**
   * Given a list of attachments this function generates
   * a list of chat messages with the formatted attachment as content.
   */
  prepareAttachmentMessages(attachments: ChatAttachment[], conversation: ChatMessage[], display: boolean): ChatMessage[] {
    const idOffset = Math.max(0, ...conversation.map(m => m.$refId ?? 0)); // Determine the latest id used in the conversation
    return attachments.map(($attachment, i) => {
      const $refId = idOffset + i + 1;
      return {
        role: 'user',
        content: this.formatContent($refId, $attachment.$record, $attachment.chunks.map(c => c.text)),
        display,
        $attachment,
        $refId
      }
    });
  }

  protected formatContent(id: number, record: Record, text: string[]) {
    let metas = "";
    for(let field of this.attachmentMetadata) {
      const meta = this.availableAttachmentMetadata.find(m => m.field === field);
      if(meta) {
        const value = record[meta.field];
        if(value) {
          metas += ` ${meta.name ?? field}="${meta.formatter?.(value) ?? value}"`
        }
      }
    }
    return `<document id="${id}" ${metas}>${text.join('\n...\n')}</document>`;
  }

  /**
   * Get the model description for the given model name
   */
  getModel(name: GllmModel): GllmModelDescription | undefined {
    return this.models?.find(m => m.name === name);
  }


  // Attachment API

  /**
   * Use Sinequa to retrieve relevant passages for the given text query
   * When relevant content is retrieved, the attachments$ subject is
   * upated.
   */
  searchAttachments(results: Results, options: Partial<SearchAttachmentsOptions>) {

    const _options = Object.assign({}, defaultSearchAttachmentsOptions, options);

    // Select top passages
    const passages = results.topPassages?.passages
      ?.filter(p => p.score > _options.minScoreTopPassage)
      .slice(0, _options.maxTopPassages) || [];

    const topDocuments = results.records
      .filter(d => (d.globalrelevance ?? 1) > _options.minDocumentRelevance)
      .slice(0, _options.maxDocuments)

    return of(passages).pipe(
      // Retrieve the records of these top passages (potentially asynchronous)
      switchMap(passages => this.passagesWithRecords(passages, results.records)),
      // Group by record
      map(passage => this.groupPassages(passage)),
      // Complement with regular records, when not already in the list
      map(docs => {
        for(let $record of topDocuments) {
          if(!docs.find(d => d.$record.id === $record.id)) {
            docs.push({$record, chunks: []});
          }
        }
        return docs;
      }),
      // For each record retrieve chunks and return "attachments"
      switchMap(docs => forkJoin(
        docs.map(({$record, chunks}) => this.addDocument($record, chunks, _options.startLengthPerDocument, _options.maxExtractsPerDocument, _options.maxPassagesPerDocument, _options.extendBefore, _options.extendAfter))
      )),
      // forkJoin([]) does not emit anything, so the following line makes the observable emit something
      defaultIfEmpty([] as ChatAttachment[])
    );
  }

  /**
   * Automatically search attachments in the results yielded by the given query
   */
  searchAttachmentsSync(query = this.searchService.query, options: Partial<SearchAttachmentsOptions>) {
    const event: AuditEvent = {
      type: "Chat_Autosearch",
      detail: {
        querytext: query.text
      }
    };
    return this.searchService.getResults(query, event).pipe(
      tap(results => this.searchService.setResults(results)),
      switchMap(results => this.searchAttachments(results, options)),
      switchMap(attachments => this.countChunks(attachments)),
    ).subscribe(attachments => this.addAttachments(attachments));
  }

  protected passagesWithRecords(passages: TopPassage[], records: (Record | undefined)[], retrieveRecords = true): Observable<{$record: Record, location: number[]}[]> {
    const passagesWithRecords = passages
      .map(p => ({...p, $record: p.$record || records.find(r => r?.id === p.recordId)!}))
      .filter(p => p.$record);
    if(passagesWithRecords.length === passages.length || !retrieveRecords)
      return of(passagesWithRecords);
    const ids = passages.filter(p => !p.$record)
      .map(p => p.recordId);
    return this.searchService.getRecords(ids).pipe(
      switchMap(records => this.passagesWithRecords(passages, records, false))
    );
  }

  /**
   * Get the list of chunks currently present in the attachments for
   * a given record id (and return an empty list if there is none)
   */
  protected getChunks(recordId: string): DocumentChunk[] {
    const attachment = this.attachments$.getValue().find(a => a.recordId === recordId);
    return attachment?.chunks ?? [];
  }

  /**
   * Adds a list of text chunks from a record to the list of attachments.
   * If the record was already in the attachments, it will merge
   * the new chunks into the existing ones.
   */
  addChunks($record: Record, _chunks: {offset: number, length: number}[], sentencesBefore=0, sentencesAfter=0): Observable<ChatAttachment> {
    let obs: Observable<{offset: number, length: number, text?: string}[]> = of(_chunks);
    if(sentencesBefore > 0 || sentencesAfter > 0) {
      obs = this.fetchChunks($record.id, _chunks, sentencesBefore, sentencesAfter); // if needed, perform a first request that expands the given chunks
    }
    return obs.pipe(
      switchMap(chunks => {
        const existingChunks = this.getChunks($record.id);
        for(let chunk of chunks) {
          insertChunk(existingChunks, chunk.offset, chunk.length, this.chunkMargin);
        }
        if(chunks.every(c => c.text) && equalChunks(existingChunks, chunks)) {
          return of(chunks as DocumentChunk[]); // No need to perform another request
        }
        return this.fetchChunks($record.id, existingChunks);
      }),
      map(chunks => ({$record, recordId: $record.id, chunks}))
    );
  }

  /**
   * Increase the size of all the chunks in an attachment
   */
  increaseChunks(attachment: ChatAttachmentWithTokens, sentencesBefore = 2, sentencesAfter = 4) {
    return this.fetchChunks(attachment.recordId, attachment.chunks, sentencesBefore, sentencesAfter).pipe(
      switchMap(newChunks => this.addChunks(attachment.$record, newChunks)),
      switchMap(a => this.countChunks([a])),
      map(a => ({...a[0], $expanded: attachment.$expanded}))
    );
  }

  increaseChunksSync(attachment: ChatAttachmentWithTokens, sentencesBefore = 2, sentencesAfter = 4) {
    this.increaseChunks(attachment, sentencesBefore, sentencesAfter)
      .subscribe(a => this.addAttachments([a]));
  }

  /**
   * Take in a list of chat attachment and enriches it with the number of tokens of each one
   */
  countChunks(attachments: ChatAttachment[]): Observable<ChatAttachmentWithTokens[]> {
    if(attachments.length === 0) {
      return of([]);
    }
    const texts = attachments.map(a => this.formatContent(10, a.$record, a.chunks.map(c => c.text)));
    return this.count(texts, this.attachmentModel).pipe(
      map(counts => attachments.map((a,i) => ({...a, $tokenCount: counts[i]})))
    )
  }

  /**
   * Removes a document chunk from an attachment and update the list
   * of attachments.
   * If this was the last chunk, the attachment is removed altogether.
   */
  removeChunk(attachment: ChatAttachmentWithTokens, chunk: DocumentChunk) {
    const j = attachment.chunks.indexOf(chunk);
    if(j !== -1) {
      attachment.chunks.splice(j, 1);
      if(attachment.chunks.length === 0) {
        this.removeAttachment(attachment);
      }
      else {
        this.addAttachments([attachment]); // Will take care of replacing the existing attachment if it exists (as it should)
      };
    }
  }

  /**
   * Add a list of records as attachments
   */
  addDocuments(records: Record[], includeStart = 2048, includeExtracts = 3, includePassages = 2, sentencesBefore = 1, sentencesAfter = 3) {
    return forkJoin(records.map(record => this.addDocument(record, [], includeStart, includeExtracts, includePassages, sentencesBefore, sentencesAfter)));
  }

  addDocumentsSync(records: Record[], includeStart = 2048, includeExtracts = 3, includePassages = 2, sentencesBefore = 1, sentencesAfter = 3) {
    this.addDocuments(records, includeStart, includeExtracts, includePassages, sentencesBefore, sentencesAfter)
      .pipe(switchMap(doc => this.countChunks(doc)))
      .subscribe(a => this.addAttachments(a));
  }

  /**
   * Returns a (truncated) document attachment
   */
  addDocument(record: Record, chunks: Chunk[] = [], includeStart = 2048, includeExtracts = 3, includePassages = 2, sentencesBefore = 1, sentencesAfter = 3): Observable<ChatAttachment> {
    if(includeStart) {
      chunks.push({offset: 0, length: includeStart});
    }
    if(includeExtracts && record.extracts) {
      const extracts = this.getExtractChunks(record.extracts)
        .slice(0, includeExtracts);
      chunks.push(...extracts);
    }
    if(includePassages && record.matchingpassages?.passages) {
      const passages = record.matchingpassages.passages
        .map(p => p.location)
        .map(([offset, length]) => ({offset, length}))
        .slice(0, includePassages);
      chunks.push(...passages);
    }
    return this.addChunks(record, chunks, sentencesBefore, sentencesAfter);
  }

  addDocumentSync(record: Record, chunks: Chunk[] = [], includeStart = 2048, includeExtracts = 3, includePassages = 2, sentencesBefore = 1, sentencesAfter = 3) {
    this.addDocument(record, chunks, includeStart, includeExtracts, includePassages, sentencesBefore, sentencesAfter)
      .pipe(switchMap(doc => this.countChunks([doc])))
      .subscribe(a => this.addAttachments(a));
  }

  /**
   * Preprocess top passage to ensure they have a record object and add them
   * via the addPassages method
   */
  addTopPassages(passages: TopPassage[], records: Record[] = [], sentencesBefore=0, sentencesAfter=0): Observable<ChatAttachment[]> {
    return this.passagesWithRecords(passages, records).pipe(
      switchMap(passages => forkJoin(this.addPassages(passages, sentencesBefore, sentencesAfter))),
    )
  }

  addTopPassagesSync(passages: TopPassage[], records: Record[] = [], sentencesBefore=0, sentencesAfter=0) {
    this.addTopPassages(passages, records, sentencesBefore, sentencesAfter)
      .pipe(switchMap(doc => this.countChunks(doc)))
      .subscribe(a => this.addAttachments(a));
  }

  protected groupPassages(passages: {$record: Record, location: number[]}[]) {
    const passagesById: {[id: string]: {$record: Record, chunks: Chunk[]}} = {};
    for(let passage of passages) {
      const group = passagesById[passage.$record.id] || {$record: passage.$record, chunks: []};
      const [offset, length] = passage.location;
      group.chunks.push({offset, length});
      passagesById[passage.$record.id] = group;
    }
    return Object.values(passagesById);
  }

  /**
   * Take a list of passages (typically "top passages"), group them by record id
   * and for each record generate an attachment (merged with potential existing attachments)
   */
  addPassages(passages: {$record: Record, location: number[]}[], sentencesBefore=0, sentencesAfter=0): Observable<ChatAttachment>[] {
    return this.groupPassages(passages).map(group => {
      return this.addChunks(group.$record, group.chunks, sentencesBefore, sentencesAfter);
    });
  }

  addPassagesSync(passages: {$record: Record, location: number[]}[], sentencesBefore=0, sentencesAfter=0) {
    forkJoin(this.addPassages(passages, sentencesBefore, sentencesAfter))
      .pipe(switchMap(p => this.countChunks(p)))
      .subscribe(a => this.addAttachments(a));
  }

  /**
   * Add relevant extracts to the attachments.
   * There must be at least one extract.
   */
  addExtracts(record: Record, extracts: RelevantExtract[], sentencesBefore=0, sentencesAfter=0): Observable<ChatAttachment> {
    const chunks = this.getExtractChunks(extracts);
    return this.addChunks(record, chunks, sentencesBefore, sentencesAfter);
  }

  addExtractsSync(record: Record, extracts: RelevantExtract[], sentencesBefore=0, sentencesAfter=0) {
    this.addExtracts(record, extracts, sentencesBefore, sentencesAfter)
      .pipe(switchMap(e => this.countChunks([e])))
      .subscribe(a => this.addAttachments(a));
  }

  protected getExtractChunks(extracts: RelevantExtract[]) {
    return extracts.map(e => e.locations.split(',')).map(([offset, length]) => ({offset: +offset, length: +length}));
  }

  /**
   * Updates the list of attachments with a new attachment,
   * replacing the existing attachment for that record if it exists
   */
  addAttachments(attachments: ChatAttachmentWithTokens[]) {
    const existingAttachments = this.attachments$.getValue();
    for(let attachment of attachments) {
      const i = existingAttachments.findIndex(a => a.recordId === attachment.recordId);
      if(i === -1) {
        existingAttachments.push(attachment);
      }
      else {
        existingAttachments.splice(i, 1, attachment);
      }
    }
    this.attachments$.next(existingAttachments);
  }

  /**
   * Replace an old attachment with a new one
   */
  protected spliceAttachment(old: ChatAttachmentWithTokens, replace?: ChatAttachmentWithTokens) {
    const attachments = this.attachments$.value;
    const i = attachments.indexOf(old);
    if(i !== -1 ) {
      if(replace) {
        replace.$expanded = old.$expanded;
      }
      attachments.splice(i, 1, ...replace ? [replace] : []);
      this.attachments$.next(attachments);
    }
  }

  /**
   * Remove an attachment
   */
  removeAttachment(attachment: ChatAttachmentWithTokens) {
    this.spliceAttachment(attachment);
  }


  // Saved chats management

  savedChats$ = new Subject<SavedChat[]>();

  /**
   * Chats saved by the user to reopen them later
   */
  get savedChats(): SavedChat[] {
    if (!this.userSettingsService.userSettings)
      this.userSettingsService.userSettings = {};
    if (!this.userSettingsService.userSettings["savedChats"])
      this.userSettingsService.userSettings["savedChats"] = [];
    return this.userSettingsService.userSettings["savedChats"];
  }

  /**
   * Returns the saved chat with the given name
   */
  getSavedChat(name: string): SavedChat | undefined {
    return this.savedChats.find(chat => chat.name === name);
  }

  /**
   * Save a agiven chat in the user settings
   */
  saveChat(savedChat: SavedChat): void {
    const chat = this.getSavedChat(savedChat.name);
    if (chat) {
      this.deleteSavedChat(chat.name, true);
    }
    this.savedChats.push(savedChat);
    this.syncSavedChats()
      .subscribe(() => this.notificationsService.success(`${savedChat.name} was saved successfully`));
    this.auditService.notify({
      type: "Chat_Save",
      detail: {
        chat: savedChat.name
      }
    });
  }

  /**
   * Delete a given chat
   */
  deleteSavedChat(name: string, skipSync?: boolean): void {
    const chat = this.getSavedChat(name);
    if (chat) {
      this.savedChats.splice(this.savedChats.indexOf(chat), 1);
      if (!skipSync) {
        this.syncSavedChats();
        this.auditService.notify({
          type: "Chat_Delete",
          detail: {
            chat: name
          }
        });
      }
    }
  }

  syncSavedChats() {
    const savedChats = this.savedChats;
    this.savedChats$.next(savedChats);
    return this.userSettingsService.patch({ savedChats });
  }

  /**
   * Open a prompt to let the user pick a name for a saved chat.
   * If the user obliges the chat is saved.
   */
  saveChatModal(conversation: ChatMessage[], tokens: GllmTokens) {
    const messages = this.cleanMessages(conversation);
    const model: PromptOptions = {
      title: 'Save Chat',
      message: 'Enter a name for the chat',
      buttons: [],
      output: '',
      validators: [Validators.required]
    };
    this.modalService.prompt(model).then(res => {
      if (res === ModalResult.OK) {
        const savedChat: SavedChat = { name: model.output, messages, tokens };
        this.saveChat(savedChat);
      }
    });
  }

  notifyAudit(messagesHistory: ChatMessage[], tokens: number) {
    let numberOfUserMessages = 0;
    let numberOfAttachments = 0;
    let numberOfAssistantMessages = 0;
    for(let m of messagesHistory) {
      if(m.$attachment) numberOfAttachments++;
      else if(m.role === 'user') numberOfUserMessages++;
      else if (m.role === 'assistant') numberOfAssistantMessages++;
    }
    this.auditService.notify({
      type: 'Chat_Messages',
      detail: {
        message: messagesHistory.map(m => m.role + ': '+ (m.$attachment? `attachment ${m.$attachment?.$record.title}` : m.content)).join('\n\n'),
        numberOfUserMessages,
        numberOfAttachments,
        numberOfAssistantMessages,
        tokens
      }
    });
  }

  get attachmentMetadata(): string[] {
    return this.prefs.get("chat-attachment-metadata") ?? this.defaultAttachmentMetadata;
  }

  set attachmentMetadata(metadata: string[]) {
    this.prefs.set("chat-attachment-metadata", metadata);
  }

}<|MERGE_RESOLUTION|>--- conflicted
+++ resolved
@@ -151,11 +151,7 @@
 
       // Retrieve and parse the last event of the stream
       map(data => {
-<<<<<<< HEAD
-        let messages = data.partialText!
-=======
         const messages = data.partialText!
->>>>>>> 26fa37ef
           .trim()
           .split('\n\n')
           .slice(msgCount)
