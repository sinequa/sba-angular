--- conflicted
+++ resolved
@@ -1,145 +1,141 @@
-import { ChangeDetectionStrategy, Component, EventEmitter, HostBinding, Input, Output } from "@angular/core";
-import { Results, TopPassage, AuditEvent, AuditEventType, AuditWebService } from "@sinequa/core/web-services";
-import { AbstractFacet } from '@sinequa/components/facet';
-import { BehaviorSubject } from "rxjs";
-import { DomSanitizer } from "@angular/platform-browser";
-import { SearchService } from "@sinequa/components/search";
-
-@Component({
-  selector: 'sq-top-passages',
-  templateUrl: 'top-passages.component.html',
-  styleUrls: ['./top-passages.component.scss'],
-  changeDetection: ChangeDetectionStrategy.OnPush
-})
-export class TopPassagesComponent extends AbstractFacet {
-  @Input() set results(results: Results) {
-    // extract top passages from Results object
-    this.passages = results.topPassages?.passages || [];
-
-    // reset values
-    this.currentPage = 0;
-    const pages = this.passages.length / this.itemsPerPage;
-    this.pageNumber = this.itemsPerPage === 1
-      ? this.passages.length
-      : (pages % 1 === 0 ? pages : Math.floor(pages) + 1);
-  }
-  @Input() collapsed: boolean;
-  @Input() hideDate: boolean = false;
-<<<<<<< HEAD
-  @Input() dateFormat: Intl.DateTimeFormatOptions = {year: 'numeric', month: 'short', day: 'numeric'};
-=======
-  @Input() dateFormat: Intl.DateTimeFormatOptions = { year: 'numeric', month: 'short', day: 'numeric' };
->>>>>>> 0e15fc9e
-
-  // Number of passages per page
-  @Input() itemsPerPage = 3;
-
-  // Number of lines displayed for each passages text
-  @Input() lineNumber = 3;
-
-  @Output() previewOpened = new EventEmitter<TopPassage>();
-  @Output() titleClicked = new EventEmitter<{ item: TopPassage, isLink: boolean }>();
-
-  passages: TopPassage[];
-  page: number;
-  pageNumber: number;
-  currentPassages$: BehaviorSubject<TopPassage[]> = new BehaviorSubject<TopPassage[]>([]);
-  selected: number;
-
-  // Used to know if we should display the expand chevron
-  MIN_HEIGHT: number;
-
-  get currentPage() {
-    return this.page;
-  }
-
-  set currentPage(page: number) {
-    this.page = page;
-
-    // Get the records of the passages without it
-    const index = page * this.itemsPerPage;
-    const passages = this.passages.slice(index, index + this.itemsPerPage);
-    this.searchService.getRecords(passages.filter(p => !p.$record).map(p => p.recordId))
-      .subscribe((records) => {
-        passages.map(passage => passage.$record = passage.$record || records.find(record => record.id === passage?.recordId));
-        this.notifyTopPassagesDisplay(passages);
-        this.currentPassages$.next(passages);
-      });
-  }
-
-  // Get the range of passages displayed to display in the pagination
-  get currentRange() {
-    if (this.itemsPerPage === 1) {
-      return this.currentPage + 1;
-    }
-
-    const from = this.currentPage * this.itemsPerPage + 1;
-    const to = this.currentPage * this.itemsPerPage + this.itemsPerPage > this.passages.length ? this.passages.length : this.currentPage * this.itemsPerPage + this.itemsPerPage;
-    return from < to ? `${from}-${to}` : String(from);
-  }
-
-  // Used to handle dynamically the lines number per passage
-  @HostBinding("attr.style")
-  public get valueAsStyle(): any {
-    return this.sanitizer.bypassSecurityTrustStyle(`--line-clamp: ${this.lineNumber}`);
-  }
-
-  constructor(private sanitizer: DomSanitizer,
-    private auditService: AuditWebService,
-    private searchService: SearchService) {
-    super();
-    this.setMinHeight();
-  }
-
-  // Expand one passage's text
-  expand(passage: TopPassage) {
-    if (this.selected !== passage.id) {
-      this.selected = passage.id;
-    } else {
-      this.selected = -1;
-    }
-  }
-
-  // Open the mini preview on text click
-  openPreview(passage: TopPassage) {
-    this.notifyTopPassagesClick(passage);
-    this.previewOpened.next(passage);
-  }
-
-  // Open the big preview on title click
-  onTitleClicked(isLink: boolean, passage: TopPassage) {
-    this.notifyTopPassagesClick(passage);
-    this.titleClicked.next({ item: passage, isLink });
-  }
-
-  // Calculation of the height for the display of the expand icon
-  private setMinHeight() {
-    const lineHeight = window.getComputedStyle(document.body).getPropertyValue('line-height') || '24';
-    this.MIN_HEIGHT = parseFloat(lineHeight) * (this.lineNumber === 0 ? 1000 : this.lineNumber || 1);
-  }
-
-  private notifyTopPassagesClick(passage: TopPassage) {
-    const auditEvent: AuditEvent = this.makeAuditEvent(AuditEventType.TopPassages_Click, passage);
-    this.auditService.notify(auditEvent);
-  }
-
-  private notifyTopPassagesDisplay(passages: TopPassage[]) {
-    const auditEvents: AuditEvent[] = passages
-      .map((passage: TopPassage) => this.makeAuditEvent(AuditEventType.TopPassages_Display, passage));
-    this.auditService.notify(auditEvents);
-  }
-
-  private makeAuditEvent(type: string, passage: TopPassage): AuditEvent {
-    const rank = this.passages.indexOf(passage);
-    return {
-      type,
-      detail: {
-        text: this.searchService.query.text,
-        "record.id": passage.recordId,
-        "passage.id": passage.id,
-        score: passage.score,
-        rank
-      }
-    };
-  }
+import { ChangeDetectionStrategy, Component, EventEmitter, HostBinding, Input, Output } from "@angular/core";
+import { Results, TopPassage, AuditEvent, AuditEventType, AuditWebService } from "@sinequa/core/web-services";
+import { AbstractFacet } from '@sinequa/components/facet';
+import { BehaviorSubject } from "rxjs";
+import { DomSanitizer } from "@angular/platform-browser";
+import { SearchService } from "@sinequa/components/search";
+
+@Component({
+  selector: 'sq-top-passages',
+  templateUrl: 'top-passages.component.html',
+  styleUrls: ['./top-passages.component.scss'],
+  changeDetection: ChangeDetectionStrategy.OnPush
+})
+export class TopPassagesComponent extends AbstractFacet {
+  @Input() set results(results: Results) {
+    // extract top passages from Results object
+    this.passages = results.topPassages?.passages || [];
+
+    // reset values
+    this.currentPage = 0;
+    const pages = this.passages.length / this.itemsPerPage;
+    this.pageNumber = this.itemsPerPage === 1
+      ? this.passages.length
+      : (pages % 1 === 0 ? pages : Math.floor(pages) + 1);
+  }
+  @Input() collapsed: boolean;
+  @Input() hideDate: boolean = false;
+  @Input() dateFormat: Intl.DateTimeFormatOptions = { year: 'numeric', month: 'short', day: 'numeric' };
+
+  // Number of passages per page
+  @Input() itemsPerPage = 3;
+
+  // Number of lines displayed for each passages text
+  @Input() lineNumber = 3;
+
+  @Output() previewOpened = new EventEmitter<TopPassage>();
+  @Output() titleClicked = new EventEmitter<{ item: TopPassage, isLink: boolean }>();
+
+  passages: TopPassage[];
+  page: number;
+  pageNumber: number;
+  currentPassages$: BehaviorSubject<TopPassage[]> = new BehaviorSubject<TopPassage[]>([]);
+  selected: number;
+
+  // Used to know if we should display the expand chevron
+  MIN_HEIGHT: number;
+
+  get currentPage() {
+    return this.page;
+  }
+
+  set currentPage(page: number) {
+    this.page = page;
+
+    // Get the records of the passages without it
+    const index = page * this.itemsPerPage;
+    const passages = this.passages.slice(index, index + this.itemsPerPage);
+    this.searchService.getRecords(passages.filter(p => !p.$record).map(p => p.recordId))
+      .subscribe((records) => {
+        passages.map(passage => passage.$record = passage.$record || records.find(record => record.id === passage?.recordId));
+        this.notifyTopPassagesDisplay(passages);
+        this.currentPassages$.next(passages);
+      });
+  }
+
+  // Get the range of passages displayed to display in the pagination
+  get currentRange() {
+    if (this.itemsPerPage === 1) {
+      return this.currentPage + 1;
+    }
+
+    const from = this.currentPage * this.itemsPerPage + 1;
+    const to = this.currentPage * this.itemsPerPage + this.itemsPerPage > this.passages.length ? this.passages.length : this.currentPage * this.itemsPerPage + this.itemsPerPage;
+    return from < to ? `${from}-${to}` : String(from);
+  }
+
+  // Used to handle dynamically the lines number per passage
+  @HostBinding("attr.style")
+  public get valueAsStyle(): any {
+    return this.sanitizer.bypassSecurityTrustStyle(`--line-clamp: ${this.lineNumber}`);
+  }
+
+  constructor(private sanitizer: DomSanitizer,
+    private auditService: AuditWebService,
+    private searchService: SearchService) {
+    super();
+    this.setMinHeight();
+  }
+
+  // Expand one passage's text
+  expand(passage: TopPassage) {
+    if (this.selected !== passage.id) {
+      this.selected = passage.id;
+    } else {
+      this.selected = -1;
+    }
+  }
+
+  // Open the mini preview on text click
+  openPreview(passage: TopPassage) {
+    this.notifyTopPassagesClick(passage);
+    this.previewOpened.next(passage);
+  }
+
+  // Open the big preview on title click
+  onTitleClicked(isLink: boolean, passage: TopPassage) {
+    this.notifyTopPassagesClick(passage);
+    this.titleClicked.next({ item: passage, isLink });
+  }
+
+  // Calculation of the height for the display of the expand icon
+  private setMinHeight() {
+    const lineHeight = window.getComputedStyle(document.body).getPropertyValue('line-height') || '24';
+    this.MIN_HEIGHT = parseFloat(lineHeight) * (this.lineNumber === 0 ? 1000 : this.lineNumber || 1);
+  }
+
+  private notifyTopPassagesClick(passage: TopPassage) {
+    const auditEvent: AuditEvent = this.makeAuditEvent(AuditEventType.TopPassages_Click, passage);
+    this.auditService.notify(auditEvent);
+  }
+
+  private notifyTopPassagesDisplay(passages: TopPassage[]) {
+    const auditEvents: AuditEvent[] = passages
+      .map((passage: TopPassage) => this.makeAuditEvent(AuditEventType.TopPassages_Display, passage));
+    this.auditService.notify(auditEvents);
+  }
+
+  private makeAuditEvent(type: string, passage: TopPassage): AuditEvent {
+    const rank = this.passages.indexOf(passage);
+    return {
+      type,
+      detail: {
+        text: this.searchService.query.text,
+        "record.id": passage.recordId,
+        "passage.id": passage.id,
+        score: passage.score,
+        rank
+      }
+    };
+  }
 }