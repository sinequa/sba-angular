import { ChangeDetectionStrategy, ChangeDetectorRef, Component, EventEmitter, Input, OnChanges, Output, SimpleChanges } from "@angular/core";
import { Results, TopPassage, AuditEvent, AuditEventType, AuditWebService } from "@sinequa/core/web-services";
import { AbstractFacet } from '@sinequa/components/facet';
import { SearchService } from "@sinequa/components/search";

@Component({
  selector: 'sq-top-passages',
  templateUrl: 'top-passages.component.html',
  styleUrls: ['./top-passages.component.scss'],
  changeDetection: ChangeDetectionStrategy.OnPush
})
<<<<<<< HEAD
export class TopPassagesComponent extends AbstractFacet {
  @Input() set results(results: Results) {
    // extract top passages from Results object
    console.log('results', results);
    this.passages = results.topPassages?.passages || [];

    // reset values
    this.currentPage = 0;
    const pages = this.passages.length / this.itemsPerPage;
    this.pageNumber = this.itemsPerPage === 1
      ? this.passages.length
      : (pages % 1 === 0 ? pages : Math.floor(pages) + 1);
  }
  @Input() collapsed: boolean;
=======
export class TopPassagesComponent extends AbstractFacet implements OnChanges {
  @Input() results: Results;
>>>>>>> 1b0e432f
  @Input() hideDate: boolean = false;
  @Input() dateFormat: Intl.DateTimeFormatOptions = { year: 'numeric', month: 'short', day: 'numeric' };

  @Output() previewOpened = new EventEmitter<TopPassage>();
  @Output() titleClicked = new EventEmitter<{ item: TopPassage, isLink: boolean }>();

  passages?: TopPassage[];
  documentsNb: number;

  constructor(
    private auditService: AuditWebService,
    private searchService: SearchService,
    public cdRef: ChangeDetectorRef
  ) {
    super();
  }

  ngOnChanges(changes: SimpleChanges): void {
    this.documentsNb = 0;
    this.passages = undefined;
    if(this.results.topPassages?.passages?.length) {
      this.fetchPassagesRecords(this.results.topPassages.passages);
    }
  }

  fetchPassagesRecords(passages: TopPassage[]): void {
    const ids = passages.filter(p => !p.$record).map(p => p.recordId);
    this.searchService.getRecords(ids)
      .subscribe((records) => {
        this.passages = passages;

        this.passages.forEach((passage) => {
          passage.$record = passage.$record || records.find(record => record?.id === passage.recordId);
        });

        this.notifyTopPassagesDisplay(this.passages);

        // Set the numbers of unique documents
        const uniqueRecords = [...new Set(this.passages.map(p => p.recordId))];
        this.documentsNb = uniqueRecords.length;

        this.cdRef.detectChanges();
      });
  }

  // Open the mini preview on text click
  openPreview(passage: TopPassage) {
    this.notifyTopPassagesClick(passage);
    this.previewOpened.next(passage);
  }

  // Open the big preview on title click
  onTitleClicked(isLink: boolean, passage: TopPassage) {
    this.notifyTopPassagesClick(passage);
    this.titleClicked.next({ item: passage, isLink });
  }

  private notifyTopPassagesClick(passage: TopPassage) {
    const auditEvent: AuditEvent = this.makeAuditEvent(AuditEventType.TopPassages_Click, passage);
    this.auditService.notify(auditEvent);
  }

  private notifyTopPassagesDisplay(passages: TopPassage[]) {
    const auditEvents: AuditEvent[] = passages
      .map((passage: TopPassage) => this.makeAuditEvent(AuditEventType.TopPassages_Display, passage));
    this.auditService.notify(auditEvents);
  }

  private makeAuditEvent(type: string, passage: TopPassage): AuditEvent {
    const rank = this.passages?.indexOf(passage);
    return {
      type,
      detail: {
        querytext: this.searchService.query.text,
        recordid: passage.recordId,
        passageid: passage.id,
        score: passage.score,
        rank
      }
    };
  }
}
<|MERGE_RESOLUTION|>--- conflicted
+++ resolved
@@ -1,112 +1,95 @@
-import { ChangeDetectionStrategy, ChangeDetectorRef, Component, EventEmitter, Input, OnChanges, Output, SimpleChanges } from "@angular/core";
-import { Results, TopPassage, AuditEvent, AuditEventType, AuditWebService } from "@sinequa/core/web-services";
-import { AbstractFacet } from '@sinequa/components/facet';
-import { SearchService } from "@sinequa/components/search";
-
-@Component({
-  selector: 'sq-top-passages',
-  templateUrl: 'top-passages.component.html',
-  styleUrls: ['./top-passages.component.scss'],
-  changeDetection: ChangeDetectionStrategy.OnPush
-})
-<<<<<<< HEAD
-export class TopPassagesComponent extends AbstractFacet {
-  @Input() set results(results: Results) {
-    // extract top passages from Results object
-    console.log('results', results);
-    this.passages = results.topPassages?.passages || [];
-
-    // reset values
-    this.currentPage = 0;
-    const pages = this.passages.length / this.itemsPerPage;
-    this.pageNumber = this.itemsPerPage === 1
-      ? this.passages.length
-      : (pages % 1 === 0 ? pages : Math.floor(pages) + 1);
-  }
-  @Input() collapsed: boolean;
-=======
-export class TopPassagesComponent extends AbstractFacet implements OnChanges {
-  @Input() results: Results;
->>>>>>> 1b0e432f
-  @Input() hideDate: boolean = false;
-  @Input() dateFormat: Intl.DateTimeFormatOptions = { year: 'numeric', month: 'short', day: 'numeric' };
-
-  @Output() previewOpened = new EventEmitter<TopPassage>();
-  @Output() titleClicked = new EventEmitter<{ item: TopPassage, isLink: boolean }>();
-
-  passages?: TopPassage[];
-  documentsNb: number;
-
-  constructor(
-    private auditService: AuditWebService,
-    private searchService: SearchService,
-    public cdRef: ChangeDetectorRef
-  ) {
-    super();
-  }
-
-  ngOnChanges(changes: SimpleChanges): void {
-    this.documentsNb = 0;
-    this.passages = undefined;
-    if(this.results.topPassages?.passages?.length) {
-      this.fetchPassagesRecords(this.results.topPassages.passages);
-    }
-  }
-
-  fetchPassagesRecords(passages: TopPassage[]): void {
-    const ids = passages.filter(p => !p.$record).map(p => p.recordId);
-    this.searchService.getRecords(ids)
-      .subscribe((records) => {
-        this.passages = passages;
-
-        this.passages.forEach((passage) => {
-          passage.$record = passage.$record || records.find(record => record?.id === passage.recordId);
-        });
-
-        this.notifyTopPassagesDisplay(this.passages);
-
-        // Set the numbers of unique documents
-        const uniqueRecords = [...new Set(this.passages.map(p => p.recordId))];
-        this.documentsNb = uniqueRecords.length;
-
-        this.cdRef.detectChanges();
-      });
-  }
-
-  // Open the mini preview on text click
-  openPreview(passage: TopPassage) {
-    this.notifyTopPassagesClick(passage);
-    this.previewOpened.next(passage);
-  }
-
-  // Open the big preview on title click
-  onTitleClicked(isLink: boolean, passage: TopPassage) {
-    this.notifyTopPassagesClick(passage);
-    this.titleClicked.next({ item: passage, isLink });
-  }
-
-  private notifyTopPassagesClick(passage: TopPassage) {
-    const auditEvent: AuditEvent = this.makeAuditEvent(AuditEventType.TopPassages_Click, passage);
-    this.auditService.notify(auditEvent);
-  }
-
-  private notifyTopPassagesDisplay(passages: TopPassage[]) {
-    const auditEvents: AuditEvent[] = passages
-      .map((passage: TopPassage) => this.makeAuditEvent(AuditEventType.TopPassages_Display, passage));
-    this.auditService.notify(auditEvents);
-  }
-
-  private makeAuditEvent(type: string, passage: TopPassage): AuditEvent {
-    const rank = this.passages?.indexOf(passage);
-    return {
-      type,
-      detail: {
-        querytext: this.searchService.query.text,
-        recordid: passage.recordId,
-        passageid: passage.id,
-        score: passage.score,
-        rank
-      }
-    };
-  }
-}
+import { ChangeDetectionStrategy, ChangeDetectorRef, Component, EventEmitter, Input, OnChanges, Output, SimpleChanges } from "@angular/core";
+import { Results, TopPassage, AuditEvent, AuditEventType, AuditWebService } from "@sinequa/core/web-services";
+import { AbstractFacet } from '@sinequa/components/facet';
+import { SearchService } from "@sinequa/components/search";
+
+@Component({
+  selector: 'sq-top-passages',
+  templateUrl: 'top-passages.component.html',
+  styleUrls: ['./top-passages.component.scss'],
+  changeDetection: ChangeDetectionStrategy.OnPush
+})
+export class TopPassagesComponent extends AbstractFacet implements OnChanges {
+  @Input() results: Results;
+  @Input() hideDate: boolean = false;
+  @Input() dateFormat: Intl.DateTimeFormatOptions = { year: 'numeric', month: 'short', day: 'numeric' };
+
+  @Output() previewOpened = new EventEmitter<TopPassage>();
+  @Output() titleClicked = new EventEmitter<{ item: TopPassage, isLink: boolean }>();
+
+  passages?: TopPassage[];
+  documentsNb: number;
+
+  constructor(
+    private auditService: AuditWebService,
+    private searchService: SearchService,
+    public cdRef: ChangeDetectorRef
+  ) {
+    super();
+  }
+
+  ngOnChanges(changes: SimpleChanges): void {
+    this.documentsNb = 0;
+    this.passages = undefined;
+    if(this.results.topPassages?.passages?.length) {
+      this.fetchPassagesRecords(this.results.topPassages.passages);
+    }
+  }
+
+  fetchPassagesRecords(passages: TopPassage[]): void {
+    const ids = passages.filter(p => !p.$record).map(p => p.recordId);
+    this.searchService.getRecords(ids)
+      .subscribe((records) => {
+        this.passages = passages;
+
+        this.passages.forEach((passage) => {
+          passage.$record = passage.$record || records.find(record => record?.id === passage.recordId);
+        });
+
+        this.notifyTopPassagesDisplay(this.passages);
+
+        // Set the numbers of unique documents
+        const uniqueRecords = [...new Set(this.passages.map(p => p.recordId))];
+        this.documentsNb = uniqueRecords.length;
+
+        this.cdRef.detectChanges();
+      });
+  }
+
+  // Open the mini preview on text click
+  openPreview(passage: TopPassage) {
+    this.notifyTopPassagesClick(passage);
+    this.previewOpened.next(passage);
+  }
+
+  // Open the big preview on title click
+  onTitleClicked(isLink: boolean, passage: TopPassage) {
+    this.notifyTopPassagesClick(passage);
+    this.titleClicked.next({ item: passage, isLink });
+  }
+
+  private notifyTopPassagesClick(passage: TopPassage) {
+    const auditEvent: AuditEvent = this.makeAuditEvent(AuditEventType.TopPassages_Click, passage);
+    this.auditService.notify(auditEvent);
+  }
+
+  private notifyTopPassagesDisplay(passages: TopPassage[]) {
+    const auditEvents: AuditEvent[] = passages
+      .map((passage: TopPassage) => this.makeAuditEvent(AuditEventType.TopPassages_Display, passage));
+    this.auditService.notify(auditEvents);
+  }
+
+  private makeAuditEvent(type: string, passage: TopPassage): AuditEvent {
+    const rank = this.passages?.indexOf(passage);
+    return {
+      type,
+      detail: {
+        querytext: this.searchService.query.text,
+        recordid: passage.recordId,
+        passageid: passage.id,
+        score: passage.score,
+        rank
+      }
+    };
+  }
+}