<ng-template #headerTpl>
    <div class="d-flex flex-grow-1 align-items-center text-truncate">
        <div class="card-icon primary-icon fas fa-brain me-2" aria-hidden="true"></div>
        <div class="card-title text-truncate mb-0 py-1 me-auto">
            <span *ngIf="collapsed">
                {{'msg#machine-learning.answersCollapsed' | sqMessage:{values: {answersNb: answers.length} } }}
            </span>
            <span *ngIf="!collapsed">
                {{'msg#machine-learning.answers' | sqMessage }}
            </span>
        </div>
        <div class="card-action d-flex justify-content-center align-items-center mx-2">
            <button class="btn btn-sm btn-link" (click)="previous()" *ngIf="answers.length > 1">
                <i class="fas fa-chevron-left"></i>
            </button>
<<<<<<< HEAD
            <span class="mx-1">
                {{'msg#machine-learning.answer' | sqMessage }} {{selectedAnswer+1}}/{{answers.length}}
            </span>
            <button class="btn btn-sm btn-link" (click)="selectedAnswer = (selectedAnswer+1) % answers.length"
                *ngIf="answers.length > 1">
=======
            {{'msg#machine-learning.answer' | sqMessage }} {{selectedAnswer+1}}/{{answers.length}}
            <button class="btn btn-sm btn-link" (click)="next()" *ngIf="answers.length > 1">
>>>>>>> d073a7ab
                <i class="fas fa-chevron-right"></i>
            </button>
        </div>
    </div>
</ng-template>

<div class="card-body" (click)="openPreview(answer)" *ngIf="answer$ | async as answer">
    <div class="fw-bold">
        {{answer.text}}
        <div *ngIf="showLikeButtons" class="float-end">
            <button class="btn btn-link" (click)="$event.stopPropagation; likeAnswer(answer)"
                sqTooltip="This answer is helpful">
                <i class="far fa-thumbs-up" [ngClass]="{fas: answer.$liked}"></i>
            </button>
            <button class="btn btn-link" (click)="$event.stopPropagation; dislikeAnswer(answer)"
                sqTooltip="This answer is wrong">
                <i class="far fa-thumbs-down" [ngClass]="{fas: answer.$liked === false}"></i>
            </button>
        </div>
    </div>
    <div class="my-3" [innerHTML]="answer.passage?.highlightedText"></div>
    <ng-container *ngIf="answer.$record as record">
        <sq-result-title [record]="record" titleLinkBehavior="action" (titleClicked)="onTitleClicked($event, answer)"
            class="d-block text-truncate"></sq-result-title>
        <sq-result-source [record]="record" [displayTreepath]="true" (click)="$event.stopPropagation();">
        </sq-result-source>
    </ng-container>
</div><|MERGE_RESOLUTION|>--- conflicted
+++ resolved
@@ -13,16 +13,8 @@
             <button class="btn btn-sm btn-link" (click)="previous()" *ngIf="answers.length > 1">
                 <i class="fas fa-chevron-left"></i>
             </button>
-<<<<<<< HEAD
-            <span class="mx-1">
-                {{'msg#machine-learning.answer' | sqMessage }} {{selectedAnswer+1}}/{{answers.length}}
-            </span>
-            <button class="btn btn-sm btn-link" (click)="selectedAnswer = (selectedAnswer+1) % answers.length"
-                *ngIf="answers.length > 1">
-=======
             {{'msg#machine-learning.answer' | sqMessage }} {{selectedAnswer+1}}/{{answers.length}}
             <button class="btn btn-sm btn-link" (click)="next()" *ngIf="answers.length > 1">
->>>>>>> d073a7ab
                 <i class="fas fa-chevron-right"></i>
             </button>
         </div>
