--- conflicted
+++ resolved
@@ -2,7 +2,6 @@
 import { NgModule } from "@angular/core";
 import { FormsModule } from "@angular/forms";
 
-import { BsSearchModule } from "@sinequa/components/search";
 import { ResultModule } from "@sinequa/components/result";
 import { UtilsModule } from "@sinequa/components/utils";
 import { IntlModule } from "@sinequa/core/intl";
@@ -22,13 +21,7 @@
         ResultModule,
         IntlModule,
         UtilsModule,
-<<<<<<< HEAD
-        BsFacetModule,
-        FormsModule,
-        BsSearchModule.forRoot({})
-=======
         FormsModule
->>>>>>> 231eb6dc
     ],
     declarations: [
         AnswerCardComponent,
