--- conflicted
+++ resolved
@@ -1,105 +1,101 @@
-<<<<<<< HEAD
-=======
-// sinequa custom button theme
-$theme-primary: (
-  "background": $blue-500,
-  "border": transparent,
-  "color": $white,
-  "hover-background": $blue-hover,
-  "hover-border": transparent,
-  "hover-color": $white,
-  "active-background": $darker-blue,
-  "active-border": transparent,
-  "active-color": $white,
-  "disabled-background": $blue-focus,
-  "disabled-border": none,
-  "disabled-color": $white
-  );
-
-$theme-outline: (
-  "background": transparent,
-  "border": $blue-500,
-  "color": $blue-500,
-
-  "hover-background": $blue-hover,
-  "hover-border": $blue-hover,
-  "hover-color": $white,
-
-  "active-background": $darker-blue,
-  "active-border": $darker-blue,
-  "active-color": $white,
-
-  "disabled-background": $blue-focus,
-  "disabled-border": $blue-focus,
-  "disabled-color": $white
-  );
-
-$theme-outline-light: (
-  "background": transparent,
-  "border": $grey-200,
-  "color": $grey-200,
-
-  "hover-background": $grey-200,
-  "hover-border": $grey-200,
-  "hover-color": $white,
-
-  "active-background": $grey-200,
-  "active-border": $grey-200,
-  "active-color": $white,
-
-  "disabled-background": transparent,
-  "disabled-border":$grey-100,
-  "disabled-color": $grey-100
-  );
-
-$theme: (
-  "primary": $theme-primary,
-  "outline-primary": $theme-outline,
-  "outline-light": $theme-outline-light
-);
-
-@each $color, $value in $theme {
-  .btn-#{$color} {
-      @if(type-of($value) == 'map') {
-          @include sq-button-variant(
-            map-get($value, "background"),
-            map-get($value, "border"),
-            map-get($value, "color"),
-
-            map-get($value, "hover-background"),
-            map-get($value, "hover-border"),
-            map-get($value, "hover-color"),
-
-            map-get($value, "active-background"),
-            map-get($value, "active-border"),
-            map-get($value, "active-color"),
-
-            map-get($value, "disabled-background"),
-            map-get($value, "disabled-border"),
-            map-get($value, "disabled-color")
-
-            );
-          } @else {
-              @include button-variant($value, $value);
-          }
-  }
-}
-
-/** Sinequa Floating action button */
-.btn-fab {
-  border-radius: 99rem;
-  padding-left: 1.1rem;
-  padding-right: 1.1rem;
-
-  i {
-    margin-right: 0;
-  }
-}
-
-/** Sinequa Squared button */
-.btn-square {
-  padding-left: 1.2rem;
-  padding-right: 1.2rem;
-}
-
->>>>>>> 113b0d0e
+// sinequa custom button theme
+$theme-primary: (
+  "background": $blue-500,
+  "border": transparent,
+  "color": $white,
+  "hover-background": $blue-hover,
+  "hover-border": transparent,
+  "hover-color": $white,
+  "active-background": $darker-blue,
+  "active-border": transparent,
+  "active-color": $white,
+  "disabled-background": $blue-focus,
+  "disabled-border": none,
+  "disabled-color": $white
+  );
+
+$theme-outline: (
+  "background": transparent,
+  "border": $blue-500,
+  "color": $blue-500,
+
+  "hover-background": $blue-hover,
+  "hover-border": $blue-hover,
+  "hover-color": $white,
+
+  "active-background": $darker-blue,
+  "active-border": $darker-blue,
+  "active-color": $white,
+
+  "disabled-background": $blue-focus,
+  "disabled-border": $blue-focus,
+  "disabled-color": $white
+  );
+
+$theme-outline-light: (
+  "background": transparent,
+  "border": $grey-200,
+  "color": $grey-200,
+
+  "hover-background": $grey-200,
+  "hover-border": $grey-200,
+  "hover-color": $white,
+
+  "active-background": $grey-200,
+  "active-border": $grey-200,
+  "active-color": $white,
+
+  "disabled-background": transparent,
+  "disabled-border":$grey-100,
+  "disabled-color": $grey-100
+  );
+
+$theme: (
+  "primary": $theme-primary,
+  "outline-primary": $theme-outline,
+  "outline-light": $theme-outline-light
+);
+
+@each $color, $value in $theme {
+  .btn-#{$color} {
+      @if(type-of($value) == 'map') {
+          @include sq-button-variant(
+            map-get($value, "background"),
+            map-get($value, "border"),
+            map-get($value, "color"),
+
+            map-get($value, "hover-background"),
+            map-get($value, "hover-border"),
+            map-get($value, "hover-color"),
+
+            map-get($value, "active-background"),
+            map-get($value, "active-border"),
+            map-get($value, "active-color"),
+
+            map-get($value, "disabled-background"),
+            map-get($value, "disabled-border"),
+            map-get($value, "disabled-color")
+
+            );
+          } @else {
+              @include button-variant($value, $value);
+          }
+  }
+}
+
+/** Sinequa Floating action button */
+.btn-fab {
+  border-radius: 99rem;
+  padding-left: 1.1rem;
+  padding-right: 1.1rem;
+
+  i {
+    margin-right: 0;
+  }
+}
+
+/** Sinequa Squared button */
+.btn-square {
+  padding-left: 1.2rem;
+  padding-right: 1.2rem;
+}