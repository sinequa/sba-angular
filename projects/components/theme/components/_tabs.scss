.nav-tabs {
  border-radius: $nav-tabs-border-radius;
  padding: $nav-tabs-padding;
  box-shadow: $nav-tabs-box-shadow;

<<<<<<< HEAD
    background-color: var(--sq-tabs-bg);
    border-radius: .3rem;
    padding: .2rem;
    box-shadow: $sq-box-shadow;
=======
  .nav-item {
>>>>>>> 113b0d0e

    .count {
      font-weight: 300;
    }

<<<<<<< HEAD
      .count {
        font-weight: 300;
      }

      & ~ .nav-item {
        margin-left: .2rem;
      }
=======
    & ~ .nav-item {
      margin-left: $nav-tabs-padding;
>>>>>>> 113b0d0e
    }
  }

<<<<<<< HEAD
    .nav-link {
      border-bottom-left-radius: var(--bs-nav-tabs-border-radius);
      border-bottom-right-radius: var(--bs-nav-tabs-border-radius);
      padding: .75rem 1rem;

      @include media-breakpoint-up(xl) {
        padding: 1rem 2rem;
      }
=======
  .nav-link {
    border-bottom-left-radius: $nav-tabs-border-radius;
    border-bottom-right-radius: $nav-tabs-border-radius;
>>>>>>> 113b0d0e

    &.active {
      box-shadow: $nav-tabs-link-active-box-shadow;
    }

<<<<<<< HEAD
      &.active:hover {
        background-color: var(--brand-200, #{$blue-focus});
      }

      &:hover {
        background-color: var(--brand-100, #{$blue-focus});
      }
=======
    &.active:hover {
      background-color: $nav-link-active-hover-bg;
    }

    &:hover {
      background-color: $nav-link-hover-bg;
>>>>>>> 113b0d0e
    }
  }
}
<|MERGE_RESOLUTION|>--- conflicted
+++ resolved
@@ -1,71 +1,33 @@
-.nav-tabs {
-  border-radius: $nav-tabs-border-radius;
-  padding: $nav-tabs-padding;
-  box-shadow: $nav-tabs-box-shadow;
-
-<<<<<<< HEAD
-    background-color: var(--sq-tabs-bg);
-    border-radius: .3rem;
-    padding: .2rem;
-    box-shadow: $sq-box-shadow;
-=======
-  .nav-item {
->>>>>>> 113b0d0e
-
-    .count {
-      font-weight: 300;
-    }
-
-<<<<<<< HEAD
-      .count {
-        font-weight: 300;
-      }
-
-      & ~ .nav-item {
-        margin-left: .2rem;
-      }
-=======
-    & ~ .nav-item {
-      margin-left: $nav-tabs-padding;
->>>>>>> 113b0d0e
-    }
-  }
-
-<<<<<<< HEAD
-    .nav-link {
-      border-bottom-left-radius: var(--bs-nav-tabs-border-radius);
-      border-bottom-right-radius: var(--bs-nav-tabs-border-radius);
-      padding: .75rem 1rem;
-
-      @include media-breakpoint-up(xl) {
-        padding: 1rem 2rem;
-      }
-=======
-  .nav-link {
-    border-bottom-left-radius: $nav-tabs-border-radius;
-    border-bottom-right-radius: $nav-tabs-border-radius;
->>>>>>> 113b0d0e
-
-    &.active {
-      box-shadow: $nav-tabs-link-active-box-shadow;
-    }
-
-<<<<<<< HEAD
-      &.active:hover {
-        background-color: var(--brand-200, #{$blue-focus});
-      }
-
-      &:hover {
-        background-color: var(--brand-100, #{$blue-focus});
-      }
-=======
-    &.active:hover {
-      background-color: $nav-link-active-hover-bg;
-    }
-
-    &:hover {
-      background-color: $nav-link-hover-bg;
->>>>>>> 113b0d0e
-    }
-  }
-}
+.nav-tabs {
+  border-radius: $nav-tabs-border-radius;
+  padding: $nav-tabs-padding;
+  box-shadow: $nav-tabs-box-shadow;
+
+  .nav-item {
+
+    .count {
+      font-weight: 300;
+    }
+
+    & ~ .nav-item {
+      margin-left: $nav-tabs-padding;
+    }
+  }
+
+  .nav-link {
+    border-bottom-left-radius: $nav-tabs-border-radius;
+    border-bottom-right-radius: $nav-tabs-border-radius;
+
+    &.active {
+      box-shadow: $nav-tabs-link-active-box-shadow;
+    }
+
+    &.active:hover {
+      background-color: $nav-link-active-hover-bg;
+    }
+
+    &:hover {
+      background-color: $nav-link-hover-bg;
+    }
+  }
+}