<<<<<<< HEAD
<ul *ngIf="!!searchtabs || !!customtabs" class="nav nav-tabs d-flex">
    <ng-container *ngIf="!!searchtabs">
        <li *ngFor="let tab of searchtabs" class="nav-item text-center">
=======
<ul *ngIf="!!searchtabs || !!customtabs" class="nav nav-tabs">
    <ng-container *ngIf="!!searchtabs">
        <li *ngFor="let tab of searchtabs" class="nav-item">
>>>>>>> 113b0d0e
            <a href="#" class="nav-link {{tabsClass}}" [ngClass]="{'active' : tab === currentTab, 'disabled': tab.count == 0}" (click)="selectTab(tab)">
                <i [ngClass]="iconMap[tab.name]"></i>
                {{(tab.display || tab.name) | sqMessage}}
                <span class="count" *ngIf="showCounts">({{tab.count | sqNumber}})</span>
            </a>
        </li>
    </ng-container>
    <ng-container *ngIf="!!customtabs">
<<<<<<< HEAD
        <li *ngFor="let tab of customtabs" class="nav-item text-center">
=======
        <li *ngFor="let tab of customtabs" class="nav-item">
>>>>>>> 113b0d0e
            <a href="#" class="nav-link {{tabsClass}}" [ngClass]="{'active' : tab === currentTab, 'disabled': tab.count == 0}" (click)="selectTab(tab, false)">
                <i [ngClass]="iconMap[tab.name]"></i>
                {{(tab.display || tab.name) | sqMessage}}
                <span class="count" *ngIf="showCounts && tab.count >= 0">({{tab.count | sqNumber}})</span>
            </a>
        </li>
    </ng-container>
</ul><|MERGE_RESOLUTION|>--- conflicted
+++ resolved
@@ -1,12 +1,6 @@
-<<<<<<< HEAD
-<ul *ngIf="!!searchtabs || !!customtabs" class="nav nav-tabs d-flex">
-    <ng-container *ngIf="!!searchtabs">
-        <li *ngFor="let tab of searchtabs" class="nav-item text-center">
-=======
 <ul *ngIf="!!searchtabs || !!customtabs" class="nav nav-tabs">
     <ng-container *ngIf="!!searchtabs">
         <li *ngFor="let tab of searchtabs" class="nav-item">
->>>>>>> 113b0d0e
             <a href="#" class="nav-link {{tabsClass}}" [ngClass]="{'active' : tab === currentTab, 'disabled': tab.count == 0}" (click)="selectTab(tab)">
                 <i [ngClass]="iconMap[tab.name]"></i>
                 {{(tab.display || tab.name) | sqMessage}}
@@ -15,11 +9,7 @@
         </li>
     </ng-container>
     <ng-container *ngIf="!!customtabs">
-<<<<<<< HEAD
-        <li *ngFor="let tab of customtabs" class="nav-item text-center">
-=======
         <li *ngFor="let tab of customtabs" class="nav-item">
->>>>>>> 113b0d0e
             <a href="#" class="nav-link {{tabsClass}}" [ngClass]="{'active' : tab === currentTab, 'disabled': tab.count == 0}" (click)="selectTab(tab, false)">
                 <i [ngClass]="iconMap[tab.name]"></i>
                 {{(tab.display || tab.name) | sqMessage}}
