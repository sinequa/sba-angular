import {Injectable, InjectionToken, Inject, Optional, OnDestroy} from "@angular/core";
import {Router, NavigationStart, NavigationEnd, Params, NavigationExtras} from "@angular/router";
import {Subject, BehaviorSubject, Observable, Subscription, of, throwError, map, switchMap, tap, finalize} from "rxjs";
import {QueryWebService, AuditWebService, CCQuery, QueryIntentData, Results, Record, Tab, DidYouMeanKind,
    QueryIntentAction, QueryIntent, QueryAnalysis, IMulti, CCTab,
<<<<<<< HEAD
    AuditEvents, AuditEventType, AuditEvent, QueryIntentWebService, QueryIntentMatch, Filter, TreeAggregationNode, TreeAggregation, ListAggregation, Aggregation} from "@sinequa/core/web-services";
=======
    AuditEvents, AuditEventType, AuditEvent, QueryIntentWebService, QueryIntentMatch, Filter, TreeAggregationNode, TreeAggregation, ListAggregation, IQuery} from "@sinequa/core/web-services";
>>>>>>> 4298ba6b
import {AppService, FormatService, ValueItem, Query} from "@sinequa/core/app-utils";
import {NotificationsService} from "@sinequa/core/notification";
import {LoginService} from "@sinequa/core/login";
import {IntlService} from "@sinequa/core/intl";
import {Utils} from "@sinequa/core/base";

export interface SearchOptions {
    /** Name of routes for which we want the search service to work (incl. storing the query in the URL) */
    routes?: string[];
    /** Name of routes for which we want the search service to work, but no actual search query to be performed. This can be used to perform custom actions on certain routes */
    skipSearchRoutes?: string[];
    /** Name of the home route, if any */
    homeRoute?: string;
    /** Deactivate the storing of the query in the URL (calling search() then directly triggers a search and causes no URL modification or routing event) */
    deactivateRouting?: boolean;
    /** Force the global query to always be appService.ccquery */
    preventQueryNameChanges?: boolean;
    /** Whether to detect query intents synchronously (blocking the execution of the query until we know the intent). By default, query intents are detected asynchronously. */
    queryIntentsSync?: boolean;
    /** A function that test whether 2 records should be considered duplicates */
    testDuplicates?: (a: Record, b: Record) => boolean;
    /** A function called when results are received from the server; can be used to post-process results before they are displayed */
    initializeResults?: (query: Query, results: Results) => void;
    /** A function called when a record is received from the server; can be used to post-process a record before it is displayed */
    initializeRecord?: (query: Query, record: Record) => void;
    /** A function called when an aggregation is received from the server; can be used to post-process an aggregation before it is displayed */
    initializeAggregation?: (query: Query, aggregation: Aggregation) => void;
}

export const SEARCH_OPTIONS = new InjectionToken<SearchOptions>("SEARCH_OPTIONS");

@Injectable({
    providedIn: "root"
})
export class SearchService<T extends Results = Results> implements OnDestroy {
    protected _query: Query | undefined;
    queryStringParams: Params = {};
    results: T | undefined;
    searchActive: boolean;

    protected loginSubscription: Subscription;
    protected routerSubscription: Subscription;
    protected appSubscription: Subscription;
    protected fetchingLoadMore = false;
    protected _events = new Subject<SearchService.Events<T>>();
    protected _queryStream = new BehaviorSubject<Query | undefined>(undefined);
    protected _resultsStream = new BehaviorSubject<T | undefined>(undefined);

    constructor(
        @Optional() @Inject(SEARCH_OPTIONS) protected options: SearchOptions,
        protected router: Router,
        protected appService: AppService,
        protected queryService: QueryWebService<T>,
        protected loginService: LoginService,
        protected intlService: IntlService,
        protected formatService: FormatService,
        protected auditService: AuditWebService,
        protected notificationsService: NotificationsService,
        protected queryIntentWebService: QueryIntentWebService) {

        if (!this.options) {
            this.options = {
                routes: ["search"]
            };
        }

        this.results = undefined;

        this.loginSubscription = this.loginService.events.subscribe(
            (value) => {
                if (value.type === "session-changed") {
                    this.handleLogin();
                }
            });
        this.routerSubscription = this.router.events.subscribe(
            (event) => {
                if (event instanceof NavigationStart) {
                    // Restore state on back/forward until this issue is fixed: https://github.com/angular/angular/issues/28108
                    const currentNavigation = this.router.getCurrentNavigation();
                    if (currentNavigation && event.navigationTrigger === "popstate" &&
                        !currentNavigation.extras.state && event.restoredState) {
                        currentNavigation.extras.state = event.restoredState;
                    }
                }
                else if (event instanceof NavigationEnd) {
                    this.handleNavigation();
                }
            });
        this.appSubscription = this.appService.events.subscribe(
            (event) => {
                if (event.type === "query-changed") {
                    if (this._query && (!this.appService.ccquery || (this._query.name !== this.appService.ccquery.name))) {
                        this.clearQuery();
                    }
                }
            });
    }

    ngOnDestroy() {
        this.loginSubscription.unsubscribe();
        this.routerSubscription.unsubscribe();
        this.appSubscription.unsubscribe();
        this._events.complete();
        this._queryStream.complete();
        this._resultsStream.complete();
    }

    get events(): Observable<SearchService.Events<T>> {
        return this._events;
    }

    get queryStream(): Observable<Query | undefined> {
        return this._queryStream;
    }

    get resultsStream(): Observable<T | undefined> {
        return this._resultsStream.asObservable();
    }

    getTabConfig(name: string): CCTab | undefined {
        if (this.appService.ccquery && this.appService.ccquery.tabSearch && this.appService.ccquery.tabSearch.tabs) {
            return this.appService.ccquery.tabSearch.tabs.find(t => Utils.eqNC(t.name, name));
        }
        return undefined;
    }

    get query(): Query {
        if (!this._query) {
            this._query = this.makeQuery();
            this._events.next({type: "new-query", query: this._query});
        }
        return this._query;
    }

    public setQuery(query: Query | undefined, newQuery = true) {
        if (query === this._query) {
            return;
        }
        this._query = query;
        if (this._query) {
            let ccquery: CCQuery | undefined;
            if (this.options.preventQueryNameChanges) {
                ccquery = this.appService.ccquery || this.appService.defaultCCQuery;
            }
            else {
                ccquery = this.appService.getCCQuery(this._query.name);
                if (!ccquery) {
                    console.warn(`Query '${this._query.name}' not found`);
                    ccquery = this.appService.defaultCCQuery;
                }
            }
            if (ccquery) {
                this._query.name = ccquery.name;
                if (this.appService.ccquery !== ccquery) {
                    this.appService.ccquery = ccquery;
                }
            }
        }
        if (newQuery) {
            this._events.next({type: "new-query", query: this._query});
        }
    }

    public clearQuery() {
        this.setQuery(undefined);
    }

    private _setResults(results: T | undefined) {
        if (results === this.results) {
            return;
        }
        this._events.next({type: "before-new-results", results});
        this.results = results;
        this.treatQueryIntents(results);
        if (this.results) {
            if (this.results.tab) {
                this.query.tab = this.results.tab;
            }
            if (this.results.attributes && this.results.attributes.queryid) {
                this.query.queryId = this.results.attributes.queryid;
            }
        }
        this._events.next({type: "new-results", results: this.results});
        this._resultsStream.next(this.results);
    }

    public setResults(results: T) {
        return this._setResults(results);
    }

    // TODO: queryintents in their own service ?

    private treatQueryIntents (results: T | undefined) {
        if (results && results.queryAnalysis && results.queryIntents) {
            const queryIntents = results.queryIntents;
            for (const intent of queryIntents) {
                if (intent.actions) {
                    for (const action of intent.actions) {
                        const event: SearchService.ProcessQueryIntentActionEvent = {type: "process-query-intent-action", action: action, intent: intent, analysis: results.queryAnalysis};
                        this._events.next(event);
                        if (!event.actionProcessed) {
                            if (!!action.data) {
                                switch (action.type) {
                                    case "tab":
                                        if (results.queryAnalysis.initial && this.query &&
                                            !Utils.eqNC(this.query.tab || "", action.data)) {
                                            this.selectTab(action.data, {skipLocationChange: true});
                                        }
                                        break;
                                }
                            }
                        }
                    }
                }
            }
        }
    }

    get haveRecords(): boolean {
        return !!this.results && !!this.results.records && this.results.records.length > 0;
    }

    get rowCount(): number {
        return (!!this.results && this.results.rowCount) ? this.results.rowCount : 0;
    }

    get totalRowCount(): number {
        return (!!this.results && this.results.totalRowCount) ? this.results.totalRowCount : 0;
    }

    get pageSize(): number {
        if (this.query && this.query.pageSize) {
            return this.query.pageSize;
        }
        if (this.appService.ccquery && this.appService.ccquery.pageSize) {
            return this.appService.ccquery.pageSize;
        }
        return SearchService.DefaultPageSize;
    }

    get page(): number {
        if (!this.results) {
            return 1;
        }
        return this.results.page;
    }

    get pageCount(): number {
        if (!this.results || !this.results.rowCount) {
            return 0;
        }
        return Math.ceil(this.results.rowCount / this.results.pageSize);
    }

    makeQuery(recentQuery?: Partial<IQuery> | Query) {
        const ccquery = this.appService.ccquery;
        const query = new Query(ccquery ? ccquery.name : "_unknown");
        if(recentQuery){
            Object.assign(query, recentQuery);
        }
        this._events.next({type: "make-query", query: query});
        return query;
    }

    protected makeAuditEvent(event: AuditEvent): AuditEvent {
        this._events.next({type: "make-audit-event", event: event});
        return event;
    }

    clear(navigate = true, path?: string) {
        this.clearQuery();
        path = path || this.options.homeRoute;
        this._setResults(undefined);
        this._events.next({type: "clear", path});
        if (navigate) {
            this.navigate({path: path || this.options.homeRoute});
        }
    }

    home(path = this.options.homeRoute) {
        this.clear(true, path);
    }

    protected makeQueryIntentData(queryIntentData: QueryIntentData): QueryIntentData {
        this._events.next({type: "make-query-intent-data", intentData: queryIntentData});
        return queryIntentData;
    }

    isEmptySearchIgnoreSelects(query: Query | undefined): boolean {
        if (!query) {
            return true;
        }
        if (!query.action || query.action === "search") {
            // Test isFirstPage
            if (query.isFirstPage) {
                return false;
            }
            // Test empty text
            if (query.text && Utils.trim(query.text)) {
                return false;
            }
            // Test basket
            if (query.basket) {
                return false;
            }
            return true;
        }
        return false;
    }

    isEmptySearch(query: Query | undefined): boolean {
        if (!query) {
            return true;
        }
        if (!query.action || query.action === "search") {
            if (!this.isEmptySearchIgnoreSelects(query)) {
                return false;
            }
            // Test no facet selection
            if (query.select && query.select.length > 0) {
                return false;
            }
            if (query.filters) {
                return false;
            }
            return true;
        }
        return false;
    }

    checkEmptySearch(queries: Query | Query[]): boolean {
        if (this.appService.ccquery && !this.appService.ccquery.allowEmptySearch) {
            for (const query of Utils.asArray(queries)) {
                if (this.isEmptySearch(query)) {
                    this.notificationsService.info("msg#search.emptySearchNotification");
                    return false;
                }
            }
        }
        return true;
    }

    getResults(
        query: Query, auditEvents?: AuditEvents,
        options: SearchService.GetResultsOptions = {}): Observable<T> {
        if (!this.checkEmptySearch(query)) {
            return throwError(() => new Error("empty search"));
        }
        if (!options.searchInactive) {
            this.searchActive = true;
        }
        const tab = this.getCurrentTab();
        return this.queryService.getResults(query, auditEvents,
            this.makeQueryIntentData({
                tab: !!tab ? tab.name : undefined,
                queryIntents: (query.spellingCorrectionMode !== "dymonly") ? options.queryIntents : undefined,
                queryAnalysis: (query.spellingCorrectionMode !== "dymonly") ? options.queryAnalysis : undefined
            })
        ).pipe(
            tap(results => this.initializeResults(query, results)),
            finalize(() => this.searchActive = false) // Called on complete or error
        );
    }

    getMultipleResults(queries: Query[], auditEvents?: AuditEvents): Observable<IMulti<T>> {
        if (!this.checkEmptySearch(queries)) {
            return of({results: []});
        }
        return this.queryService.getMultipleResults(queries, auditEvents)
          .pipe(
            tap(results => results.results.forEach(
              (r,i) => this.initializeResults(queries[i], r))
            )
          );
    }

    /**
     * Initializes the client-side fields of the Results object
     * @param results
     */
    initializeResults(query: Query, results: Results) {
      // Initialize records
      this.initializeRecords(query, results);

      // Initialize aggregations
      this.initializeAggregations(query, results);

      // Custom initialization
      this.options.initializeResults?.(query, results);
    }

    initializeRecords(query: Query, results: Results) {
      if(results.records) {
<<<<<<< HEAD
        let duplicate: Record|undefined = undefined;
        for(let i=0; i<results.records.length; i++) {
          const record = results.records[i];
=======
        for(const record of results.records) {
>>>>>>> 4298ba6b
          record.$hasPassages = !!record.matchingpassages?.passages?.length;
          if(this.options.testDuplicates) {
            duplicate ||= results.records[i-1];
            record.$isDuplicate = i>0 && this.options.testDuplicates(record, duplicate);
            record.$duplicateCount = 0;
            if(record.$isDuplicate) {
              duplicate.$duplicateCount!++;
            }
            else {
              duplicate = undefined;
            }
          }
          this.options.initializeRecord?.(query, record);
        }
      }
    }

    initializeAggregations(query: Query, results: Results) {
      // Get the query web service configuration
      const ccquery = this.appService.getCCQuery(query.name);

      // Initialize aggregation map
      results.$aggregationMap = {};

      const filtered = query.getFiltersAsAggregationItems();

      for(const aggregation of results.aggregations) {
        // Populate aggregation map
        results.$aggregationMap[aggregation.name.toLowerCase()] = aggregation;

        // Columns and aggregation configuration
        aggregation.$cccolumn = this.appService.getColumn(aggregation.column, ccquery);
        aggregation.column = this.appService.getColumnAlias(aggregation.$cccolumn, aggregation.column);
        aggregation.$ccaggregation = this.appService.getCCAggregation(aggregation.name, ccquery)!;
        aggregation.$cccount = aggregation.$ccaggregation?.count || 10;

        aggregation.$filtered = filtered[aggregation.column.toLowerCase()] || [];
        aggregation.$remainingFiltered = aggregation.$filtered;

        // List aggregations
        if(!aggregation.isTree) {
          this.initializeAggregation(aggregation);
        }
        // Tree aggregations
        else {
          this.initializeTreeAggregation(aggregation);
        }

        // Custom initialization
        this.options.initializeAggregation?.(query, aggregation);
      }
    }

    initializeAggregation(aggregation: ListAggregation) {
      // Aggregation items enrichment
      if(aggregation.items && aggregation.$cccount > 0) { // exclude unlimited aggregation (eg. timelines)

        for(const item of aggregation.items) {
          // Include the column configuration (for formatting & labels)
          item.$column = aggregation.$cccolumn;
          // convert null value without display property to string
          if (item.value === null && !aggregation.valuesAreExpressions && !item.display) {
            item.value = String(item.value);
          }
          // Check whether the item is currently filtered
          item.$filtered = aggregation.$remainingFiltered.some(i => i.value === item.value); // TODO: this properly needs refinement for Dates or other special types
          if(item.$filtered) {
            aggregation.$remainingFiltered = aggregation.$remainingFiltered.filter(i => i.value !== item.value); // Rather than a splice, we filter the array, in case there are duplicate filters
          }
        }

        // Adjust aggregation's items length only if an aggregation configuration is available in the query web service
        // Otherwise, do not truncate the list of items (example in case of dataset web service)
        if(aggregation.$ccaggregation && aggregation.items.length > aggregation.$cccount && !aggregation.isDistribution) {
          aggregation.items = aggregation.items?.slice(0, aggregation.$cccount);
          aggregation.$hasMore = true;
        }
      }
    }

    initializeTreeAggregation(aggregation: TreeAggregation) {
      // Process the filtered items
      for(const item of aggregation.$filtered) {
        item.$path = item.value.slice(0, -1); // Remove the '*' at the end of the value
      }

      if(aggregation.items) {
        // Traverse the aggregation items to add metadata
        Utils.traverse(aggregation.items, (lineage, node, depth) => {
          node.$path = '/' + lineage.map(n => n.value).join('/') + '/';
          node.$column = aggregation.$cccolumn;
          node.$level = depth;
          node.$opened = false;
          // Check whether the item is currently filtered
          const idx = aggregation.$remainingFiltered.findIndex(
            i => (i as TreeAggregationNode).$path === node.$path // TODO: this properly needs refinement for Dates or other special types
          );
          if(idx !== -1) {
            node.$filtered = true;
            aggregation.$remainingFiltered = aggregation.$remainingFiltered.filter(i => i.value !== node.value); // Rather than a splice, we filter the array, in case there are duplicate filters
            lineage.filter(n => n.items?.length).forEach(n => n.$opened = true);
          }
          return false; // don't stop the traversal
        });
      }
    }

    navigate(options?: SearchService.NavigationOptions, audit?: AuditEvents): Promise<boolean> {
        if (!options) {
            options = {};
        }
        // We reuse the query intent analysis from previous results
        if (!options.analyzeQueryText && this.results) {
            options.queryIntents = this.results.queryIntents;
            options.queryAnalysis = this.results.queryAnalysis;
        }
        if (!this.routingActive) {
            this.handleNavigation(options, audit);
            return Promise.resolve(true);
        }
        else {
            // Save currentPath and currentSearch
            let url = Utils.makeURL(this.router.url);
            const currentPath = url.pathname;
            url.searchParams.delete("$refresh");
            const currentSearch = decodeURIComponent(url.search);
            // Set up queryParams and add current query
            const queryParams = Utils.copy(this.queryStringParams);
            if (this._query) {
                queryParams.query = this._query.toJsonForQueryString();
            }
            // Set up history state
            const state: SearchService.HistoryState = {
                audit,
                navigationOptions: options
            };
            const extras: NavigationExtras = {
                queryParams,
                state,
                skipLocationChange: options.skipLocationChange
            };
            // Calculate new search
            let path = options.path;
            if (!path) {
                path = currentPath;
            }
            url = Utils.makeURL(path);
            path = url.pathname; // normalized
            for (const key of Object.keys(queryParams)) {
                url.searchParams.set(key, queryParams[key]);
            }
            const search = decodeURIComponent(url.search);
            // If path and search are both the same as current then force navigation (without adding to history)
            if (Utils.eq(currentPath, path) && Utils.eq(currentSearch, search)) {
                // We want to force the navigation so that the query will be processed
                extras.queryParams!.$refresh = Utils.now.getTime();
                // But don't update the browser url
                extras.skipLocationChange = true;
            }
            return this.router.navigate([path], extras);
        }
    }

    protected getHistoryState(): SearchService.HistoryState {
        const navigation = this.router.getCurrentNavigation();
        if (navigation) {
            return navigation.extras && navigation.extras.state || {};
        }
        return window.history.state || {};
    }

    public isSearchRouteActive(): boolean {
        const url = Utils.makeURL(this.router.url);
        return this.isSearchRoute(url.pathname);
    }

    protected isSearchRoute(pathname: string): boolean {
        return this.checkSearchRoute(pathname, this.options.routes);
    }

    protected isSkipSearchRoute(pathname: string): boolean {
        return this.checkSearchRoute(pathname, this.options.skipSearchRoutes);
    }

    private checkSearchRoute(pathname: string, routes: string[] | undefined): boolean {
        if (routes) {
            for (const route of routes) {
                if (Utils.endsWith(pathname, Utils.addUrl("/", route))) {
                    return true;
                }
            }
        }
        return false;
    }

    public getQueryFromUrl(): Query | undefined {
        let query: Query | undefined;
        const url = Utils.makeURL(this.router.url);
        if (this.isSearchRoute(url.pathname)) {
            const jquery = url.searchParams.get("query");
            if (jquery) {
                try {
                    query = this.makeQuery().fromJson(jquery);
                }
                catch {}
            }
        }
        return query;
    }

    protected ensureQueryFromUrl(): Query | undefined {
        const query = this.getQueryFromUrl();
        if (!query) {
            this.clear(false);
            return undefined;
        }
        else {
            // The url query should be the same as the current query on SearchService unless
            // it's the initial navigation or if the url is changed manually.
            // In any case, we always set the query from the url. We only send a new-query
            // event if the current query is empty so that we don't systematically create a
            // new query "session" (ml-audit)
            this.setQuery(query, !this._query);
            return query;
        }
    }

    protected handleLogin(): Promise<boolean> {
        if (!this.loginService.complete) {
            return Promise.resolve(false);
        }
        if (!!this.ensureQueryFromUrl()) {
            return this.navigate();
        }
        else {
            return Promise.resolve(true);
        }
    }

    get routingActive(): boolean {
        return !this.options.deactivateRouting;
    }

    set routingActive(value: boolean) {
        this.options.deactivateRouting = !value;
    }

    protected handleNavigation(navigationOptions?: SearchService.NavigationOptions, audit?: AuditEvents) {
        if (!this.loginService.complete) {
            return
        }
        if (!this.appService.ccquery) {
            return
        }
        let query = this._query;
        if (this.routingActive) {
            query = this.ensureQueryFromUrl();
        }
        this._events.next({type: "update-query", query});
        this._queryStream.next(query);
        if (!query) {
            return
        }
        if (this.routingActive) {
            const state = this.getHistoryState();
            // console.log("history.state:", state);
            audit = state.audit;
            navigationOptions = state.navigationOptions;
        }
        navigationOptions = navigationOptions || {};
        const pathName = navigationOptions.path ? navigationOptions.path : Utils.makeURL(this.router.url).pathname;
        if(navigationOptions.skipSearch || this.isSkipSearchRoute(pathName)) {
            return
        }

        let obs = of(false);

        // Insert a call to the query intent web service (if any)
        if(this.appService.ccquery?.queryIntentSet) {
            // In synchronous mode, the query intents are executed before search
            if(this.options.queryIntentsSync) {
                obs = this.pipeQueryIntent(obs);
            }
            // In asynchronous mode, the query intents are executed in parallel
            else {
                this.pipeQueryIntent(obs).subscribe();
            }
        }

        // Get results (except if the search query is cancelled)
        let observable = obs.pipe(
            switchMap(cancel => {
                if(cancel) return of(undefined);
                return this.getResults(this.query, audit, {
                    queryIntents: navigationOptions?.queryIntents,
                    queryAnalysis: navigationOptions?.queryAnalysis
                });
            })
        );

        // This event allows customization of behavior when switching tabs (the observable property can be modified to get other results)
        if (navigationOptions.selectTab) {
            const afterSelectTabEvent: SearchService.AfterSelectTabEvent<T> = {
                type: "after-select-tab",
                observable
            };
            this._events.next(afterSelectTabEvent);
            observable = afterSelectTabEvent.observable;
        }

        // Set results if any
        observable.subscribe(results => {
            if(results) {
                navigationOptions = navigationOptions || {};
                this._setResults(results);
            }
        });
    }

    pipeQueryIntent(obs: Observable<boolean>): Observable<boolean> {
        return obs.pipe(
            switchMap(() => this.queryIntentWebService.getQueryIntent(this.query)),
            map(intents => {
                const event: SearchService.NewQueryIntentsEvent = {
                    type: "new-query-intents",
                    query: this.query,
                    intents,
                    cancelSearch: false
                };
                this._events.next(event);
                if(intents.length > 0) {
                    const events = intents.map(intent => ({
                        type: "Search_QueryIntent_Detected",
                        detail: {
                            querytext: this.query.text,
                            item: intent.name,
                            detail: intent.globalEntities?.map(e => e.value).join(";")
                        }
                    }));
                    this.auditService.notify(events);
                }
                return event.cancelSearch;
            })
        );
    }

    search(navigationOptions?: SearchService.NavigationOptions, audit?: AuditEvents): Promise<boolean> {
        delete this.query.page;
        delete this.query.spellingCorrectionMode;
        return this.navigate(navigationOptions, audit);
    }

    searchText(path?: string): Promise<boolean> {
        // Check for empty search preemptively to avoid clearing the current results in the most
        // common case of the user entering empty search text in the search box
        // The lower level check in getResults will handle less obvious cases (url editing etc)
        if (!this.checkEmptySearch(this.query)) {
            return Promise.resolve(false);
        }
        return this.search(
            {
                path,
                analyzeQueryText: true
            },
            this.makeAuditEvent({
                type: AuditEventType.Search_Text,
                detail: {
                    querytext: this.query.text,
                    scope: this.query.scope,
                    language: this.intlService.currentLocale.name,
                    neuralsearch: this.appService.isNeural() && this.query.neuralSearch !== false
                }
            }));
    }

    gotoPage(page: number): Promise<boolean> {
        this.query.page = page;
        return this.navigate(undefined, this.makeAuditEvent({
            type: AuditEventType.Search_GotoPage,
            detail: {
                page: page,
                fromresultid: !!this.results ? this.results.id : null
            }
        }));
    }

    /**
     * Load more results and append them to previous results
     */
    loadMore() {
        if(!this.fetchingLoadMore) {
            let page = this.query.page || this.page;
            page += (page <= this.pageCount) ? 1 : 0;
            if (page <= this.pageCount) {
                this.fetchingLoadMore = true;
                this.query.page = page;

                const auditEvents = this.makeAuditEvent({
                    type: AuditEventType.Search_GotoPage,
                    detail: {
                        page: page,
                        fromresultid: !!this.results ? this.results.id : null
                    }
                })

                this.getResults(this.query, auditEvents)
                    .subscribe(results => {
                        if(this.results && results) {
                            this.results.records = [...this.results?.records || [], ...results.records] || [];
                            this._resultsStream.next(this.results);
                        }
                        this.fetchingLoadMore = false;
                    });
            }
        }
    }

    /**
     * @returns true if more are available otherwise false
     */
    hasMore(): boolean {
        const page = this.query.page || this.page;
        return (page < this.pageCount);
    }

    didYouMean(text: string, kind: DidYouMeanKind): Promise<boolean> {
        this.query.text = text;
        this.query.spellingCorrectionMode = "dymonly";
        return this.navigate(undefined, this.makeAuditEvent({
            type: kind === DidYouMeanKind.Original ? AuditEventType.Search_DidYouMean_Original : AuditEventType.Search_DidYouMean_Correction,
            detail: {
                querytext: text
            }
        }));
    }

    getCurrentRecordIds(): string[]{
        if (this.results && this.results.records) {
            return this.results.records.map(record => record.id);
        }
        return [];
    }

    getRecordFromId(id: string): Record | undefined {
        if (this.results && this.results.records) {
            return this.results.records.find(record => Utils.eq(record.id, id));
        }
        return undefined;
    }

    addFieldSelect(field: string, items: ValueItem | ValueItem[], options?: SearchService.AddSelectOptions): boolean {
        if(Array.isArray(items) && items.length === 1) {
            items = items[0];
        }
        if (items && (!Array.isArray(items) || items.length > 0)) {
            let filter: Filter;
            if(!Array.isArray(items)) {
              filter = {field, value: items.value as string|number|boolean, display: items.display};
              if(options?.not) filter.operator = 'neq';
            }
            else {
              const operator = options?.not? 'not' : options?.and? 'and' : 'or';
              filter = {operator, filters: items.map(item => ({field, value: item.value as string|number|boolean, display: item.display}))}
            }
            this.query.addFilter(filter);
            return true;
        }
        return false;
    }

    selectTab(arg: string | Tab, options: SearchService.NavigationOptions = {}): Promise<boolean> {
        options.selectTab = true;
        const tabName = typeof arg === 'string' ? arg : arg.name;
        this.query.tab = tabName;
        delete this.query.queryId; // SBA-154
        this._events.next({type: "before-select-tab", query: this.query});
        return this.search(options,
            this.makeAuditEvent({
                type: AuditEventType.Search_GotoTab,
                detail: {
                    tab: tabName,
                    fromresultid: !!this.results ? this.results.id : null
                }
            }));
    }

    selectScope(scope: string) {
        this.query.scope = scope;
    }

    getTab(tabName: string): Tab | undefined {
        if (this.results && this.results.tabs) {
            for (const tab of this.results.tabs) {
                if (Utils.equals(tab.name, tabName)) {
                    return tab;
                }
            }
        }
        return undefined;
    }

    getCurrentTab(): Tab | undefined {
        if (this.results && this.results.tab) {
            return this.getTab(this.results.tab);
        }
        return undefined;
    }

    notifyOpenOriginalDocument(record: Record, resultId?: string, type = AuditEventType.Click_ResultLink): void {
        const results = this.results && this.results.records && this.results.records.includes(record) ? this.results : undefined;
        this._events.next({ type: "open-original-document", record });
        const querylang = this.results?.queryAnalysis?.queryLanguage
            || this.query?.questionLanguage
            || this.appService?.ccquery?.questionLanguage;
        let score: number | undefined;
        if (type === AuditEventType.Click_ResultLink) {
            const passages = record?.matchingpassages?.passages;
            score = passages && passages.length ? passages[0].score : undefined;
        }
        this.auditService.notifyDocument(
            type,
            record,
            results || resultId || "",
            {
                querytext: this.query.text,
                querylang,
                score
            },
            {
                queryhash: results ? results.rfmQueryHash : undefined,
                querytext: this.query.text,
                querylang: querylang
            }
        );
    }

    checkBeforeSearch(cancelReasons?: string[]): boolean {
        const beforeSearch: SearchService.BeforeSearchEvent = {type: "before-search"};
        this._events.next(beforeSearch);
        if (cancelReasons && beforeSearch.cancelReasons) {
            cancelReasons.splice(0, 0, ...beforeSearch.cancelReasons);
        }
        return !beforeSearch.cancel;
    }

    /**
     * Get the records according to a list of ID
     *
     * They are first searched on the result records, and we make a query for those we cannot find
     */
    getRecords(ids: string[]): Observable<(Record | undefined)[]> {
        const records = ids.map(id => ({
                id,
                record: this.results?.records.find(r => Utils.eq(r.id, id))
            }));

        // if all records found, return them
        if (records.every(r => r.record))
            return of(records.map(r => r.record as Record));

        // building query to get missing records
        const query = this.query.copy();
        delete query.page;
        query.groupBy = 'id'; // Override the default group by if any
        const recordIds = [...new Set(records.filter(r => !r.record).map(r => r.id))]; // Unique ids
        query.pageSize = recordIds.length;
        query.addFilter({
            field: 'id',
            operator: 'in',
            values: recordIds
        });

        return this.getResults(query, undefined, {searchInactive: true})
            .pipe(map(res => records.map(r => r.record || res.records.find(rec => rec.id === r.id))));
    }
}

export module SearchService {
    export interface GetResultsOptions {
        queryIntents?: QueryIntent[];
        queryAnalysis?: QueryAnalysis;
        searchInactive?: boolean;   // default "false"
    }

    export interface AddSelectOptions {
        not?: boolean;      // default "false"
        and?: boolean;      // default "false"
    }

    export interface NavigationOptions {
        path?: string; // absolute path, current path used if not specified
        selectTab?: boolean;
        analyzeQueryText?: boolean;
        queryIntents?: QueryIntent[];
        queryAnalysis?: QueryAnalysis;
        skipLocationChange?: boolean;
        skipSearch?: boolean;
    }

    export interface HistoryState {
        audit?: AuditEvents;
        navigationOptions?: NavigationOptions;
    }

    export interface Event {
        type: "new-query" | "update-query" | "make-query" | "before-new-results" | "new-results" | "make-query-intent-data" |
            "process-query-intent-action" | "make-audit-event" | "new-query-intents" |
            "before-select-tab" | "after-select-tab" | "clear" | "open-original-document" | "before-search";
    }

    export interface NewQueryEvent extends Event {
        type: "new-query";
        query: Query | undefined;
    }

    export interface UpdateQueryEvent extends Event {
        type: "update-query";
        query: Query | undefined;
    }

    export interface MakeQueryEvent extends Event {
        type: "make-query";
        query: Query;
    }

    export interface BeforeNewResultsEvent<T> extends Event {
        type: "before-new-results";
        results: T | undefined;
    }

    export interface NewResultsEvent<T> extends Event {
        type: "new-results";
        results: T | undefined;
    }

    export interface MakeQueryIntentDataEvent extends Event {
        type: "make-query-intent-data";
        intentData: QueryIntentData;
    }

    export interface ProcessQueryIntentActionEvent extends Event {
        type: "process-query-intent-action";
        action: QueryIntentAction;
        intent: QueryIntent;
        analysis: QueryAnalysis;
        actionProcessed?: boolean;
    }

    export interface MakeAuditEventEvent extends Event {
        type: "make-audit-event";
        event: AuditEvent;
    }

    export interface BeforeSelectTabEvent extends Event {
        type: "before-select-tab";
        query: Query;
    }

    export interface AfterSelectTabEvent<T> extends Event {
        type: "after-select-tab";
        observable: Observable<T|undefined>;
    }

    export interface ClearEvent extends Event {
        type: "clear";
        path?: string;
    }

    export interface OpenOriginalDocument extends Event {
        type: "open-original-document";
        record: Record;
    }

    export interface BeforeSearchEvent extends Event {
        type: "before-search";
        cancel?: boolean;
        cancelReasons?: string[];
    }

    export interface NewQueryIntentsEvent extends Event {
        type: "new-query-intents";
        query: Query;
        intents: QueryIntentMatch[];
        cancelSearch: boolean;
    }

    export type Events<T> =
        NewQueryEvent |
        UpdateQueryEvent |
        MakeQueryEvent |
        BeforeNewResultsEvent<T> |
        NewResultsEvent<T> |
        MakeQueryIntentDataEvent |
        ProcessQueryIntentActionEvent |
        MakeAuditEventEvent |
        BeforeSelectTabEvent |
        AfterSelectTabEvent<T> |
        ClearEvent |
        OpenOriginalDocument |
        BeforeSearchEvent |
        NewQueryIntentsEvent;

    export const DefaultPageSize = 20;
}<|MERGE_RESOLUTION|>--- conflicted
+++ resolved
@@ -3,11 +3,7 @@
 import {Subject, BehaviorSubject, Observable, Subscription, of, throwError, map, switchMap, tap, finalize} from "rxjs";
 import {QueryWebService, AuditWebService, CCQuery, QueryIntentData, Results, Record, Tab, DidYouMeanKind,
     QueryIntentAction, QueryIntent, QueryAnalysis, IMulti, CCTab,
-<<<<<<< HEAD
-    AuditEvents, AuditEventType, AuditEvent, QueryIntentWebService, QueryIntentMatch, Filter, TreeAggregationNode, TreeAggregation, ListAggregation, Aggregation} from "@sinequa/core/web-services";
-=======
-    AuditEvents, AuditEventType, AuditEvent, QueryIntentWebService, QueryIntentMatch, Filter, TreeAggregationNode, TreeAggregation, ListAggregation, IQuery} from "@sinequa/core/web-services";
->>>>>>> 4298ba6b
+    AuditEvents, AuditEventType, AuditEvent, QueryIntentWebService, QueryIntentMatch, Filter, TreeAggregationNode, TreeAggregation, ListAggregation, IQuery, Aggregation} from "@sinequa/core/web-services";
 import {AppService, FormatService, ValueItem, Query} from "@sinequa/core/app-utils";
 import {NotificationsService} from "@sinequa/core/notification";
 import {LoginService} from "@sinequa/core/login";
@@ -401,13 +397,9 @@
 
     initializeRecords(query: Query, results: Results) {
       if(results.records) {
-<<<<<<< HEAD
         let duplicate: Record|undefined = undefined;
         for(let i=0; i<results.records.length; i++) {
           const record = results.records[i];
-=======
-        for(const record of results.records) {
->>>>>>> 4298ba6b
           record.$hasPassages = !!record.matchingpassages?.passages?.length;
           if(this.options.testDuplicates) {
             duplicate ||= results.records[i-1];
