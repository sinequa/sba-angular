<<<<<<< HEAD
/* eslint-disable import/export */
import { BehaviorSubject, Observable, Subject, Subscription, finalize, map, of, switchMap, tap, throwError } from "rxjs";

import { Inject, Injectable, InjectionToken, OnDestroy, Optional } from "@angular/core";
import { NavigationEnd, NavigationExtras, Params, Router } from "@angular/router";


import { AppService, FormatService, Query, ValueItem } from "@sinequa/core/app-utils";
import { Utils } from "@sinequa/core/base";
import { IntlService } from "@sinequa/core/intl";
import { LoginService } from "@sinequa/core/login";
import { NotificationsService } from "@sinequa/core/notification";
import {
    Aggregation, AuditEvent,
    AuditEventType,
    AuditEvents, AuditWebService, CCQuery, CCTab, DidYouMeanKind,
    Filter, IMulti, IQuery, ListAggregation, QueryAnalysis,
    QueryIntent, QueryIntentAction, QueryIntentData, QueryIntentMatch, QueryIntentWebService, QueryWebService, Record, Results, Tab, TreeAggregation, TreeAggregationNode
} from "@sinequa/core/web-services";
import { AuditEventTypeValues } from "@sinequa/core/web-services/types/audit/AuditEventType";
=======
import {Injectable, InjectionToken, Inject, Optional, OnDestroy} from "@angular/core";
import {Router, NavigationEnd, Params, NavigationExtras} from "@angular/router";
import {Subject, BehaviorSubject, Observable, Subscription, of, throwError, map, switchMap, tap, catchError} from "rxjs";
import {QueryWebService, AuditWebService, CCQuery, QueryIntentData, Results, Record, Tab, DidYouMeanKind,
    QueryIntentAction, QueryIntent, QueryAnalysis, IMulti, CCTab,
    AuditEvents, AuditEventType, AuditEvent, QueryIntentWebService, QueryIntentMatch, Filter, TreeAggregationNode, TreeAggregation, ListAggregation, IQuery, Aggregation} from "@sinequa/core/web-services";
import {AppService, FormatService, ValueItem, Query} from "@sinequa/core/app-utils";
import {NotificationsService} from "@sinequa/core/notification";
import {LoginService} from "@sinequa/core/login";
import {IntlService} from "@sinequa/core/intl";
import {Utils} from "@sinequa/core/base";
>>>>>>> b27d1a36

export interface SearchOptions {
    /** Name of routes for which we want the search service to work (incl. storing the query in the URL) */
    routes?: string[];
    /** Name of routes for which we want the search service to work, but no actual search query to be performed. This can be used to perform custom actions on certain routes */
    skipSearchRoutes?: string[];
    /** Name of the home route, if any */
    homeRoute?: string;
    /** Deactivate the storing of the query in the URL (calling search() then directly triggers a search and causes no URL modification or routing event) */
    deactivateRouting?: boolean;
    /** Force the global query to always be appService.ccquery */
    preventQueryNameChanges?: boolean;
    /** Whether to detect query intents synchronously (blocking the execution of the query until we know the intent). By default, query intents are detected asynchronously. */
    queryIntentsSync?: boolean;
    /** A function that test whether 2 records should be considered duplicates */
    testDuplicates?: (a: Record, b: Record) => boolean;
    /** A function called when results are received from the server; can be used to post-process results before they are displayed */
    initializeResults?: (query: Query, results: Results) => void;
    /** A function called when a record is received from the server; can be used to post-process a record before it is displayed */
    initializeRecord?: (query: Query, record: Record) => void;
    /** A function called when an aggregation is received from the server; can be used to post-process an aggregation before it is displayed */
    initializeAggregation?: (query: Query, aggregation: Aggregation) => void;
}

export const SEARCH_OPTIONS = new InjectionToken<SearchOptions>("SEARCH_OPTIONS");

@Injectable({
    providedIn: "root"
})
export class SearchService<T extends Results = Results> implements OnDestroy {
    protected _query: Query | undefined;
    queryStringParams: Params = {};
    results: T | undefined;
    searchActive: boolean;

    protected loginSubscription: Subscription;
    protected routerSubscription: Subscription;
    protected appSubscription: Subscription;
    protected fetchingLoadMore = false;
    protected _events = new Subject<SearchService.Events<T>>();
    protected _queryStream = new BehaviorSubject<Query | undefined>(undefined);
    protected _resultsStream = new BehaviorSubject<T | undefined>(undefined);

    constructor(
        @Optional() @Inject(SEARCH_OPTIONS) protected options: SearchOptions,
        protected router: Router,
        protected appService: AppService,
        protected queryService: QueryWebService<T>,
        protected loginService: LoginService,
        protected intlService: IntlService,
        protected formatService: FormatService,
        protected auditService: AuditWebService,
        protected notificationsService: NotificationsService,
        protected queryIntentWebService: QueryIntentWebService) {

        if (!this.options) {
            this.options = {
                routes: ["search"]
            };
        }

        this.results = undefined;

        this.loginSubscription = this.loginService.events.subscribe(
            (value) => {
                if (value.type === "session-changed") {
                    this.handleLogin();
                }
            });
        this.routerSubscription = this.router.events.subscribe(
            (event) => {
                if (event instanceof NavigationEnd) {
                    this.handleNavigation();
                }
            });
        this.appSubscription = this.appService.events.subscribe(
            (event) => {
                if (event.type === "query-changed") {
                    if (this._query && (!this.appService.ccquery || (this._query.name !== this.appService.ccquery.name))) {
                        this.clearQuery();
                    }
                }
            });
    }

    ngOnDestroy() {
        this.loginSubscription.unsubscribe();
        this.routerSubscription.unsubscribe();
        this.appSubscription.unsubscribe();
        this._events.complete();
        this._queryStream.complete();
        this._resultsStream.complete();
    }

    get events(): Observable<SearchService.Events<T>> {
        return this._events;
    }

    get queryStream(): Observable<Query | undefined> {
        return this._queryStream;
    }

    get resultsStream(): Observable<T | undefined> {
        return this._resultsStream.asObservable();
    }

    getTabConfig(name: string): CCTab | undefined {
        if (this.appService.ccquery && this.appService.ccquery.tabSearch && this.appService.ccquery.tabSearch.tabs) {
            return this.appService.ccquery.tabSearch.tabs.find(t => Utils.eqNC(t.name, name));
        }
        return undefined;
    }

    get query(): Query {
        if (!this._query) {
            this._query = this.makeQuery();
            this._events.next({type: "new-query", query: this._query});
        }
        return this._query;
    }

    public setQuery(query: Query | undefined, newQuery = true) {
        if (query === this._query) {
            return;
        }
        this._query = query;
        if (this._query) {
            let ccquery: CCQuery | undefined;
            if (this.options.preventQueryNameChanges) {
                ccquery = this.appService.ccquery || this.appService.defaultCCQuery;
            }
            else {
                ccquery = this.appService.getCCQuery(this._query.name);
                if (!ccquery) {
                    console.warn(`Query '${this._query.name}' not found`);
                    ccquery = this.appService.defaultCCQuery;
                }
            }
            if (ccquery) {
                this._query.name = ccquery.name;
                if (this.appService.ccquery !== ccquery) {
                    this.appService.ccquery = ccquery;
                }
            }
        }
        if (newQuery) {
            this._events.next({type: "new-query", query: this._query});
        }
    }

    public clearQuery() {
        this.setQuery(undefined);
    }

    private _setResults(results: T | undefined) {
        if (results === this.results) {
            return;
        }
        this._events.next({type: "before-new-results", results});
        this.results = results;
        this.treatQueryIntents(results);
        if (this.results) {
            if (this.results.tab) {
                this.query.tab = this.results.tab;
            }
            if (this.results.attributes && this.results.attributes.queryid) {
                this.query.queryId = this.results.attributes.queryid;
            }
        }
        this._events.next({type: "new-results", results: this.results});
        this._resultsStream.next(results);
    }

    public setResults(results: T) {
        return this._setResults(results);
    }

    // TODO: queryintents in their own service ?

    private treatQueryIntents (results: T | undefined) {
        if (results && results.queryAnalysis && results.queryIntents) {
            const queryIntents = results.queryIntents;
            for (const intent of queryIntents) {
                if (intent.actions) {
                    for (const action of intent.actions) {
                        const event: SearchService.ProcessQueryIntentActionEvent = {type: "process-query-intent-action", action: action, intent: intent, analysis: results.queryAnalysis};
                        this._events.next(event);
                        if (!event.actionProcessed) {
                            if (action.data) {
                                switch (action.type) {
                                    case "tab":
                                        if (results.queryAnalysis.initial && this.query &&
                                            !Utils.eqNC(this.query.tab || "", action.data)) {
                                            this.selectTab(action.data, {skipLocationChange: true});
                                        }
                                        break;
                                }
                            }
                        }
                    }
                }
            }
        }
    }

    get haveRecords(): boolean {
        return !!this.results && !!this.results.records && this.results.records.length > 0;
    }

    get rowCount(): number {
        return (!!this.results && this.results.rowCount) ? this.results.rowCount : 0;
    }

    get totalRowCount(): number {
        return (!!this.results && this.results.totalRowCount) ? this.results.totalRowCount : 0;
    }

    get pageSize(): number {
        if (this.query && this.query.pageSize) {
            return this.query.pageSize;
        }
        if (this.appService.ccquery && this.appService.ccquery.pageSize) {
            return this.appService.ccquery.pageSize;
        }
        return SearchService.DefaultPageSize;
    }

    get page(): number {
        if (!this.results) {
            return 1;
        }
        return this.results.page;
    }

    get pageCount(): number {
        if (!this.results || !this.results.rowCount) {
            return 0;
        }
        return Math.ceil(this.results.rowCount / this.results.pageSize);
    }

    makeQuery(recentQuery?: Partial<IQuery> | Query) {
        const ccquery = this.appService.ccquery;
        const query = new Query(ccquery ? ccquery.name : "_unknown");
        if(recentQuery){
            Object.assign(query, recentQuery);
        }
        this._events.next({type: "make-query", query: query});
        return query;
    }

    protected makeAuditEvent(event: AuditEvent): AuditEvent {
        this._events.next({type: "make-audit-event", event: event});
        return event;
    }

    clear(navigate = true, path?: string) {
        this.clearQuery();
        path = path || this.options.homeRoute;
        this._setResults(undefined);
        this._events.next({type: "clear", path});
        if (navigate) {
            this.navigate({path: path || this.options.homeRoute});
        }
    }

    home(path = this.options.homeRoute) {
        this.clear(true, path);
    }

    protected makeQueryIntentData(queryIntentData: QueryIntentData): QueryIntentData {
        this._events.next({type: "make-query-intent-data", intentData: queryIntentData});
        return queryIntentData;
    }

    isEmptySearchIgnoreSelects(query: Query | undefined): boolean {
        if (!query) {
            return true;
        }
        if (!query.action || query.action === "search") {
            // Test isFirstPage
            if (query.isFirstPage) {
                return false;
            }
            // Test empty text
            if (query.text && Utils.trim(query.text)) {
                return false;
            }
            // Test basket
            if (query.basket) {
                return false;
            }
            return true;
        }
        return false;
    }

    isEmptySearch(query: Query | undefined): boolean {
        if (!query) {
            return true;
        }
        if (!query.action || query.action === "search") {
            if (!this.isEmptySearchIgnoreSelects(query)) {
                return false;
            }
            // Test no facet selection
            if (query.select && query.select.length > 0) {
                return false;
            }
            if (query.filters) {
                return false;
            }
            return true;
        }
        return false;
    }

    checkEmptySearch(queries: Query | Query[]): boolean {
        if (this.appService.ccquery && !this.appService.ccquery.allowEmptySearch) {
            for (const query of Utils.asArray(queries)) {
                if (this.isEmptySearch(query)) {
                    this.notificationsService.info("msg#search.emptySearchNotification");
                    return false;
                }
            }
        }
        return true;
    }

    getResults(
        query: Query, auditEvents?: AuditEvents,
        options: SearchService.GetResultsOptions = {}): Observable<T> {
        if (!this.checkEmptySearch(query)) {
            return throwError(() => new Error("empty search"));
        }
        if (!options.searchInactive) {
            this.searchActive = true;
        }
        const tab = this.getCurrentTab();
        return this.queryService.getResults(query, auditEvents,
            this.makeQueryIntentData({
                tab: tab ? tab.name : undefined,
                queryIntents: (query.spellingCorrectionMode !== "dymonly") ? options.queryIntents : undefined,
                queryAnalysis: (query.spellingCorrectionMode !== "dymonly") ? options.queryAnalysis : undefined
            })
        ).pipe(
            tap((results) => {
                this.initializeResults(query, results);
                this.searchActive = false;
            }),
            catchError((error) => {
                // when an exception occurs, set the search active flag to false
                // this will stop the loading bar
                this.searchActive = false;
                this.notificationsService.error("msg#error.queryError");
                return throwError(error);
            })
        );
    }

    getMultipleResults(queries: Query[], auditEvents?: AuditEvents): Observable<IMulti<T>> {
        if (!this.checkEmptySearch(queries)) {
            return of({results: []});
        }
        return this.queryService.getMultipleResults(queries, auditEvents)
          .pipe(
            tap(results => results.results.forEach(
              (r,i) => this.initializeResults(queries[i], r))
            )
          );
    }

    /**
     * Initializes the client-side fields of the Results object
     * @param results
     */
    initializeResults(query: Query, results: Results) {
      // Initialize records
      this.initializeRecords(query, results);

      // Initialize aggregations
      this.initializeAggregations(query, results);

      // Custom initialization
      this.options.initializeResults?.(query, results);
    }

    initializeRecords(query: Query, results: Results) {
      if(results.records) {
        let duplicate: Record|undefined;
        for(let i=0; i<results.records.length; i++) {
          const record = results.records[i];
          record.$hasPassages = !!record.matchingpassages?.passages?.length;
          if(this.options.testDuplicates) {
            duplicate ||= results.records[i-1];
            record.$isDuplicate = i>0 && this.options.testDuplicates(record, duplicate);
            record.$duplicateCount = 0;
            if(record.$isDuplicate) {
              duplicate.$duplicateCount!++;
            }
            else {
              duplicate = undefined;
            }
          }
          this.options.initializeRecord?.(query, record);
        }
      }
    }

    initializeAggregations(query: Query, results: Results) {
      // Get the query web service configuration
      const ccquery = this.appService.getCCQuery(query.name);

      // Initialize aggregation map
      results.$aggregationMap = {};

      const filtered = query.getFiltersAsAggregationItems();

      for(const aggregation of results.aggregations) {
        // Populate aggregation map
        results.$aggregationMap[aggregation.name.toLowerCase()] = aggregation as ListAggregation | TreeAggregation;

        // Columns and aggregation configuration
        aggregation.$cccolumn = this.appService.getColumn(aggregation.column, ccquery);
        aggregation.column = this.appService.getColumnAlias(aggregation.$cccolumn, aggregation.column);
        aggregation.$ccaggregation = this.appService.getCCAggregation(aggregation.name, ccquery)!;
        aggregation.$cccount = aggregation.$ccaggregation?.count || 10;

        aggregation.$filtered = filtered[aggregation.column.toLowerCase()] || [];
        aggregation.$remainingFiltered = aggregation.$filtered;

        // List aggregations
        if(!aggregation.isTree) {
          this.initializeAggregation(aggregation as ListAggregation);
        }
        // Tree aggregations
        else {
          this.initializeTreeAggregation(aggregation as TreeAggregation);
        }

        // Custom initialization
        this.options.initializeAggregation?.(query, aggregation as Aggregation);
      }
    }

    initializeAggregation(aggregation: ListAggregation) {
      // Aggregation items enrichment
      if(aggregation.items && aggregation.$cccount > 0) { // exclude unlimited aggregation (eg. timelines)

        for(const item of aggregation.items) {
          // Include the column configuration (for formatting & labels)
          item.$column = aggregation.$cccolumn;
          // convert null value without display property to string
          if (item.value === null && !aggregation.valuesAreExpressions && !item.display) {
            item.value = String(item.value);
          }
          // Check whether the item is currently filtered
          item.$filtered = aggregation.$remainingFiltered.some(i => i.value === item.value); // TODO: this properly needs refinement for Dates or other special types
          if(item.$filtered) {
            aggregation.$remainingFiltered = aggregation.$remainingFiltered.filter(i => i.value !== item.value); // Rather than a splice, we filter the array, in case there are duplicate filters
          }
        }

        // Adjust aggregation's items length only if an aggregation configuration is available in the query web service
        // Otherwise, do not truncate the list of items (example in case of dataset web service)
        if(aggregation.$ccaggregation && aggregation.items.length > aggregation.$cccount && !aggregation.isDistribution) {
          aggregation.items = aggregation.items?.slice(0, aggregation.$cccount);
          aggregation.$hasMore = true;
        }
      }
    }

    initializeTreeAggregation(aggregation: TreeAggregation) {
      // Process the filtered items
      for(const item of aggregation.$filtered) {
        item.$path = item.value.slice(0, -1); // Remove the '*' at the end of the value
      }

      if(aggregation.items) {
        // Traverse the aggregation items to add metadata
        Utils.traverse(aggregation.items, (lineage, node, depth) => {
          node.$path = '/' + lineage.map(n => n.value).join('/') + '/';
          node.$column = aggregation.$cccolumn;
          node.$level = depth;
          node.$opened = false;
          // Check whether the item is currently filtered
          const idx = aggregation.$remainingFiltered.findIndex(
            i => (i as TreeAggregationNode).$path === node.$path // TODO: this properly needs refinement for Dates or other special types
          );
          if(idx !== -1) {
            node.$filtered = true;
            aggregation.$remainingFiltered = aggregation.$remainingFiltered.filter(i => i.value !== node.value); // Rather than a splice, we filter the array, in case there are duplicate filters
            lineage.filter(n => n.items?.length).forEach(n => n.$opened = true);
          }
          return false; // don't stop the traversal
        });
      }
    }

    navigate(options?: SearchService.NavigationOptions, audit?: AuditEvents): Promise<boolean> {
        if (!options) {
            options = {};
        }
        // We reuse the query intent analysis from previous results
        if (!options.analyzeQueryText && this.results) {
            options.queryIntents = this.results.queryIntents;
            options.queryAnalysis = this.results.queryAnalysis;
        }
        if (!this.routingActive) {
            this.handleNavigation(options, audit);
            return Promise.resolve(true);
        }
        else {
            // Save currentPath and currentSearch
            let url = Utils.makeURL(this.router.url);
            const currentPath = url.pathname;
            url.searchParams.delete("$refresh");
            const currentSearch = decodeURIComponent(url.search);
            // Set up queryParams and add current query
            const queryParams = Utils.copy(this.queryStringParams);
            if (this._query) {
                queryParams.query = this._query.toJsonForQueryString();
            }
            // Set up history state
            const state: SearchService.HistoryState = {
                audit,
                navigationOptions: options
            };
            const extras: NavigationExtras = {
                queryParams,
                state,
                skipLocationChange: options.skipLocationChange
            };
            // Calculate new search
            let path = options.path;
            if (!path) {
                path = currentPath;
            }
            url = Utils.makeURL(path);
            path = url.pathname; // normalized
            for (const key of Object.keys(queryParams)) {
                url.searchParams.set(key, queryParams[key]);
            }
            const search = decodeURIComponent(url.search);
            // If path and search are both the same as current then force navigation (without adding to history)
            if (Utils.eq(currentPath, path) && Utils.eq(currentSearch, search)) {
                // We want to force the navigation so that the query will be processed
                extras.queryParams!.$refresh = Utils.now.getTime();
                // But don't update the browser url
                extras.skipLocationChange = true;
            }
            return this.router.navigate([path], extras);
        }
    }

    protected getHistoryState(): SearchService.HistoryState {
        const navigation = this.router.getCurrentNavigation();
        if (navigation) {
            return navigation.extras && navigation.extras.state || {};
        }
        return window.history.state || {};
    }

    public isSearchRouteActive(): boolean {
        const url = Utils.makeURL(this.router.url);
        return this.isSearchRoute(url.pathname);
    }

    protected isSearchRoute(pathname: string): boolean {
        return this.checkSearchRoute(pathname, this.options.routes);
    }

    protected isSkipSearchRoute(pathname: string): boolean {
        return this.checkSearchRoute(pathname, this.options.skipSearchRoutes);
    }

    private checkSearchRoute(pathname: string, routes: string[] | undefined): boolean {
        if (routes) {
            for (const route of routes) {
                if (Utils.endsWith(pathname, Utils.addUrl("/", route))) {
                    return true;
                }
            }
        }
        return false;
    }

    public getQueryFromUrl(): Query | undefined {
        let query: Query | undefined;
        const url = Utils.makeURL(this.router.url);
        if (this.isSearchRoute(url.pathname)) {
            const jquery = url.searchParams.get("query");
            if (jquery) {
                try {
                    query = this.makeQuery().fromJson(jquery);
                }
                catch {}
            }
        }
        return query;
    }

    protected ensureQueryFromUrl(): Query | undefined {
        const query = this.getQueryFromUrl();
        if (!query) {
            this.clear(false);
            return undefined;
        }
        else {
            // The url query should be the same as the current query on SearchService unless
            // it's the initial navigation or if the url is changed manually.
            // In any case, we always set the query from the url. We only send a new-query
            // event if the current query is empty so that we don't systematically create a
            // new query "session" (ml-audit)
            this.setQuery(query, !this._query);
            return query;
        }
    }

    protected handleLogin() {
        if (this.loginService.complete && this.ensureQueryFromUrl()) {
            this.handleNavigation();
        }
    }

    get routingActive(): boolean {
        return !this.options.deactivateRouting;
    }

    set routingActive(value: boolean) {
        this.options.deactivateRouting = !value;
    }

    protected handleNavigation(navigationOptions?: SearchService.NavigationOptions, audit?: AuditEvents) {
        if (!this.loginService.complete) {
            return
        }
        if (!this.appService.ccquery) {
            return
        }
        let query = this._query;
        if (this.routingActive) {
            query = this.ensureQueryFromUrl();
        }
        this._events.next({type: "update-query", query});
        this._queryStream.next(query);
        if (!query) {
            return
        }
        if (this.routingActive) {
            const state = this.getHistoryState();
            // console.log("history.state:", state);
            audit = state.audit;
            navigationOptions = state.navigationOptions;
        }
        navigationOptions = navigationOptions || {};
        const pathName = navigationOptions.path ? navigationOptions.path : Utils.makeURL(this.router.url).pathname;
        if(navigationOptions.skipSearch || this.isSkipSearchRoute(pathName)) {
            return
        }

        let obs = of(false);

        // Insert a call to the query intent web service (if any)
        if(this.appService.ccquery?.queryIntentSet) {
            // In synchronous mode, the query intents are executed before search
            if(this.options.queryIntentsSync) {
                obs = this.pipeQueryIntent(obs);
            }
            // In asynchronous mode, the query intents are executed in parallel
            else {
                this.pipeQueryIntent(obs).subscribe();
            }
        }

        // Get results (except if the search query is cancelled)
        let observable = obs.pipe(
            switchMap(cancel => {
                if(cancel) return of(undefined);
                return this.getResults(this.query, audit, {
                    queryIntents: navigationOptions?.queryIntents,
                    queryAnalysis: navigationOptions?.queryAnalysis
                });
            })
        );

        // This event allows customization of behavior when switching tabs (the observable property can be modified to get other results)
        if (navigationOptions.selectTab) {
            const afterSelectTabEvent: SearchService.AfterSelectTabEvent<T> = {
                type: "after-select-tab",
                observable
            };
            this._events.next(afterSelectTabEvent);
            observable = afterSelectTabEvent.observable;
        }

        // Set results if any
        observable.subscribe(results => {
            if(results) {
                navigationOptions = navigationOptions || {};
                this._setResults(results);
            }
        });
    }

    pipeQueryIntent(obs: Observable<boolean>): Observable<boolean> {
        return obs.pipe(
            switchMap(() => this.queryIntentWebService.getQueryIntent(this.query)),
            map(intents => {
                const event: SearchService.NewQueryIntentsEvent = {
                    type: "new-query-intents",
                    query: this.query,
                    intents,
                    cancelSearch: false
                };
                this._events.next(event);
                if(intents.length > 0) {
                    const events = intents.map(intent => ({
                        type: AuditEventType.Search_QueryIntent_Detected,
                        detail: {
                            querytext: this.query.text,
                            item: intent.name,
                            detail: intent.globalEntities?.map(e => e.value).join(";")
                        }
                    }));
                    this.auditService.notify(events);
                }
                return event.cancelSearch;
            })
        );
    }

    search(navigationOptions?: SearchService.NavigationOptions, audit?: AuditEvents): Promise<boolean> {
        delete this.query.page;
        delete this.query.spellingCorrectionMode;
        return this.navigate(navigationOptions, audit);
    }

    searchText(path?: string): Promise<boolean> {
        // Check for empty search preemptively to avoid clearing the current results in the most
        // common case of the user entering empty search text in the search box
        // The lower level check in getResults will handle less obvious cases (url editing etc)
        if (!this.checkEmptySearch(this.query)) {
            return Promise.resolve(false);
        }
        return this.search(
            {
                path,
                analyzeQueryText: true
            },
            this.makeAuditEvent({
                type: AuditEventType.Search_Text,
                detail: {
                    querytext: this.query.text,
                    scope: this.query.scope,
                    language: this.intlService.currentLocale.name,
                    neuralsearch: this.appService.isNeural() && this.query.neuralSearch !== false
                }
            }));
    }

    gotoPage(page: number): Promise<boolean> {
        this.query.page = page;
        return this.navigate(undefined, this.makeAuditEvent({
            type: AuditEventType.Search_GotoPage,
            detail: {
                page: page,
                fromresultid: this.results ? this.results.id : null
            }
        }));
    }

    /**
     * Load more results and append them to previous results
     */
    loadMore() {
        if(!this.fetchingLoadMore) {
            let page = this.query.page || this.page;
            page += (page <= this.pageCount) ? 1 : 0;
            if (page <= this.pageCount) {
                this.fetchingLoadMore = true;
                this.query.page = page;

                const auditEvents = this.makeAuditEvent({
                    type: AuditEventType.Search_GotoPage,
                    detail: {
                        page: page,
                        fromresultid: this.results ? this.results.id : null
                    }
                })

                this.getResults(this.query, auditEvents)
                    .subscribe(results => {
                        if(this.results && results) {
                            const records = [...this.results?.records || [], ...results.records] || [];
                            results.records = records;
                            this.results = results;
                            this._resultsStream.next(results);
                        }
                        this.fetchingLoadMore = false;
                    });
            }
        }
    }

    /**
     * @returns true if more are available otherwise false
     */
    hasMore(): boolean {
        const page = this.query.page || this.page;
        return (page < this.pageCount);
    }

    didYouMean(text: string, kind: DidYouMeanKind): Promise<boolean> {
        this.query.text = text;
        this.query.spellingCorrectionMode = "dymonly";
        return this.navigate(undefined, this.makeAuditEvent({
            type: kind === DidYouMeanKind.Original ? AuditEventType.Search_DidYouMean_Original : AuditEventType.Search_DidYouMean_Correction,
            detail: {
                querytext: text
            }
        }));
    }

    getCurrentRecordIds(): string[]{
        if (this.results && this.results.records) {
            return this.results.records.map(record => record.id);
        }
        return [];
    }

    getRecordFromId(id: string): Record | undefined {
        if (this.results && this.results.records) {
            return this.results.records.find(record => Utils.eq(record.id, id));
        }
        return undefined;
    }

    addFieldSelect(field: string, items: ValueItem | ValueItem[], options?: SearchService.AddSelectOptions): boolean {
        if(Array.isArray(items) && items.length === 1) {
            items = items[0];
        }
        if (items && (!Array.isArray(items) || items.length > 0)) {
            let filter: Filter;
            if(!Array.isArray(items)) {
              filter = {field, value: items.value as string|number|boolean, display: items.display};
              if(options?.not) filter.operator = 'neq';
            }
            else {
              const operator = options?.not? 'not' : options?.and? 'and' : 'or';
              filter = {operator, filters: items.map(item => ({field, value: item.value as string|number|boolean, display: item.display}))}
            }
            this.query.addFilter(filter);
            return true;
        }
        return false;
    }

    selectTab(arg: string | Tab, options: SearchService.NavigationOptions = {}): Promise<boolean> {
        options.selectTab = true;
        const tabName = typeof arg === 'string' ? arg : arg.name;
        this.query.tab = tabName;
        delete this.query.queryId; // SBA-154
        this._events.next({type: "before-select-tab", query: this.query});
        return this.search(options,
            this.makeAuditEvent({
                type: AuditEventType.Search_GotoTab,
                detail: {
                    tab: tabName,
                    fromresultid: this.results ? this.results.id : null
                }
            }));
    }

    selectScope(scope: string) {
        this.query.scope = scope;
    }

    getTab(tabName: string): Tab | undefined {
        if (this.results && this.results.tabs) {
            for (const tab of this.results.tabs) {
                if (Utils.equals(tab.name, tabName)) {
                    return tab;
                }
            }
        }
        return undefined;
    }

    getCurrentTab(): Tab | undefined {
        if (this.results && this.results.tab) {
            return this.getTab(this.results.tab);
        }
        return undefined;
    }

    notifyOpenOriginalDocument(record: Record, resultId?: string, type: AuditEventType | AuditEventTypeValues = AuditEventType.Click_ResultLink): void {
        const results = this.results && this.results.records && this.results.records.includes(record) ? this.results : undefined;
        this._events.next({ type: "open-original-document", record });
        const querylang = this.results?.queryAnalysis?.queryLanguage
            || this.query?.questionLanguage
            || this.appService?.ccquery?.questionLanguage;
        let score: number | undefined;
        if (type === AuditEventType.Click_ResultLink) {
            const passages = record?.matchingpassages?.passages;
            score = passages && passages.length ? passages[0].score : undefined;
        }
        this.auditService.notifyDocument(
            type,
            record,
            results || resultId || "",
            {
                querytext: this.query.text,
                querylang,
                score
            },
            {
                queryhash: results ? results.rfmQueryHash : undefined,
                querytext: this.query.text,
                querylang: querylang
            }
        );
    }

    checkBeforeSearch(cancelReasons?: string[]): boolean {
        const beforeSearch: SearchService.BeforeSearchEvent = {type: "before-search"};
        this._events.next(beforeSearch);
        if (cancelReasons && beforeSearch.cancelReasons) {
            cancelReasons.splice(0, 0, ...beforeSearch.cancelReasons);
        }
        return !beforeSearch.cancel;
    }

    /**
     * Get the records according to a list of ID
     *
     * They are first searched on the result records, and we make a query for those we cannot find
     */
    getRecords(ids: string[]): Observable<(Record | undefined)[]> {
        const records = ids.map(id => ({
                id,
                record: this.results?.records.find(r => Utils.eq(r.id, id))
            }));

        // if all records found, return them
        if (records.every(r => r.record))
            return of(records.map(r => r.record as Record));

        // building query to get missing records
        const query = this.query.copy();
        delete query.page;
        query.groupBy = 'id'; // Override the default group by if any
        const recordIds = [...new Set(records.filter(r => !r.record).map(r => r.id))]; // Unique ids
        query.pageSize = recordIds.length;
        query.globalRelevance = 0; // Override the default globalRelevance >= 40
        query.addFilter({
            field: 'id',
            operator: 'in',
            values: recordIds
        });

        return this.getResults(query, undefined, {searchInactive: true})
            .pipe(map(res => records.map(r => r.record || res.records.find(rec => rec.id === r.id))));
    }
}

export module SearchService {
    export interface GetResultsOptions {
        queryIntents?: QueryIntent[];
        queryAnalysis?: QueryAnalysis;
        searchInactive?: boolean;   // default "false"
    }

    export interface AddSelectOptions {
        not?: boolean;      // default "false"
        and?: boolean;      // default "false"
    }

    export interface NavigationOptions {
        path?: string; // absolute path, current path used if not specified
        selectTab?: boolean;
        analyzeQueryText?: boolean;
        queryIntents?: QueryIntent[];
        queryAnalysis?: QueryAnalysis;
        skipLocationChange?: boolean;
        skipSearch?: boolean;
    }

    export interface HistoryState {
        audit?: AuditEvents;
        navigationOptions?: NavigationOptions;
    }

    export interface Event {
        type: "new-query" | "update-query" | "make-query" | "before-new-results" | "new-results" | "make-query-intent-data" |
            "process-query-intent-action" | "make-audit-event" | "new-query-intents" |
            "before-select-tab" | "after-select-tab" | "clear" | "open-original-document" | "before-search";
    }

    export interface NewQueryEvent extends Event {
        type: "new-query";
        query: Query | undefined;
    }

    export interface UpdateQueryEvent extends Event {
        type: "update-query";
        query: Query | undefined;
    }

    export interface MakeQueryEvent extends Event {
        type: "make-query";
        query: Query;
    }

    export interface BeforeNewResultsEvent<T> extends Event {
        type: "before-new-results";
        results: T | undefined;
    }

    export interface NewResultsEvent<T> extends Event {
        type: "new-results";
        results: T | undefined;
    }

    export interface MakeQueryIntentDataEvent extends Event {
        type: "make-query-intent-data";
        intentData: QueryIntentData;
    }

    export interface ProcessQueryIntentActionEvent extends Event {
        type: "process-query-intent-action";
        action: QueryIntentAction;
        intent: QueryIntent;
        analysis: QueryAnalysis;
        actionProcessed?: boolean;
    }

    export interface MakeAuditEventEvent extends Event {
        type: "make-audit-event";
        event: AuditEvent;
    }

    export interface BeforeSelectTabEvent extends Event {
        type: "before-select-tab";
        query: Query;
    }

    export interface AfterSelectTabEvent<T> extends Event {
        type: "after-select-tab";
        observable: Observable<T|undefined>;
    }

    export interface ClearEvent extends Event {
        type: "clear";
        path?: string;
    }

    export interface OpenOriginalDocument extends Event {
        type: "open-original-document";
        record: Record;
    }

    export interface BeforeSearchEvent extends Event {
        type: "before-search";
        cancel?: boolean;
        cancelReasons?: string[];
    }

    export interface NewQueryIntentsEvent extends Event {
        type: "new-query-intents";
        query: Query;
        intents: QueryIntentMatch[];
        cancelSearch: boolean;
    }

    export type Events<T> =
        NewQueryEvent |
        UpdateQueryEvent |
        MakeQueryEvent |
        BeforeNewResultsEvent<T> |
        NewResultsEvent<T> |
        MakeQueryIntentDataEvent |
        ProcessQueryIntentActionEvent |
        MakeAuditEventEvent |
        BeforeSelectTabEvent |
        AfterSelectTabEvent<T> |
        ClearEvent |
        OpenOriginalDocument |
        BeforeSearchEvent |
        NewQueryIntentsEvent;

    export const DefaultPageSize = 20;
}<|MERGE_RESOLUTION|>--- conflicted
+++ resolved
@@ -1,10 +1,8 @@
-<<<<<<< HEAD
 /* eslint-disable import/export */
-import { BehaviorSubject, Observable, Subject, Subscription, finalize, map, of, switchMap, tap, throwError } from "rxjs";
+import { BehaviorSubject, Observable, Subject, Subscription, catchError, map, of, switchMap, tap, throwError } from "rxjs";
 
 import { Inject, Injectable, InjectionToken, OnDestroy, Optional } from "@angular/core";
 import { NavigationEnd, NavigationExtras, Params, Router } from "@angular/router";
-
 
 import { AppService, FormatService, Query, ValueItem } from "@sinequa/core/app-utils";
 import { Utils } from "@sinequa/core/base";
@@ -19,19 +17,6 @@
     QueryIntent, QueryIntentAction, QueryIntentData, QueryIntentMatch, QueryIntentWebService, QueryWebService, Record, Results, Tab, TreeAggregation, TreeAggregationNode
 } from "@sinequa/core/web-services";
 import { AuditEventTypeValues } from "@sinequa/core/web-services/types/audit/AuditEventType";
-=======
-import {Injectable, InjectionToken, Inject, Optional, OnDestroy} from "@angular/core";
-import {Router, NavigationEnd, Params, NavigationExtras} from "@angular/router";
-import {Subject, BehaviorSubject, Observable, Subscription, of, throwError, map, switchMap, tap, catchError} from "rxjs";
-import {QueryWebService, AuditWebService, CCQuery, QueryIntentData, Results, Record, Tab, DidYouMeanKind,
-    QueryIntentAction, QueryIntent, QueryAnalysis, IMulti, CCTab,
-    AuditEvents, AuditEventType, AuditEvent, QueryIntentWebService, QueryIntentMatch, Filter, TreeAggregationNode, TreeAggregation, ListAggregation, IQuery, Aggregation} from "@sinequa/core/web-services";
-import {AppService, FormatService, ValueItem, Query} from "@sinequa/core/app-utils";
-import {NotificationsService} from "@sinequa/core/notification";
-import {LoginService} from "@sinequa/core/login";
-import {IntlService} from "@sinequa/core/intl";
-import {Utils} from "@sinequa/core/base";
->>>>>>> b27d1a36
 
 export interface SearchOptions {
     /** Name of routes for which we want the search service to work (incl. storing the query in the URL) */
