import {Injectable, InjectionToken, Inject, Optional, OnDestroy} from "@angular/core";
import {Router, NavigationStart, NavigationEnd, Params} from "@angular/router";
import {Subject, BehaviorSubject, Observable, Subscription, of, throwError} from "rxjs";
import {map, catchError  } from "rxjs/operators";
import {QueryWebService, AuditWebService, CCQuery, QueryIntentData, Results, Record, Tab, DidYouMeanKind,
    QueryIntentAction, QueryIntent, QueryAnalysis, IMulti, CCTab,
    AuditEvents, AuditEventType, AuditEvent} from "@sinequa/core/web-services";
import {AppService, FormatService, ValueItem, Query, ExprParser, Expr, ExprBuilder} from "@sinequa/core/app-utils";
import {NotificationsService} from "@sinequa/core/notification";
import {LoginService} from "@sinequa/core/login";
import {IntlService} from "@sinequa/core/intl";
import {Utils} from "@sinequa/core/base";
import {Breadcrumbs, BreadcrumbsItem} from './breadcrumbs';

export interface SearchOptions {
    routes?: string[];
    homeRoute?: string;
    deactivateRouting?: boolean;
    preventQueryNameChanges?: boolean;
}

export const SEARCH_OPTIONS = new InjectionToken<SearchOptions>("SEARCH_OPTIONS");

@Injectable({
    providedIn: "root"
})
export class SearchService implements OnDestroy {
    protected _query: Query | undefined;
    queryStringParams: Params = {};
    results: Results | undefined;
    breadcrumbs: Breadcrumbs | undefined;
    searchActive: boolean;

    protected loginSubscription: Subscription;
    protected routerSubscription: Subscription;
    protected appSubscription: Subscription;
    protected fetchingLoadMore = false;
    protected _events = new Subject<SearchService.Events>();
    protected _queryStream = new BehaviorSubject<Query | undefined>(undefined);
    protected _resultsStream = new BehaviorSubject<Results | undefined>(undefined);

    constructor(
        @Optional() @Inject(SEARCH_OPTIONS) protected options: SearchOptions,
        protected router: Router,
        protected appService: AppService,
        protected queryService: QueryWebService,
        protected loginService: LoginService,
        protected intlService: IntlService,
        protected formatService: FormatService,
        protected auditService: AuditWebService,
        protected notificationsService: NotificationsService,
        protected exprBuilder: ExprBuilder) {

        if (!this.options) {
            this.options = {
                routes: ["search"]
            };
        }

        this.results = undefined;
        this.breadcrumbs = undefined;

        this.loginSubscription = this.loginService.events.subscribe(
            (value) => {
                if (value.type === "session-changed") {
                    this.handleLogin();
                }
            });
        this.routerSubscription = this.router.events.subscribe(
            (event) => {
                if (event instanceof NavigationStart) {
                    // Restore state on back/forward until this issue is fixed: https://github.com/angular/angular/issues/28108
                    const currentNavigation = this.router.getCurrentNavigation();
                    if (currentNavigation && event.navigationTrigger === "popstate" &&
                        !currentNavigation.extras.state && event.restoredState) {
                        currentNavigation.extras.state = event.restoredState;
                    }
                }
                else if (event instanceof NavigationEnd) {
                    this.handleNavigation();
                }
            });
        this.appSubscription = this.appService.events.subscribe(
            (event) => {
                if (event.type === "query-changed") {
                    if (this._query && (!this.appService.ccquery || (this._query.name !== this.appService.ccquery.name))) {
                        this.clearQuery();
                    }
                }
            });
    }

    ngOnDestroy() {
        this.loginSubscription.unsubscribe();
        this.routerSubscription.unsubscribe();
        this.appSubscription.unsubscribe();
        this._events.complete();
        this._queryStream.complete();
        this._resultsStream.complete();
    }

    get events(): Observable<SearchService.Events> {
        return this._events;
    }

    get queryStream(): Observable<Query | undefined> {
        return this._queryStream;
    }

    get resultsStream(): Observable<Results | undefined> {
        return this._resultsStream.asObservable();
    }

    getTabConfig(name: string): CCTab | undefined {
        if (this.appService.ccquery && this.appService.ccquery.tabSearch && this.appService.ccquery.tabSearch.tabs) {
            return this.appService.ccquery.tabSearch.tabs.find(t => Utils.eqNC(t.name, name));
        }
        return undefined;
    }

    get query(): Query {
        if (!this._query) {
            this._query = this.makeQuery();
            this._events.next({type: "new-query", query: this._query});
        }
        return this._query;
    }

    public setQuery(query: Query | undefined, newQuery = true) {
        if (query === this._query) {
            return;
        }
        this._query = query;
        if (this._query) {
            let ccquery: CCQuery | undefined;
            if (this.options.preventQueryNameChanges) {
                ccquery = this.appService.ccquery || this.appService.defaultCCQuery;
            }
            else {
                ccquery = this.appService.getCCQuery(this._query.name);
                if (!ccquery) {
                    console.warn(`Query '${this._query.name}' not found`);
                    ccquery = this.appService.defaultCCQuery;
                }
            }
            if (ccquery) {
                this._query.name = ccquery.name;
                if (this.appService.ccquery !== ccquery) {
                    this.appService.ccquery = ccquery;
                }
            }
        }
        if (newQuery) {
            this._events.next({type: "new-query", query: this._query});
        }
    }

    public clearQuery() {
        this.setQuery(undefined);
    }

    private updateBreadcrumbs(results: Results | undefined, options: SearchService.SetResultsOptions) {
        if (!results) {
            this.breadcrumbs = undefined;
            return;
        }
        if (!this.breadcrumbs || (!options.resuseBreadcrumbs && !options.advanced)) {
            this.breadcrumbs = Breadcrumbs.create(this.appService, this, this.query);
        }
        else if (options.advanced) {
            this.breadcrumbs.update(this.query);
        }
    }

    private _setResults(results: Results | undefined, options: SearchService.SetResultsOptions = {}) {
        if (results === this.results) {
            return;
        }
        this._events.next({type: "before-new-results", results});
        this.results = results;
        this.treatQueryIntents(results);
        this.updateBreadcrumbs(results, options);
        if (this.results) {
            if (this.results.tab) {
                this.query.tab = this.results.tab;
            }
            if (this.results.attributes && this.results.attributes.queryid) {
                this.query.queryId = this.results.attributes.queryid;
            }
        }
        this._events.next({type: "new-results", results: this.results});
        this._resultsStream.next(this.results);
    }

    public setResults(results: Results) {
        return this._setResults(results);
    }

    // TODO: queryintents in their own service ?

    private treatQueryIntents (results: Results | undefined) {
        if (results && results.queryAnalysis && results.queryIntents) {
            const queryIntents = results.queryIntents;
            for (const intent of queryIntents) {
                if (intent.actions) {
                    for (const action of intent.actions) {
                        const event: SearchService.ProcessQueryIntentActionEvent = {type: "process-query-intent-action", action: action, intent: intent, analysis: results.queryAnalysis};
                        this._events.next(event);
                        if (!event.actionProcessed) {
                            if (!!action.data) {
                                switch (action.type) {
                                    case "tab":
                                        if (results.queryAnalysis.initial && this.query &&
                                            !Utils.eqNC(this.query.tab || "", action.data)) {
                                            this.selectTab(action.data, {skipLocationChange: true});
                                        }
                                        break;
                                }
                            }
                        }
                    }
                }
            }
        }
    }

    get haveRecords(): boolean {
        return !!this.results && !!this.results.records && this.results.records.length > 0;
    }

    get rowCount(): number {
        return (!!this.results && this.results.rowCount) ? this.results.rowCount : 0;
    }

    get totalRowCount(): number {
        return (!!this.results && this.results.totalRowCount) ? this.results.totalRowCount : 0;
    }

    get pageSize(): number {
        if (this.query && this.query.pageSize) {
            return this.query.pageSize;
        }
        if (this.appService.ccquery && this.appService.ccquery.pageSize) {
            return this.appService.ccquery.pageSize;
        }
        return SearchService.DefaultPageSize;
    }

    get page(): number {
        if (!this.results) {
            return 1;
        }
        return this.results.page;
    }

    get pageCount(): number {
        if (!this.results || !this.results.rowCount) {
            return 0;
        }
        return Math.ceil(this.results.rowCount / this.results.pageSize);
    }

    makeQuery(recentQuery?: Query): Query {
        const ccquery = this.appService.ccquery;
        const query = new Query(ccquery ? ccquery.name : "_unknown");
        if(recentQuery){
            Object.assign(query, recentQuery);
        }
        this._events.next({type: "make-query", query: query});
        return query;
    }

    protected makeAuditEvent(event: AuditEvent): AuditEvent {
        this._events.next({type: "make-audit-event", event: event});
        return event;
    }

    selectBreadcrumbsItem(item: BreadcrumbsItem) {
        if (this.breadcrumbs) {
            const query = this.breadcrumbs.selectItem(item);
            if (query) {
                this.setQuery(query, false);
                this.search({reuseBreadcrumbs: true}); // audit?
            }
        }
    }

    removeBreadcrumbsItem(item: BreadcrumbsItem) {
        if (this.breadcrumbs) {
            const next = this.breadcrumbs.removeItem(item);
            if (this.isEmptySearch(this.breadcrumbs.query)) {
                this.clear();
                return;
            }
            if (next) {
                this.selectBreadcrumbsItem(next);
            }
        }
    }

    removeSelect(index: number) {
        if (this.breadcrumbs) {
            const item = this.breadcrumbs.items[index + 1];
            this.removeBreadcrumbsItem(item);
        }
    }

    removeText() {
        if (this.breadcrumbs) {
            const item = this.breadcrumbs.items[0];
            this.removeBreadcrumbsItem(item);
        }
    }

    clear(navigate = true, path?: string) {
        this.clearQuery();
        path = path || this.options.homeRoute;
        this._setResults(undefined);
        this._events.next({type: "clear", path});
        if (navigate) {
            this.navigate({path: path || this.options.homeRoute}, this.makeAuditEvent({
                type: AuditEventType.Search_FirstPage
            }));
        }
    }

    home(path = this.options.homeRoute) {
        this.clear(true, path);
    }

    protected makeQueryIntentData(queryIntentData: QueryIntentData): QueryIntentData {
        this._events.next({type: "make-query-intent-data", intentData: queryIntentData});
        return queryIntentData;
    }

    isEmptySearchIgnoreSelects(query: Query | undefined): boolean {
        if (!query) {
            return true;
        }
        if (!query.action || query.action === "search") {
            // Test isFirstPage
            if (query.isFirstPage) {
                return false;
            }
            // Test empty text
            if (query.text && Utils.trim(query.text)) {
                return false;
            }
            // Test basket
            if (query.basket) {
                return false;
            }
            return true;
        }
        return false;
    }

    isEmptySearch(query: Query | undefined): boolean {
        if (!query) {
            return true;
        }
        if (!query.action || query.action === "search") {
            if (!this.isEmptySearchIgnoreSelects(query)) {
                return false;
            }
            // Test no facet selection
            if (query.select && query.select.length > 0) {
                return false;
            }
            return true;
        }
        return false;
    }

    checkEmptySearch(queries: Query | Query[]): boolean {
        if (this.appService.ccquery && !this.appService.ccquery.allowEmptySearch) {
            if (!Utils.isArray(queries)) {
                queries = [queries];
            }
            for (const query of queries) {
                if (this.isEmptySearch(query)) {
                    this.notificationsService.info("msg#search.emptySearchNotification");
                    return false;
                }
            }
        }
        return true;
    }

    getResults(
        query: Query, auditEvents?: AuditEvents,
        options: SearchService.GetResultsOptions = {}): Observable<Results> {
        if (!this.checkEmptySearch(query)) {
            return throwError("empty search");
        }
        if (!options.searchInactive) {
            this.searchActive = true;
        }
        const tab = this.getCurrentTab();
        return this.queryService.getResults(query, auditEvents,
            this.makeQueryIntentData({
                tab: !!tab ? tab.name : undefined,
                queryIntents: options.queryIntents,
                queryAnalysis: options.queryAnalysis
            })
        ).pipe(
            map((results) => {
                this.searchActive = false;
                return results;
            })
        );
    }

    getMultipleResults(queries: Query[], auditEvents?: AuditEvents): Observable<IMulti<Results>> {
        if (!this.checkEmptySearch(queries)) {
            return of({results: []});
        }
        return this.queryService.getMultipleResults(queries, auditEvents);
    }

    navigate(options?: SearchService.NavigationOptions, audit?: AuditEvents): Promise<boolean> {
        if (!options) {
            options = {};
        }
        if (!options.analyzeQueryText && this.results) {
            options.queryIntents = this.results.queryIntents;
            options.queryAnalysis = this.results.queryAnalysis;
        }
        if (!this.routingActive) {
            this.handleNavigation(options, audit);
            return Promise.resolve(true);
        }
        else {
            // Save currentPath and currentSearch
            let url = Utils.makeURL(this.router.url);
            const currentPath = url.pathname;
            url.searchParams.delete("$refresh");
            const currentSearch = decodeURIComponent(url.search);
            // Set up queryParams and add current query
            const queryParams = Utils.copy(this.queryStringParams);
            if (this._query) {
                queryParams.query = this._query.toJsonForQueryString();
            }
            // Set up history state
            const state: SearchService.HistoryState = {
                audit,
                navigationOptions: options
            };
            const extras = {
                queryParams,
                state,
                skipLocationChange: options.skipLocationChange
            };
            // Calculate new search
            let path = options.path;
            if (!path) {
                path = currentPath;
            }
            url = Utils.makeURL(path);
            path = url.pathname; // normalized
            for (const key of Object.keys(queryParams)) {
                url.searchParams.set(key, queryParams[key]);
            }
            const search = decodeURIComponent(url.search);
            // If path and search are both the same as current then force navigation (without adding to history)
            if (Utils.eq(currentPath, path) && Utils.eq(currentSearch, search)) {
                // We want to force the navigation so that the query will be processed
                extras.queryParams.$refresh = Utils.now.getTime();
                // But don't update the browser url
                extras.skipLocationChange = true;
            }
            return this.router.navigate([path], extras);
        }
    }

    protected getHistoryState(): SearchService.HistoryState {
        const navigation = this.router.getCurrentNavigation();
        if (navigation) {
            return navigation.extras.state || {};
        }
        return window.history.state || {};
    }

    public isSearchRouteActive(): boolean {
        const url = Utils.makeURL(this.router.url);
        return this.isSearchRoute(url.pathname);
    }

    protected isSearchRoute(pathname): boolean {
        if (this.options.routes) {
            for (const route of this.options.routes) {
                if (Utils.endsWith(pathname, Utils.addUrl("/", route))) {
                    return true;
                }
            }
        }
        return false;
    }

    public getQueryFromUrl(): Query | undefined {
        let query: Query | undefined;
        const url = Utils.makeURL(this.router.url);
        if (this.isSearchRoute(url.pathname)) {
            const jquery = url.searchParams.get("query");
            if (jquery) {
                try {
                    query = this.makeQuery().fromJson(jquery);
                }
                catch {}
            }
        }
        return query;
    }

    protected ensureQueryFromUrl(): Query | undefined {
        const query = this.getQueryFromUrl();
        if (!query) {
            this.clear(false);
            return undefined;
        }
        else {
            // The url query should be the same as the current query on SearchService unless
            // it's the initial navigation or if the url is changed manually.
            // In any case, we always set the query from the url. We only send a new-query
            // event if the current query is empty so that we don't systematically create a
            // new query "session" (ml-audit)
            this.setQuery(query, !this._query);
            return query;
        }
    }

    protected handleLogin(): Promise<boolean> {
        if (!this.loginService.complete) {
            return Promise.resolve(false);
        }
        if (!!this.ensureQueryFromUrl()) {
            return this.navigate();
        }
        else {
            return Promise.resolve(true);
        }
    }

    get routingActive(): boolean {
        return !this.options.deactivateRouting;
    }

    set routingActive(value: boolean) {
        this.options.deactivateRouting = !value;
    }

    protected makeAuditEventFromCurrentQuery(): AuditEvent | undefined {
        const lastSelect = this.query.lastSelect();
        if (lastSelect) {
            const lastExpr = this.appService.parseExpr(lastSelect.expression);
            if (lastExpr instanceof Expr) {
                if (lastExpr.field === "refine") {
                    return this.makeAuditEvent({
                        type: AuditEventType.Search_Refine,
                        detail: {
                            text: lastExpr.value,
                            itembox: lastSelect.facet,
                            "from-result-id": !!this.results ? this.results.id : null
                        }
                    });
                }
                else {
                    return this.makeAuditEvent({
                        type: AuditEventType.Search_Select_Item,
                        detail: {
                            item: lastSelect as any,
                            itembox: lastSelect.facet,
                            itemcolumn: lastExpr.field,
                            isitemexclude: lastExpr.not,
                            "from-result-id": !!this.results ? this.results.id : null
                        }
                    });
                }
            }
        }
        else {
            if (this.query.basket) {
                return this.makeAuditEvent({
                    type: AuditEventType.Basket_Open,
                    detail: {
                        basket: this.query.basket
                    }
                });
            }
            else {
                return this.makeAuditEvent({
                    type: AuditEventType.Search_Text,
                    detail: {
                        text: this.query.text,
                        scope: this.query.scope
                    }
                });
            }
        }
        return undefined;
    }

    protected handleNavigation(navigationOptions?: SearchService.NavigationOptions, audit?: AuditEvents): Promise<boolean> {
        if (!this.loginService.complete) {
            return Promise.resolve(false);
        }
        if (!this.appService.ccquery) {
            return Promise.resolve(false);
        }
        let query = this._query;
        if (this.routingActive) {
            query = this.ensureQueryFromUrl();
        }
        this._events.next({type: "update-query", query});
        this._queryStream.next(query);
        if (!query) {
            return Promise.resolve(true);
        }
        if (this.routingActive) {
            const state = this.getHistoryState();
            // console.log("history.state:", state);
            audit = state.audit;
            navigationOptions = state.navigationOptions;
        }
        navigationOptions = navigationOptions || {};
        if(navigationOptions.skipSearch) {
            return Promise.resolve(true);
        }
        if (!audit) {
            audit = this.makeAuditEventFromCurrentQuery();
            if (audit && audit.type === AuditEventType.Search_Text) {
                delete navigationOptions.queryIntents;
                delete navigationOptions.queryAnalysis;
            }
        }
        let observable = this.getResults(this.query, audit,
            {
                queryIntents: navigationOptions.queryIntents,
                queryAnalysis: navigationOptions.queryAnalysis
            });
        Utils.subscribe(observable,
            (results) => {
                navigationOptions = navigationOptions || {};
                this._setResults(results, {
                    resuseBreadcrumbs: navigationOptions.reuseBreadcrumbs,
                });
                return results;
            });
        if (navigationOptions.selectTab) {
            const afterSelectTabEvent: SearchService.AfterSelectTabEvent = {
                type: "after-select-tab",
                observable
            };
            this._events.next(afterSelectTabEvent);
            observable = afterSelectTabEvent.observable;
        }
        return observable.pipe(
            map(() => true),
            catchError(() => of(false))).toPromise();
    }

    search(navigationOptions?: SearchService.NavigationOptions, audit?: AuditEvents): Promise<boolean> {
        delete this.query.page;
        delete this.query.spellingCorrectionMode;
        return this.navigate(navigationOptions, audit);
    }

    searchText(path?: string): Promise<boolean> {
        // Check for empty search preemptively to avoid clearing the current results in the most
        // common case of the user entering empty search text in the search box
        // The lower level check in getResults will handle less obvious cases (url editing etc)
        if (this.appService.ccquery && !this.appService.ccquery.allowEmptySearch && !Utils.trim(this.query.text || "")) {
            this.notificationsService.info("msg#search.emptySearchNotification");
            return Promise.resolve(false);
        }
        return this.search(
            {
                path,
                analyzeQueryText: true
            },
            this.makeAuditEvent({
                type: AuditEventType.Search_Text,
                detail: {
                    text: this.query.text,
                    scope: this.query.scope
                }
            }));
    }

    searchRefine(text: string): Promise<boolean> {
        this.query.addSelect(this.exprBuilder.makeRefineExpr(text));
        return this.search(undefined,
            this.makeAuditEvent({
                type: AuditEventType.Search_Refine,
                detail: {
                    text: text,
                    itembox: "refine",
                    "from-result-id": !!this.results ? this.results.id : null
                }
            }));
    }

    gotoPage(page: number): Promise<boolean> {
        this.query.page = page;
        return this.navigate(undefined, this.makeAuditEvent({
            type: AuditEventType.Search_GotoPage,
            detail: {
                page: page,
                "from-result-id": !!this.results ? this.results.id : null
            }
        }));
    }

    /**
     * Load more results and append them to previous results
     */
    loadMore() {
        if(!this.fetchingLoadMore) {
            let page = this.query.page || this.page;
            page += (page <= this.pageCount) ? 1 : 0;
            if (page <= this.pageCount) {
                this.fetchingLoadMore = true;
                this.query.page = page;
                this.getResults(this.query)
                .subscribe(results => {
                    if(this.results && results) {
                        this.results.records = [...this.results?.records || [], ...results.records] || [];
                        this._resultsStream.next(this.results);
                    }
                    this.fetchingLoadMore = false;
                });
            }
        }
    }

    /**
     * @returns true if more are available otherwise false
     */
    hasMore(): boolean {
        const page = this.query.page || this.page;
        return (page < this.pageCount);
    }

    didYouMean(text: string, context: "search" | "refine", kind: DidYouMeanKind): Promise<boolean> {
        if (context === "search") {
            this.query.text = text;
        }
        else {
            const refineSelect = this.query.findSelect("refine");
            if (refineSelect) {
                refineSelect.expression = "refine:" + ExprParser.escape(text);
            }
        }
        this.query.spellingCorrectionMode = "dymonly";
        return this.navigate(undefined, this.makeAuditEvent({
            type: kind === DidYouMeanKind.Original ? AuditEventType.Search_DidYouMean_Original : AuditEventType.Search_DidYouMean_Correction,
            detail: {
                text: text
            }
        }));
    }

    getCurrentRecordIds(): string[]{
        if (this.results && this.results.records) {
            return this.results.records.map(record => record.id);
        }
        return [];
    }

    getRecordFromId(id: string): Record | undefined {
        if (this.results && this.results.records) {
            return this.results.records.find(record => Utils.eq(record.id, id));
        }
        return undefined;
    }

    addFieldSelect(field: string, items: ValueItem | ValueItem[], options?: SearchService.AddSelectOptions): boolean {
        if (items && (!Utils.isArray(items) || items.length > 0)) {
            let expr = this.exprBuilder.makeFieldExpr(field, items, options?.and);
            if (options?.not) {
                expr = this.exprBuilder.makeNotExpr(expr);
            }
<<<<<<< HEAD
            sb.push(ExprParser.escape(display));
            haveField = true;
        }
        if (haveField) {
            sb.push(":(", ExprParser.escape(Utils.toSqlValue(valueItem.value)), ")");
        }
        else {
            sb.push(ExprParser.escape(Utils.toSqlValue(valueItem.value)));
        }
        return sb.join("");
    }

    private _addFieldSelect(expr: string, options: SearchService.AddFieldSelectOptions, facet?: string): number {
        if (options.not) {
            expr = "NOT (" + expr + ")";
        }
        return this.query.addSelect(expr, facet);
    }

    private makeFieldExpr(
        field: string, valueItem: ValueItem, options: SearchService.AddFieldSelectOptions,
        excludeField?: boolean): string {
        if (options && options.valuesAreExpressions) {
            return valueItem.value as string;
        }
        return this.makeSelectExpr(field, valueItem, excludeField);
    }

    addFieldSelect(field: string, items: ValueItem | ValueItem[], options?: SearchService.AddFieldSelectOptions): number {
        if (!items) {
            return 0;
        }
        const _options = Utils.extend({not: false, and: false}, options);
        let item: ValueItem | undefined;
        if (Utils.isArray(items)) {
            if (items.length === 0) {
                return 0;
            }
            if (items.length === 1) {
                item = items[0];
            }
        }
        else {
            item = items as ValueItem;
        }
        if (item) {
            // Before to add a new select, check if it's not existing
            const exprAsString = this.makeSelectExpr(field, item, false);
            const expr = this.appService.parseExpr(exprAsString);
            if(expr){
                const expr1 = this.breadcrumbs?.findSelect("", expr)
                if(!expr1) {
                    return this._addFieldSelect(this.makeFieldExpr(field, item, _options), _options, field);
                }
            }
            this.notificationsService.info("msg#search.alreadySelected");
            return 0;
        }
        if (Utils.isArray(items)) {
            if (_options.and) {
                let count = 0;
                for (const _item of items) {
                    count += this._addFieldSelect(this.makeFieldExpr(field, _item, _options), _options);
                }
                return count;
            }
            // or
            let expr = "";
            for (const _item of items) {
                if (expr) {
                    expr = expr + " OR ";
                }
                const expr1 = this.makeFieldExpr(field, _item, _options, true);
                expr += "(" + expr1 + ")";
            }
            expr = field + ":(" + expr + ")";
            return this._addFieldSelect(expr, _options);
=======
            this.query.addSelect(expr, options?.facetName);
            return true;
>>>>>>> 45142ab7
        }
        return false;
    }


    get lastRefineText(): string {
        if (this.breadcrumbs) {
            const refineExpr = this.breadcrumbs.findSelect("refine");
            if (refineExpr) {
                return ExprParser.unescape(refineExpr.toString(false));
            }
        }
        return "";
    }

    get hasRelevance(): boolean {
        if (!this.breadcrumbs) {
            return false;
        }
        if (this.breadcrumbs.textExpr?.hasRelevance) {
            return true;
        }
        const refineExpr = this.breadcrumbs.findSelect("refine");
        return refineExpr?.hasRelevance || false;
    }

    selectTab(arg: string | Tab, options: SearchService.NavigationOptions = {}): Promise<boolean> {
        options.selectTab = true;
        const tabName = typeof arg === 'string' ? arg : arg.name;
        this.query.tab = tabName;
        this._events.next({type: "before-select-tab", query: this.query});
        return this.search(options,
            this.makeAuditEvent({
                type: AuditEventType.Search_GotoTab,
                detail: {
                    tab: tabName,
                    "from-result-id": !!this.results ? this.results.id : null
                }
            }));
    }

    selectScope(scope: string) {
        this.query.scope = scope;
    }

    getTab(tabName: string): Tab | undefined {
        if (this.results && this.results.tabs) {
            for (const tab of this.results.tabs) {
                if (Utils.equals(tab.name, tabName)) {
                    return tab;
                }
            }
        }
        return undefined;
    }

    getCurrentTab(): Tab | undefined {
        if (this.results && this.results.tab) {
            return this.getTab(this.results.tab);
        }
        return undefined;
    }

    notifyOpenOriginalDocument(record: Record, resultId?: string): void {
        const results = this.results && this.results.records && this.results.records.includes(record) ? this.results : undefined;
        this._events.next({ type: "open-original-document", record });
        const querylang = this.results?.queryAnalysis?.queryLanguage
            || this.query?.questionLanguage
            || this.appService?.ccquery?.questionLanguage;
        this.auditService.notifyDocument(
            AuditEventType.Click_ResultLink,
            record,
            results || resultId || "",
            {
                querytext: this.query.text,
                querylang,
            },
            {
                queryhash: results ? results.rfmQueryHash : undefined,
                querytext: this.query.text,
                querylang: querylang
            }
        );
    }

    checkBeforeSearch(cancelReasons?: string[]): boolean {
        const beforeSearch: SearchService.BeforeSearchEvent = {type: "before-search"};
        this._events.next(beforeSearch);
        if (cancelReasons && beforeSearch.cancelReasons) {
            cancelReasons.splice(0, 0, ...beforeSearch.cancelReasons);
        }
        return !beforeSearch.cancel;
    }
}

export module SearchService {
    export interface GetResultsOptions {
        queryIntents?: QueryIntent[];
        queryAnalysis?: QueryAnalysis;
        searchInactive?: boolean;   // default "false"
    }

    export interface SetResultsOptions {
        resuseBreadcrumbs?: boolean;
        advanced?: boolean;
    }

    export interface AddSelectOptions {
        not?: boolean;      // default "false"
        and?: boolean;      // default "false"
        facetName?: string; // default: undefined
    }

    export interface NavigationOptions {
        path?: string; // absolute path, current path used if not specified
        reuseBreadcrumbs?: boolean;
        selectTab?: boolean;
        analyzeQueryText?: boolean;
        queryIntents?: QueryIntent[];
        queryAnalysis?: QueryAnalysis;
        skipLocationChange?: boolean;
        skipSearch?: boolean;
    }

    export interface HistoryState {
        audit?: AuditEvents;
        navigationOptions?: NavigationOptions;
    }

    export interface Event {
        type: "new-query" | "update-query" | "make-query" | "before-new-results" | "new-results" | "make-query-intent-data" |
            "process-query-intent-action" | "make-audit-event" |
            "before-select-tab" | "after-select-tab" | "clear" | "open-original-document" | "before-search";
    }

    export interface NewQueryEvent extends Event {
        type: "new-query";
        query: Query | undefined;
    }

    export interface UpdateQueryEvent extends Event {
        type: "update-query";
        query: Query | undefined;
    }

    export interface MakeQueryEvent extends Event {
        type: "make-query";
        query: Query;
    }

    export interface BeforeNewResultsEvent extends Event {
        type: "before-new-results";
        results: Results | undefined;
    }

    export interface NewResultsEvent extends Event {
        type: "new-results";
        results: Results | undefined;
    }

    export interface MakeQueryIntentDataEvent extends Event {
        type: "make-query-intent-data";
        intentData: QueryIntentData;
    }

    export interface ProcessQueryIntentActionEvent extends Event {
        type: "process-query-intent-action";
        action: QueryIntentAction;
        intent: QueryIntent;
        analysis: QueryAnalysis;
        actionProcessed?: boolean;
    }

    export interface MakeAuditEventEvent extends Event {
        type: "make-audit-event";
        event: AuditEvent;
    }

    export interface BeforeSelectTabEvent extends Event {
        type: "before-select-tab";
        query: Query;
    }

    export interface AfterSelectTabEvent extends Event {
        type: "after-select-tab";
        observable: Observable<Results>;
    }

    export interface ClearEvent extends Event {
        type: "clear";
        path?: string;
    }

    export interface OpenOriginalDocument extends Event {
        type: "open-original-document";
        record: Record;
    }

    export interface BeforeSearchEvent extends Event {
        type: "before-search";
        cancel?: boolean;
        cancelReasons?: string[];
    }

    export type Events =
        NewQueryEvent |
        UpdateQueryEvent |
        MakeQueryEvent |
        BeforeNewResultsEvent |
        NewResultsEvent |
        MakeQueryIntentDataEvent |
        ProcessQueryIntentActionEvent |
        MakeAuditEventEvent |
        BeforeSelectTabEvent |
        AfterSelectTabEvent |
        ClearEvent |
        OpenOriginalDocument |
        BeforeSearchEvent;

    export const DefaultPageSize = 20;
}<|MERGE_RESOLUTION|>--- conflicted
+++ resolved
@@ -780,88 +780,8 @@
             if (options?.not) {
                 expr = this.exprBuilder.makeNotExpr(expr);
             }
-<<<<<<< HEAD
-            sb.push(ExprParser.escape(display));
-            haveField = true;
-        }
-        if (haveField) {
-            sb.push(":(", ExprParser.escape(Utils.toSqlValue(valueItem.value)), ")");
-        }
-        else {
-            sb.push(ExprParser.escape(Utils.toSqlValue(valueItem.value)));
-        }
-        return sb.join("");
-    }
-
-    private _addFieldSelect(expr: string, options: SearchService.AddFieldSelectOptions, facet?: string): number {
-        if (options.not) {
-            expr = "NOT (" + expr + ")";
-        }
-        return this.query.addSelect(expr, facet);
-    }
-
-    private makeFieldExpr(
-        field: string, valueItem: ValueItem, options: SearchService.AddFieldSelectOptions,
-        excludeField?: boolean): string {
-        if (options && options.valuesAreExpressions) {
-            return valueItem.value as string;
-        }
-        return this.makeSelectExpr(field, valueItem, excludeField);
-    }
-
-    addFieldSelect(field: string, items: ValueItem | ValueItem[], options?: SearchService.AddFieldSelectOptions): number {
-        if (!items) {
-            return 0;
-        }
-        const _options = Utils.extend({not: false, and: false}, options);
-        let item: ValueItem | undefined;
-        if (Utils.isArray(items)) {
-            if (items.length === 0) {
-                return 0;
-            }
-            if (items.length === 1) {
-                item = items[0];
-            }
-        }
-        else {
-            item = items as ValueItem;
-        }
-        if (item) {
-            // Before to add a new select, check if it's not existing
-            const exprAsString = this.makeSelectExpr(field, item, false);
-            const expr = this.appService.parseExpr(exprAsString);
-            if(expr){
-                const expr1 = this.breadcrumbs?.findSelect("", expr)
-                if(!expr1) {
-                    return this._addFieldSelect(this.makeFieldExpr(field, item, _options), _options, field);
-                }
-            }
-            this.notificationsService.info("msg#search.alreadySelected");
-            return 0;
-        }
-        if (Utils.isArray(items)) {
-            if (_options.and) {
-                let count = 0;
-                for (const _item of items) {
-                    count += this._addFieldSelect(this.makeFieldExpr(field, _item, _options), _options);
-                }
-                return count;
-            }
-            // or
-            let expr = "";
-            for (const _item of items) {
-                if (expr) {
-                    expr = expr + " OR ";
-                }
-                const expr1 = this.makeFieldExpr(field, _item, _options, true);
-                expr += "(" + expr1 + ")";
-            }
-            expr = field + ":(" + expr + ")";
-            return this._addFieldSelect(expr, _options);
-=======
             this.query.addSelect(expr, options?.facetName);
             return true;
->>>>>>> 45142ab7
         }
         return false;
     }
