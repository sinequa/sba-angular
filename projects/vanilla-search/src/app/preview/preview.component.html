    <div class="d-flex flex-row m-0 overflow-hidden" style="max-height: 100%">

        <!-- Left panel (navigation, extracts and entities) -->
        <div class="d-flex flex-column align-items-stretch border-right p-0" 
            [ngClass]="{'col-sm-5 col-md-4 col-lg-3': !collapsedPanel}"
            *ngIf="ui.screenSizeIsGreater('xs')">

            <!-- Navigation buttons/links (template below) -->
            <ng-container *ngTemplateOutlet="nav"></ng-container>

            <div class="border-top border-bottom p-2" *ngIf="!collapsedPanel">
                <!-- Search form allowing the search preview -->
                <sq-preview-search-form *ngIf="previewSearchable" [query]="query" (searchText)="searchText($event)"></sq-preview-search-form>
    
                <!-- Page form allowing to go to an arbitrary page number (when the document is splitted)-->
                <sq-preview-page-form [pageNumber]="previewData?.record?.$page" (gotopage)="gotoPage($event)"></sq-preview-page-form>
    
                <!-- Navigation between the active sub panels -->
                <ul class="nav nav-pills justify-content-center mb-1">
                    <li class="nav-item" *ngFor="let panel of subpanels">
                        <a class="nav-link" href="#" [ngClass]="{active: subpanel === panel}" (click)="subpanel = panel; false">
                            {{ ('msg#preview.'+panel) | sqMessage }}
                        </a>
                    </li>
                </ul>
            </div>

            <!-- Expanded panel different subpanels available -->
            <!-- Extracts/Pages panel -->
            <sq-preview-extracts-panel *ngIf="subpanel === 'extracts' && !pagesResults && !collapsedPanel" class="d-flex flex-column"
                style="flex-grow:1;" [previewData]="previewData" [downloadUrl]="currentUrl" [previewDocument]="previewDocument"
                [style]="isDark()? 'dark' : 'light'">
            </sq-preview-extracts-panel>
            
            <div style="overflow: auto;" *ngIf="subpanel !== 'extracts' && !collapsedPanel">
    
                <!-- Legacy preview highlights -->
                <sq-preview-highlights *ngIf="subpanel === 'highlights' && !!previewData" class="my-2" 
                    [previewData]="previewData" [previewDocument]="previewDocument">
                </sq-preview-highlights>
                
                <sq-preview-pages-panel *ngIf="subpanel === 'extracts' && pagesResults"
                    [previewData]="previewData" [previewDocument]="previewDocument" [pages]="pagesResults" [style]="isDark()? 'dark' : 'light'"
                    (gotopage)="gotoPage($event)">
                </sq-preview-pages-panel>

                <!-- Entities panel -->
                <div *ngIf="subpanel === 'entities'" class="p-2">
                    <sq-preview-entity-panel
                        [previewData]="previewData" [previewDocument]="previewDocument" [style]="isDark()? 'dark' : 'light'" [startUnchecked]="entitiesStartUnchecked" (facetChecked)="entitiesChecked($event)">
                    </sq-preview-entity-panel>
                </div>
            </div>

        </div>

        <!-- Right panel (iframe with preview HTML) -->
        <div class="d-flex flex-column preview-bg" style="flex:1; height: 100vh;">
            <div *ngIf="previewData" class="mb-1 pl-2">
                <h1>{{ previewData?.record.title }}</h1>
                <!-- Link to the original document -->
                <a title="Original document" target="_blank" href="{{previewData?.record.url1}}" (click)="openOriginalDoc()">{{previewData?.record.url1}}</a>
            </div>
            <div style="flex:1;">
                <sq-preview-document-iframe [scalingFactor]="scaleFactor" [downloadUrl]="downloadUrl" (onPreviewReady)="onPreviewReady($event)" (urlChange)="onPreviewUrlChange($event)">

<<<<<<< HEAD
                    <!-- Tooltip injected in the preview -->
                    <sq-preview-tooltip #tooltip [previewDocument]="previewDocument" [previewData]="previewData" 
                        [entityActions]="tooltipEntityActions" [selectedTextActions]="tooltipTextActions">
                    </sq-preview-tooltip>
=======
                <!-- Tooltip injected in the preview -->
                <sq-preview-tooltip #tooltip [previewDocument]="previewDocument" [previewData]="previewData" 
                    [entityActions]="tooltipEntityActions" [selectedTextActions]="tooltipTextActions"
                    [scalingFactor]="scaleFactor">
                </sq-preview-tooltip>
>>>>>>> 00872b56

                </sq-preview-document-iframe>
            </div>
        </div>

    </div>

<ng-template #nav>
    <div class="align-self-stretch d-flex justify-content-between align-items-center p-1" [ngClass]="{'flex-column flex-grow-1': collapsedPanel}">
        <div [ngClass]="{'btn-group': !collapsedPanel, 'btn-group-vertical':collapsedPanel}">
            
            <!-- Toggles the left panel collapsed/expanded state -->
            <button class="btn btn-lg btn-primary" [placement]="leftPanelTooltipPlacement()" sqTooltip="Expand" (click)="collapsedPanel = !collapsedPanel">
                <i class="fas fa-bars"></i>
            </button>

            <!-- Back button (go back to /search route) -->
            <button class="btn btn-lg btn-light" [placement]="leftPanelTooltipPlacement()" sqTooltip="Back" (click)="back()" *ngIf="showBackButton">
                <i class="fas fa-arrow-left"></i>
            </button>

            <!-- Home page link -->
            <a [routerLink]="[homeRoute]" class="btn btn-lg btn-light" [placement]="leftPanelTooltipPlacement()" sqTooltip="Home" *ngIf="homeRoute">
                <i class="fas fa-home"></i>
            </a>

            <button class="btn btn-lg btn-light" [placement]="leftPanelTooltipPlacement()" sqTooltip="{{'msg#facet.preview.minimize' | sqMessage }}" (click)="decreaseScaleFactor()" [disabled]="shouldDisableMinimize()">
                <i class="fas fa-search-minus"></i>
            </button>
            <button class="btn btn-lg btn-light" [placement]="leftPanelTooltipPlacement()" sqTooltip="{{'msg#facet.preview.maximize' | sqMessage }}" (click)="increaseScaleFactor()">
                <i class="fas fa-search-plus"></i>
            </button>
        </div>
        <img id="logo" src="{{ isDark() ? 'assets/sinequa-logo-dark-sm.png' : 'assets/sinequa-logo-light-sm.png'}}" alt="Sinequa logo" title="Sinequa">
    </div>
</ng-template><|MERGE_RESOLUTION|>--- conflicted
+++ resolved
@@ -64,18 +64,11 @@
             <div style="flex:1;">
                 <sq-preview-document-iframe [scalingFactor]="scaleFactor" [downloadUrl]="downloadUrl" (onPreviewReady)="onPreviewReady($event)" (urlChange)="onPreviewUrlChange($event)">
 
-<<<<<<< HEAD
-                    <!-- Tooltip injected in the preview -->
-                    <sq-preview-tooltip #tooltip [previewDocument]="previewDocument" [previewData]="previewData" 
-                        [entityActions]="tooltipEntityActions" [selectedTextActions]="tooltipTextActions">
-                    </sq-preview-tooltip>
-=======
                 <!-- Tooltip injected in the preview -->
                 <sq-preview-tooltip #tooltip [previewDocument]="previewDocument" [previewData]="previewData" 
                     [entityActions]="tooltipEntityActions" [selectedTextActions]="tooltipTextActions"
                     [scalingFactor]="scaleFactor">
                 </sq-preview-tooltip>
->>>>>>> 00872b56
 
                 </sq-preview-document-iframe>
             </div>
