--- conflicted
+++ resolved
@@ -145,10 +145,6 @@
                 </div>
             </ng-template>
 
-<<<<<<< HEAD
-            <div class="h-100">
-=======
->>>>>>> 113b0d0e
                 <sq-loading-bar [active]="loading"></sq-loading-bar>
                 <sq-preview-document-iframe [scalingFactor]="scaleFactor" [downloadUrl]="downloadUrl"
                     [sandbox]="sandbox" (onPreviewReady)="onPreviewReady($event)"
@@ -168,10 +164,6 @@
                         [params]="previewDocument?.passageHighlightParams"></sq-passage-highlight>
 
                 </sq-preview-document-iframe>
-<<<<<<< HEAD
-            </div>
-=======
->>>>>>> 113b0d0e
 
         </sq-facet-card>
 
