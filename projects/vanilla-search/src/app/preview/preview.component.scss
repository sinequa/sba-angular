--- conflicted
+++ resolved
@@ -2,18 +2,6 @@
 @import "bootstrap/scss/_variables";
 @import "bootstrap/scss/_mixins";
 
-<<<<<<< HEAD
-@import "../../../../components/theme/bootstrap-variables";
-
-:host ::ng-deep sq-facet-card .card {
-  height: 100%;
-
-  sq-collapse {
-    flex: 1;
-
-    .sq-collapse {
-      height: 100%;
-=======
 @import "../../../../components/theme/breakpoints";
 
 :host ::ng-deep {
@@ -26,7 +14,6 @@
       .sq-collapse {
         height: 100%;
       }
->>>>>>> 113b0d0e
     }
   }
 }
