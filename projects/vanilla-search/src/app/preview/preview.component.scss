@import "bootstrap/scss/_functions";
@import "bootstrap/scss/_variables";
@import "bootstrap/scss/_mixins";

@import "../../../../components/theme/breakpoints";

<<<<<<< HEAD
:host {
  width: 100%;
  height: 100%;
  display: flex;
  background-color: #efefef;

  .side-menu {
    padding-right: 0;
    background-color: white;
    z-index: 9;
    flex-direction: column;

    img {
      height: 2.5rem;
      display: block;
      margin: auto;
    }

    sq-tabs {
      z-index: 20;
      & ::ng-deep .nav-item {
        flex: 1 1 auto; // "Flex fill"
=======
:host ::ng-deep {
  sq-facet-card .card {
    height: 100%;

    sq-collapse {
      flex: 1;

      .sq-collapse {
        height: 100%;
>>>>>>> d052556a
      }
    }
  }

  sq-facet-card.preview {

    flex: 1;

    @include media-breakpoint-up(lg) {
      padding: 1.25rem;
    }

    ::ng-deep .card {
      height: 100%;

      sq-collapse {
        flex: 1;

        .sq-collapse {
          height: 100%;
        }
      }
    }

  }

}

.flex-scroll {
  flex: 1 1 auto;
  overflow-y: auto;
  height: 0;
}

.preview-title {
  font-size: 1.25rem;
}

:host-context(.dark) {
  :host, .side-menu {
    background-color: #1c1e21;
  }
}<|MERGE_RESOLUTION|>--- conflicted
+++ resolved
@@ -4,7 +4,6 @@
 
 @import "../../../../components/theme/breakpoints";
 
-<<<<<<< HEAD
 :host {
   width: 100%;
   height: 100%;
@@ -27,17 +26,7 @@
       z-index: 20;
       & ::ng-deep .nav-item {
         flex: 1 1 auto; // "Flex fill"
-=======
-:host ::ng-deep {
-  sq-facet-card .card {
-    height: 100%;
-
-    sq-collapse {
-      flex: 1;
-
-      .sq-collapse {
-        height: 100%;
->>>>>>> d052556a
+        text-align: center;
       }
     }
   }
