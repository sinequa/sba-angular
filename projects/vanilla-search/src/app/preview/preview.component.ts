import { Component, OnInit, OnChanges, Input, Optional, Inject, InjectionToken, OnDestroy, ChangeDetectorRef} from '@angular/core';
import { Title } from '@angular/platform-browser';
import { Location } from "@angular/common";
import { ActivatedRoute, Router, NavigationEnd, RouterEvent } from '@angular/router';
import { LoginService } from '@sinequa/core/login';
import { PreviewData, Results } from '@sinequa/core/web-services';
import { Query } from '@sinequa/core/app-utils';
import { Action } from '@sinequa/components/action';
import { PreviewService, PreviewDocument } from '@sinequa/components/preview';
import { SearchService } from '@sinequa/components/search';
import { MODAL_MODEL } from '@sinequa/core/modal';
import { Subscription } from 'rxjs';
import { IntlService } from '@sinequa/core/intl';
import { UIService } from '@sinequa/components/utils';
import { UserPreferences } from '@sinequa/components/user-settings';
import {filter} from 'rxjs/operators';

export interface PreviewConfig {
  initialCollapsedPanel?: boolean;
  homeRoute?: string;
  showBackButton?: boolean;
  subpanels?: string[];
  defaultSubpanel?: string;
  previewSearchable?: boolean;
}

export interface PreviewInput {
  config?: PreviewConfig;
  id: string;
  query: Query;
}

export interface EntitiesState {
  count: number;
  sortFreq: boolean;
  hidden: Map<string,boolean>;
  nav: Map<string,number>;
  category: string;
}

export const PREVIEW_CONFIG = new InjectionToken<PreviewConfig>("PREVIEW_CONFIG");

@Component({
  selector: 'app-preview',
  templateUrl: './preview.component.html',
  styleUrls: ['./preview.component.scss']
})
export class PreviewComponent implements OnInit, OnChanges, OnDestroy {
  // Inputs can be passed via binding or the URL + deps injection (defaults are initialized below)
  @Input() id?: string;
  @Input() query?: Query;
  @Input() previewConfig?: PreviewConfig;

  // Set when the preview service responds
  previewData?: PreviewData;
  downloadUrl?: string;
  currentUrl?: string;

  // Set when the preview has finished loading and initializing
  previewDocument?: PreviewDocument;

  // State of the preview
  collapsedPanel= true;
  homeRoute = "/home";
  showBackButton = true;
  subpanels = ["extracts", "entities"];
  subpanel = 'extracts';
  previewSearchable = true;
<<<<<<< HEAD

  // Page management for splitted documents
  pagesResults: Results;
=======
>>>>>>> c7ec6ef5

  // Subscriptions
  private loginSubscription: Subscription;
  private routerSubscription: Subscription;

  // Preview Tooltip
  tooltipEntityActions: Action[] = [];
  tooltipTextActions: Action[] = [];

  private readonly scaleFactorThreshold = 0.1;
  scaleFactor = 1.0;

  constructor(
    @Optional() @Inject(PREVIEW_CONFIG) previewConfig: PreviewConfig,
    @Optional() @Inject(MODAL_MODEL) previewInput: PreviewInput,
    private cdr: ChangeDetectorRef,
    protected router: Router,
    protected route: ActivatedRoute,
    protected titleService: Title,
    protected _location: Location,
    public loginService: LoginService,
    protected intlService: IntlService,
    protected previewService: PreviewService,
    protected searchService: SearchService,
    public prefs: UserPreferences,
    public ui: UIService,
    protected activatedRoute: ActivatedRoute) {

    // If the page is refreshed login needs to happen again, then we can get the preview data
    this.loginSubscription = this.loginService.events.subscribe({
      next: (event) => {
        if (event.type === "session-changed") {
          this.getPreviewData();
        }
      }
    });

    // The URL can be changed when searching within the page
    this.routerSubscription = this.router.events
      .pipe(
        filter(event => event instanceof RouterEvent && event.url !== this.homeRoute)
      ).subscribe({
      next: (event) => {
        if (event instanceof NavigationEnd) {
          this.clear();
          this.getPreviewDataFromUrl();
        }
      }
    });

    // In case the component is loaded in a modal
    if(previewInput){
      if(previewInput.config){
        previewConfig = previewInput.config;
      }
      this.id = previewInput.id;
      this.query = previewInput.query;
    }

    // Configuration may be injected by the root app (or as above by the modal)
    if(previewConfig){
      this.previewConfig = previewConfig;
    }

    this.tooltipTextActions.push(new Action({
      text: "msg#searchForm.search",
      title: "msg#preview.searchText",
      icon: "sq-preview-search-icon",
      action: (action, event) => {
        if (this.query) {
          this.query.text = event['text'].slice(0, 50);
          this.router.navigate([], {
            relativeTo: this.route,
            queryParams: {query: this.query.toJsonForQueryString()},
            queryParamsHandling: 'merge',
            state: {}
          });
        }
      }
    }));

    titleService.setTitle(this.intlService.formatMessage("msg#preview.pageTitle"));

  }

  /**
   * Loads the preview data in the case where id and query are provided as inputs
   * (eg. the component is inserted in a parent rather than as a route)
   */
  ngOnChanges() {
    this.getPreviewData();
  }

  /**
   * Initializes the configuration and potentially loads the preview data from the URL
   * (in the case where the id and query are not provided via the Input bindings)
   */
  ngOnInit() {

    if(!this.id || !this.query) { // do nothing if the parameters are already here
      this.getPreviewDataFromUrl();
    }

    if(this.previewConfig){
      if(this.previewConfig.initialCollapsedPanel !== undefined){
        this.collapsedPanel = this.previewConfig.initialCollapsedPanel;
      }
      if(this.previewConfig.homeRoute !== undefined){
        this.homeRoute = this.previewConfig.homeRoute;
      }
      if(this.previewConfig.showBackButton !== undefined){
        this.showBackButton = this.previewConfig.showBackButton;
      }
      if(this.previewConfig.subpanels !== undefined){
        this.subpanels = this.previewConfig.subpanels;
      }
      if(this.previewConfig.defaultSubpanel !== undefined){
        this.subpanel = this.previewConfig.defaultSubpanel;
      }
      if(this.previewConfig.previewSearchable !== undefined){
        this.previewSearchable = this.previewConfig.previewSearchable;
      }
    }
  }

  ngOnDestroy(){
    this.loginSubscription.unsubscribe();
    this.routerSubscription.unsubscribe();
  }

  /**
   * Extracts id and query from the URL and request the preview data from the preview service
   */
  private getPreviewDataFromUrl() {
    const map = this.route.snapshot.queryParamMap;
    this.id = map.get("id") || undefined;
    this.query = this.searchService.makeQuery();
    this.query.fromJson(map.get("query") || "{}");
    this.getPreviewData();
  }

  /**
   * Performs a call to the preview service. Update the search form with the searched query text (page refresh or navigation)
   */
  private getPreviewData() {
    if(!!this.id && !!this.query && this.loginService.complete) {
      this.previewService.getPreviewData(this.id, this.query).subscribe(
        previewData => {
          this.previewData = previewData;
<<<<<<< HEAD
          const url = previewData?.documentCachedContentUrl;
          // Manage splitted documents
          const pageNumber = this.previewService.getPageNumber(previewData.record);
          if(pageNumber) {
            this.previewService.fetchPages(previewData.record.containerid!, this.query!)
              .subscribe(results => this.pagesResults = results);
          }
          this.currentUrl = url;
          this.downloadUrl = url ? this.previewService.makeDownloadUrl(url) : undefined;
          this.titleService.setTitle(this.intlService.formatMessage("msg#preview.pageTitle", {title: previewData?.record?.title || ""}));
=======
          this.downloadUrl = this.previewData ? this.previewService.makeDownloadUrl(this.previewData.documentCachedContentUrl) : undefined;
          this.titleService.setTitle(this.intlService.formatMessage("msg#preview.pageTitle", {title: previewData.record.title || ""}));
>>>>>>> c7ec6ef5
        }
      );
    }
  }

  /**
   * Called when the HTML of the preview finishes loading in the iframe
   * @param previewDocument
   */
  onPreviewReady(previewDocument: PreviewDocument){
    if(this.previewData) {
      // uses preferences to uncheck highlighted entities
      const uncheckedEntities = this.entitiesStartUnchecked;
      Object.keys(uncheckedEntities)
        .map(key => ({entity: key, value: uncheckedEntities[key]}))
        .filter(item => item.value === true)
        .map(item => previewDocument.toggleHighlight(item.entity, false));
        
      this.previewDocument = previewDocument;
      this.previewDocument.selectHighlight("matchlocations", 0); // Scroll to first match
    }
  }
  
  onPreviewUrlChange(url: string) {
    this.currentUrl = url;
    this.cdr.detectChanges();
  }

  /**
   * Back button (navigating back to search)
   */
  back(){
    this._location.back();
  }

  /**
   * Resets the state of the page
   */
  clear(){
    this.previewData = undefined;
    this.previewDocument = undefined;
    this.downloadUrl = undefined;
  }

  /**
   * Notification for the audit service
   */
  openOriginalDoc(){
    if (this.previewData) {
      this.searchService.notifyOpenOriginalDocument(this.previewData.record);
    }
  }

  /**
   * Navigate to another page of this document
   * @param id 
   */
  gotoPage(page: number) {
    const containerid = this.previewData?.record.containerid;
    if(containerid) {
      const id = `${containerid}/#${page}#`;
      this.router.navigate([], {
        relativeTo: this.activatedRoute,
        queryParams: { id }, // Assumes that we can keep the same query(!)
        queryParamsHandling: 'merge'
      });
    }
  }

  /**
   * Search for new text within the same document
   * @param text
   */
  searchText(text: string) {
    if(this.query && this.query.text !== text) {
      this.query.text = text;
      this.router.navigate([], {
        relativeTo: this.route,
        queryParams: {query: this.query.toJsonForQueryString()},
        queryParamsHandling: 'merge',
        state: {}
      });
    }
  }

  /**
   * Whether the UI is in dark or light mode
   */
  isDark(): boolean {
    return document.body.classList.contains("dark");
  }

  // User preferences

  /**
   * Entity facets state
   */
  get entitiesStartUnchecked(): {[entity: string]: boolean} {
    return this.prefs.get("preview-entities-checked") || {};
  }

  entitiesChecked(event: {entity: string, checked: boolean}) {
    const startUnchecked = this.entitiesStartUnchecked;
    startUnchecked[event.entity] = !event.checked;
    this.prefs.set("preview-entities-checked", startUnchecked);
  }

  increaseScaleFactor() {
    this.scaleFactor = this.scaleFactor + this.scaleFactorThreshold;
    return false;
  }

  decreaseScaleFactor() {
    this.scaleFactor = Math.round(Math.max(0.1, this.scaleFactor - this.scaleFactorThreshold) * 100) / 100;
    return false;
  }

  shouldDisableMinimize() {
    return this.scaleFactor <= 0.1;
  }

  leftPanelTooltipPlacement() {
    return this.collapsedPanel ? 'right' : 'bottom'
  }
}<|MERGE_RESOLUTION|>--- conflicted
+++ resolved
@@ -66,12 +66,9 @@
   subpanels = ["extracts", "entities"];
   subpanel = 'extracts';
   previewSearchable = true;
-<<<<<<< HEAD
 
   // Page management for splitted documents
   pagesResults: Results;
-=======
->>>>>>> c7ec6ef5
 
   // Subscriptions
   private loginSubscription: Subscription;
@@ -221,7 +218,6 @@
       this.previewService.getPreviewData(this.id, this.query).subscribe(
         previewData => {
           this.previewData = previewData;
-<<<<<<< HEAD
           const url = previewData?.documentCachedContentUrl;
           // Manage splitted documents
           const pageNumber = this.previewService.getPageNumber(previewData.record);
@@ -232,10 +228,6 @@
           this.currentUrl = url;
           this.downloadUrl = url ? this.previewService.makeDownloadUrl(url) : undefined;
           this.titleService.setTitle(this.intlService.formatMessage("msg#preview.pageTitle", {title: previewData?.record?.title || ""}));
-=======
-          this.downloadUrl = this.previewData ? this.previewService.makeDownloadUrl(this.previewData.documentCachedContentUrl) : undefined;
-          this.titleService.setTitle(this.intlService.formatMessage("msg#preview.pageTitle", {title: previewData.record.title || ""}));
->>>>>>> c7ec6ef5
         }
       );
     }
@@ -253,12 +245,12 @@
         .map(key => ({entity: key, value: uncheckedEntities[key]}))
         .filter(item => item.value === true)
         .map(item => previewDocument.toggleHighlight(item.entity, false));
-        
+
       this.previewDocument = previewDocument;
       this.previewDocument.selectHighlight("matchlocations", 0); // Scroll to first match
     }
   }
-  
+
   onPreviewUrlChange(url: string) {
     this.currentUrl = url;
     this.cdr.detectChanges();
@@ -291,7 +283,7 @@
 
   /**
    * Navigate to another page of this document
-   * @param id 
+   * @param id
    */
   gotoPage(page: number) {
     const containerid = this.previewData?.record.containerid;
