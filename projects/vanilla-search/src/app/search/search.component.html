--- conflicted
+++ resolved
@@ -1,20 +1,3 @@
-<<<<<<< HEAD
-<div class="nav-wrapper">
-    <!-- Navbar with app icon, search form, and menus -->
-    <nav class="navbar navbar-expand-sm {{ isDark()? 'navbar-dark bg-dark' : 'navbar-light bg-light' }}">
-        <div class="container-xl flex-nowrap">
-
-            <div class="col-lg-3 col-xl-2" *ngIf="showLogo">
-                <!-- Application logo -->
-                <a [routerLink]="['/home']" title="Home">
-                    <img id="logo" src="assets/sinequa-logo-light-lg.png" alt="sinequa logo" width="160px" class="d-none d-lg-inline sq-light-mode">
-                    <img id="logo" src="assets/sinequa-logo-light-sm.png" alt="sinequa logo" width="40px" class="d-inline d-lg-none sq-light-mode">
-                    <img id="logo" src="assets/sinequa-logo-dark-lg.png" alt="sinequa logo" width="160px" class="d-none d-lg-inline sq-dark-mode">
-                    <img id="logo" src="assets/sinequa-logo-dark-sm.png" alt="sinequa logo" width="40px" class="d-inline d-lg-none sq-dark-mode">
-                </a>
-            </div>
-
-=======
 <!-- Navbar with app icon, search form, and menus -->
 <nav class="navbar navbar-expand-sm bg-light sticky-top" [ngClass]="{'navbar-dark': isDark}">
     <div class="container-xl flex-nowrap">
@@ -24,7 +7,6 @@
             <a [routerLink]="['/home']" title="Home">
                 <img id="logo" alt="sinequa logo">
             </a>
->>>>>>> 4298ba6b
             <!-- Button to toggle the visibility of facets on small screens -->
             <button *ngIf="showFilterToggle" class="btn btn-lg" [ngClass]="isDark ? 'btn-dark' : 'btn-light'" title="{{ 'msg#search.showFilters' | sqMessage }}"
                 (click)="toggleFilters()">
@@ -32,13 +14,6 @@
             </button>
         </div>
 
-<<<<<<< HEAD
-            <!-- Search form -->
-            <div class="app-search-form col-10 col-sm-5 ps-1 pe-2" *ngIf="showForm">
-                <app-search-form [autocompleteSources]="features"></app-search-form>
-            </div>
-=======
->>>>>>> 4298ba6b
 
         <!-- Search form -->
         <div class="col-5 col-lg-5 app-search-form px-2" *ngIf="showSearch">
@@ -56,14 +31,9 @@
                 </ng-container>
                 <sq-user-menu [display]="'fullName'"></sq-user-menu>
                 <!-- Non mobile feedback button -->
-<<<<<<< HEAD
-                <sq-feedback-menu [style]="'primary'" [rightAligned]="true" class="d-none d-md-block ms-1" *ngIf="loginService.complete"></sq-feedback-menu>
-            </div>
-=======
                 <sq-feedback-menu [style]="'primary'" [rightAligned]="true" class="ms-1" *ngIf="loginService.complete && ui.screenSizeIsGreaterOrEqual('md')"></sq-feedback-menu>
             </ul>
         </div>
->>>>>>> 4298ba6b
 
         <button class="d-md-none btn btn-lg" [ngClass]="isDark ? 'btn-dark' : 'btn-light'" title="{{ 'msg#search.showMenu' | sqMessage }}"
             (click)="toggleMenu()">
@@ -97,16 +67,6 @@
             </sq-facet-card>
         </div>
 
-<<<<<<< HEAD
-        <!-- Result selection toolbar -->
-        <div class="card-action-bar rounded text-white bg-primary position-fixed w-auto d-none d-md-block">
-            <div class="p-2">
-                <sq-results-selector [style]="'primary'"></sq-results-selector>
-            </div>
-        </div>
-
-=======
->>>>>>> 4298ba6b
         <!-- Results -->
         <div class="col-sm-12 col-lg-5" [ngClass]="{'col-md-8': showFilters, 'col-md-6': !showFilters}" *ngIf="showResults">
 
@@ -146,7 +106,6 @@
             </div>
 
             <!-- List of documents (for loop) -->
-<<<<<<< HEAD
             <div *ngFor="let record of results.records" class="record d-flex"
                 (click)="onDocumentClicked(record, $event)"
                 [ngClass]="{
@@ -154,11 +113,6 @@
                   'duplicate': record.$isDuplicate
                 }">
                 <sq-result-duplicates-spacer [record]="record"></sq-result-duplicates-spacer>
-=======
-            <div *ngFor="let record of results.records" class="record"
-                [ngClass]="{'selected': record.$selected || record === openedDoc}"
-                (click)="onDocumentClicked(record, $event)">
->>>>>>> 4298ba6b
                 <div class="flex-grow-1">
                     <div class="d-flex align-items-center">
                         <sq-result-selector class="d-none d-md-block" [record]="record"></sq-result-selector>
@@ -228,12 +182,6 @@
                         (previewLoaded)="previewReady($event)">
                     </sq-facet-preview-2>
                 </ng-template>
-<<<<<<< HEAD
-
-                <ng-template [sqFacetView]="{text: 'msg#facet.preview.viewPassages'}" [default]="!!passageId"
-                    *ngIf="openedDoc.$hasPassages" #passagesList>
-                    <sq-passage-list [record]="openedDoc" [passageId]="passageId"></sq-passage-list>
-                </ng-template>
 
                 <ng-template [sqFacetView]="{text: 'Duplicates'}" *ngIf="openedDoc.groupcount && openedDoc.groupcount > 1">
                     <sq-result-duplicates-list [record]="openedDoc">
@@ -243,8 +191,6 @@
                       </ng-template>
                     </sq-result-duplicates-list>
                 </ng-template>
-=======
->>>>>>> 4298ba6b
             </sq-facet-card>
         </div>
     </div>
