--- conflicted
+++ resolved
@@ -79,31 +79,15 @@
             <!-- Sponsored links -->
             <sq-sponsored-results [query]="searchService.query"></sq-sponsored-results>
 
-<<<<<<< HEAD
-            <!-- Answer card -->
-            <!-- <sq-facet-card *ngIf="hasAnswers" class="mt-3" #answersFacet>
-                <sq-answer-card #facet [results]="results" (previewOpened)="openMiniPreview($event.$record)"
-                    (titleClicked)="onTitleClick($event)" [collapsed]="answersFacet._collapsed"></sq-answer-card>
-            </sq-facet-card> -->
-
-=======
->>>>>>> 231eb6dc
             <!-- nth top passages -->
             <sq-facet-card *ngIf="hasPassages" class="mb-3"
                 [title]="'msg#machine-learning.passages'"
                 [icon]="'fas fa-brain primary-icon'"
-<<<<<<< HEAD
-                [collapsible]="false"
-                [actions]="[summarizeAction]" buttonsStyle="primary">
-                <sq-top-passages #facet
-                    [results]="results"
-                    [answersFirst]="true"
-=======
                 [collapsible]="true"
+                [actions]="[summarizeAction]"
                 buttonsStyle="primary">
                 <sq-top-passages #facet
                     [results]="results"
->>>>>>> 231eb6dc
                     (previewOpened)="openMiniPreview($event.$record, $event.id)"
                     (titleClicked)="onTitleClick($event)">
                 </sq-top-passages>
@@ -219,13 +203,10 @@
                         (previewLoaded)="previewReady($event)">
                     </sq-facet-preview-2>
                 </ng-template>
-<<<<<<< HEAD
 
                 <ng-template [sqFacetView]="{text: 'Summary'}" *ngIf="openedDocChat">
                   <sq-chat [chat]="openedDocChat" [displayAttachments]="false"></sq-chat>
                 </ng-template>
-=======
->>>>>>> 231eb6dc
             </sq-facet-card>
         </div>
     </div>
