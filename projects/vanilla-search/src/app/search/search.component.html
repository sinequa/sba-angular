--- conflicted
+++ resolved
@@ -144,15 +144,9 @@
         <div class="col-sm-12 col-lg-4 col-xl-5" [ngClass]="{'col-md-6': !showFilters}"  [sqSticky]="{top: 105, bottom: 10}">
 
             <!-- Without selected document -->
-<<<<<<< HEAD
-            <sq-facet-card *ngIf="!openedDoc" [collapsible]="false" [title]="'msg#preview.documentPreview'"
-                class="mb-3">
-                <div class="no-record">
-=======
             <!-- hidden only on md resolution -->
-            <sq-facet-card *ngIf="!openedDoc" class="d-none d-sm-block no-record" [ngClass]="{ 'd-none d-lg-block mb-3': showFilters }" [collapsible]="false" [title]="'msg#facet.preview.documentPreview'">
+            <sq-facet-card *ngIf="!openedDoc" class="d-none d-sm-block no-record" [ngClass]="{ 'd-none d-lg-block mb-3': showFilters }" [collapsible]="false" [title]="'msg#preview.documentPreview'">
                 <div class="text-center">
->>>>>>> d052556a
                     <img src="assets/sinequa-empty-preview.png" class="mb-3">
                     <p class="fw-bold">{{'msg#preview.documentPreviewTitle' | sqMessage}}</p>
                     <p>{{'msg#preview.documentPreviewDescription' | sqMessage}}</p>
@@ -178,10 +172,14 @@
                     </sq-metadata>
                 </ng-template>
 
-<<<<<<< HEAD
+                <ng-template [sqFacetView]="{text: 'msg#preview.viewPassages'}" [default]="true" *ngIf="openedDoc.$hasPassages"
+                    #passagesList>
+                    <sq-passage-list [record]="openedDoc" [passageId]="passageId"></sq-passage-list>
+                </ng-template>
+
                 <ng-template [sqFacetView]="{text: 'msg#preview.viewPreview'}">
                     <sq-preview #facet
-                        style="height: calc(100vh - 250px);"
+                        style="height: calc(100vh - 220px);"
                         [id]="openedDoc.id"
                         [query]="searchService.query"
                         [highlightColors]="previewHighlights"
@@ -191,29 +189,13 @@
                     </sq-preview>
                 </ng-template>
 
-                <ng-template [sqFacetView]="{text: 'msg#preview.viewPassages'}" [default]="!!passageId"
-                    *ngIf="openedDoc.$hasPassages" #passagesList>
-                    <sq-passage-list [record]="openedDoc" [passageId]="passageId"></sq-passage-list>
-=======
-                <ng-template [sqFacetView]="{text: 'msg#facet.preview.viewPassages'}" [default]="true" *ngIf="openedDoc.$hasPassages"
-                    #passagesList>
-                    <sq-passage-list [record]="openedDoc" [passageId]="passageId"></sq-passage-list>
-                </ng-template>
-
-                <ng-template [sqFacetView]="{text: 'msg#facet.preview.viewPreview'}">
-                    <sq-facet-preview-2 #facet [record]="openedDoc" [query]="searchService.query"
-                        (previewLoaded)="previewReady($event)">
-                    </sq-facet-preview-2>
-                </ng-template>
-
-                <ng-template [sqFacetView]="{text: 'msg#facet.preview.viewDuplicates'}" *ngIf="openedDoc.groupcount && openedDoc.groupcount > 1">
+                <ng-template [sqFacetView]="{text: 'msg#preview.viewDuplicates'}" *ngIf="openedDoc.groupcount && openedDoc.groupcount > 1">
                     <sq-result-duplicates-list [record]="openedDoc">
                       <ng-template let-duplicate>
                         <sq-result-title [record]="duplicate" (titleClicked)="openPreviewIfNoUrl(duplicate, $event)"></sq-result-title>
                         <sq-result-source [record]="duplicate" [displayTreepath]="true"></sq-result-source>
                       </ng-template>
                     </sq-result-duplicates-list>
->>>>>>> d052556a
                 </ng-template>
             </sq-facet-card>
         </div>
