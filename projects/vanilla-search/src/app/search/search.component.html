<!-- Navbar with app icon, search form, and menus -->
<nav class="navbar navbar-expand-sm bg-light sticky-top" [ngClass]="{'navbar-dark': isDark}">
    <div class="container-xl flex-nowrap">

        <div class="col-lg-3 col-xl-2 d-flex align-items-center">
            <!-- Application logo -->
            <a [routerLink]="['/home']" title="Home">
                <img id="logo" alt="sinequa logo">
            </a>
            <!-- Button to toggle the visibility of facets on small screens -->
            <button *ngIf="showFilterToggle" class="btn btn-lg" [ngClass]="isDark ? 'btn-dark' : 'btn-light'" title="{{ 'msg#search.showFilters' | sqMessage }}"
                (click)="toggleFilters()">
                <i class="fas fa-filter text-muted"></i>
            </button>
        </div>

<<<<<<< HEAD
            <!-- Search form -->
            <div class="app-search-form col-sm-5 ps-1 pe-2" *ngIf="showForm">
                <app-search-form [autocompleteSources]="features"></app-search-form>
            </div>

            <!-- User menu which visibility can be toggled with a button on small screens -->
            <div class="col-sm-4 col-xl-5 d-flex justify-content-end flex-grow-1 flex-shrink-1 w-100" *ngIf="showMenu">
                <ul class="navbar-nav navbar-right mw-100">
                    <ng-container *ngFor="let feature of features" [ngSwitch]="feature">
                        <sq-baskets-menu *ngSwitchCase="'baskets'" [icon]="'fas fa-inbox'"></sq-baskets-menu>
                        <sq-saved-queries-menu *ngSwitchCase="'saved-queries'"></sq-saved-queries-menu>
                        <sq-alerts-menu *ngSwitchCase="'alerts'"></sq-alerts-menu>
                        <sq-labels-menu *ngSwitchCase="'labels'" [results]="results$ | async"></sq-labels-menu>
                    </ng-container>
                    <sq-user-menu [display]="'fullName'"></sq-user-menu>
                </ul>
=======

        <!-- Search form -->
        <div class="col-5 col-lg-5 app-search-form px-2" *ngIf="showSearch">
            <app-search-form [autocompleteSources]="features"></app-search-form>
        </div>
>>>>>>> 113b0d0e

        <!-- User menu which visibility can be toggled with a button on small screens -->
        <div class="d-flex justify-content-end flex-grow-1 flex-shrink-1 w-100" *ngIf="showMenu" [ngClass]="{'d-none': !showMenu}">
            <ul class="navbar-nav navbar-right mw-100">
                <ng-container *ngFor="let feature of features" [ngSwitch]="feature">
                    <sq-baskets-menu *ngSwitchCase="'baskets'" [icon]="'fas fa-inbox'"></sq-baskets-menu>
                    <sq-saved-queries-menu *ngSwitchCase="'saved-queries'"></sq-saved-queries-menu>
                    <sq-alerts-menu *ngSwitchCase="'alerts'" ></sq-alerts-menu>
                    <sq-labels-menu *ngSwitchCase="'labels'" [results]="results$ | async"></sq-labels-menu>
                </ng-container>
                <sq-user-menu [display]="'fullName'"></sq-user-menu>
                <!-- Non mobile feedback button -->
                <sq-feedback-menu [style]="'primary'" [rightAligned]="true" class="ms-1" *ngIf="loginService.complete && ui.screenSizeIsGreaterOrEqual('md')"></sq-feedback-menu>
            </ul>
        </div>

        <button class="d-md-none btn btn-lg" [ngClass]="isDark ? 'btn-dark' : 'btn-light'" title="{{ 'msg#search.showMenu' | sqMessage }}"
            (click)="toggleMenu()">
            <i class="fas fa-bars text-muted"></i>
        </button>

    </div>
</nav>

<!-- Loading bar (Manages its own state and visibility via the search service) -->
<sq-loading-bar></sq-loading-bar>

<!-- Main interface -->
<div class="container-xl main" *ngIf="loginService.complete">
    <div class="row" *ngIf="results$ | async; let results">
        <!-- Left facet bar -->
        <!-- sqSticky to update if you change the header sizing -->
<<<<<<< HEAD
        <div class="col-md-4 col-lg-3 col-xl-2 sq-facet-bar" *ngIf="showFilters" [sqSticky]="{top: 96, bottom: 80}">
=======
        <div class="col-sm-12 col-md-4 col-lg-3 col-xl-2 sq-facet-bar" *ngIf="showFilters" [sqSticky]="{top: 90, bottom: 10}">
>>>>>>> 113b0d0e
            <!-- Source facet -->
            <sq-facet-card [title]="'msg#facet.treepath.title'" [icon]="'fas fa-sitemap'" [collapsible]="false" class="mb-3">
                <sq-facet-list #facet [results]="results" [aggregation]="'Treepath'"></sq-facet-list>
            </sq-facet-card>

            <!-- Other metadata -->
            <sq-facet-card [collapsible]="false" class="mb-3">
                <sq-facet-multi #facet
                    [results]="results"
                    [facets]="facets"
                    [facetComponents]="facetComponents">
                </sq-facet-multi>
            </sq-facet-card>
        </div>

        <!-- Results -->
        <div class="col-sm-12 col-lg-5" [ngClass]="{'col-md-8': showFilters, 'col-md-6': !showFilters}" *ngIf="showResults">

            <!-- Tabs -->
<<<<<<< HEAD
            <sq-tabs [tabsClass]="'py-2 px-4'" [results]="results"></sq-tabs>
=======
            <sq-tabs [results]="results"></sq-tabs>

            <!-- Toolbar -->
            <div class="d-flex small sq-toolbar">
                <sq-filters-view
                  class="flex-grow-1 position-relative"
                  [query]="searchService.query"
                  [closeOnClickOutside]="true"
                  [advancedModeClass]="'position-absolute card border shadow p-3'"
                  (filterEdit)="searchService.search()">
                </sq-filters-view>
                <sq-results-counter [rowCount]="searchService.rowCount" class="mx-2"></sq-results-counter>
                <sq-sort-selector [results]="results" [rightAligned]="true"></sq-sort-selector>
            </div>
>>>>>>> 113b0d0e

            <!-- Did you mean -->
            <sq-did-you-mean [results]="results"></sq-did-you-mean>

            <!-- Sponsored links -->
            <sq-sponsored-results [query]="searchService.query"></sq-sponsored-results>

            <!-- Answer card -->
            <!-- <sq-facet-card *ngIf="hasAnswers" class="mt-3" #answersFacet>
                <sq-answer-card #facet [results]="results" (previewOpened)="openMiniPreview($event.$record)"
                    (titleClicked)="onTitleClick($event)" [collapsed]="answersFacet._collapsed"></sq-answer-card>
            </sq-facet-card> -->

            <!-- nth top passages -->
            <sq-facet-card *ngIf="hasPassages" class="mb-3"
                [title]="'msg#machine-learning.passages'"
                [icon]="'fas fa-brain primary-icon'"
                [collapsible]="false"
                [actions]="[summarizeAction]" buttonsStyle="primary">
                <sq-top-passages #facet
                    [results]="results"
                    [answersFirst]="true"
                    (previewOpened)="openMiniPreview($event.$record, $event.id)"
                    (titleClicked)="onTitleClick($event)">
                </sq-top-passages>
            </sq-facet-card>

            <!-- Toolbar -->
            <div class="d-flex small sq-toolbar">
                <sq-filters-view
                  class="flex-grow-1 position-relative"
                  [query]="searchService.query"
                  [closeOnClickOutside]="true"
                  [advancedModeClass]="'position-absolute card border shadow p-3'"
                  (filterEdit)="searchService.search()">
                </sq-filters-view>
                <sq-results-counter [rowCount]="searchService.rowCount" class="mx-2"></sq-results-counter>
                <sq-sort-selector [results]="results" [rightAligned]="true"></sq-sort-selector>
            </div>

            <!-- List of documents (for loop) -->
            <div *ngFor="let record of results.records" class="record"
                [ngClass]="{'selected': record.$selected || record === openedDoc}"
                (click)="onDocumentClicked(record, $event)">
                <div class="flex-grow-1">
                    <div class="record-header d-flex align-items-center">
                        <sq-result-selector *ngIf="ui.screenSizeIsGreaterOrEqual('md')" [record]="record"></sq-result-selector>
                        <sq-result-icon [record]="record" class="me-1"></sq-result-icon>
                        <sq-result-title [record]="record" (titleClicked)="openPreviewIfNoUrl(record, $event)"></sq-result-title>
                        <button
                          class="btn btn-sm btn-link ms-auto py-0 text-nowrap"
                          (click)="attachDocument(record, $event)">
                          <i class="fas fa-fw fa-paperclip"></i> Attach to chat
                        </button>
                    </div>
                    <sq-result-source [record]="record" [displayTreepath]="true"></sq-result-source>
                    <sq-result-extracts [record]="record" class="d-block overflow-hidden"></sq-result-extracts>
                    <sq-result-missing-terms [record]="record"></sq-result-missing-terms>

                    <sq-labels [record]="record" [public]="true"></sq-labels>
                    <sq-labels [record]="record" [public]="false"></sq-labels>
                </div>
                <sq-result-thumbnail [record]="record" [thumbnailColumn]="'sourcevarchar4'" [linkBehavior]="false"
                    class="d-none d-sm-block align-self-center ms-3">
                </sq-result-thumbnail>
            </div>

            <!-- Infinite scroll -->
            <sq-scroller></sq-scroller>

            <!-- Pagination -->
            <!-- <sq-pager [results]="results" class="d-flex flex-column align-items-center mt-3"></sq-pager> -->
        </div>

        <!-- Right part-->
        <!-- sqSticky to update if you change the header sizing -->
        <div class="col-sm-12 col-lg-4 col-xl-5" [ngClass]="{'col-md-6': !showFilters}"  [sqSticky]="{top: 80, bottom: 10}">

            <sq-facet-card [title]="'ChatGPT'" [icon]="'fas fa-comments primary-icon'" [collapsible]="false" [actions]="[chatSettingsAction]" class="mb-3">
              <sq-chat #facet *ngIf="!chatSettingsAction.selected"
                [displayAttachments]="false"
                [textBeforeAttachments]="chatConfig.textBeforeAttachments"
                [displayAttachments]="chatConfig.displayAttachments"
                [temperature]="chatConfig.temperature"
                [topP]="chatConfig.topP"
                [maxTokens]="chatConfig.maxTokens"
                [initialSystemPrompt]="chatConfig.initialSystemPrompt"
                [initialUserPrompt]="chatConfig.initialUserPrompt"
                [addAttachmentPrompt]="chatConfig.addAttachmentPrompt"
                [addAttachmentsPrompt]="chatConfig.addAttachmentsPrompt"
                [attachmentsHiddenPrompt]="chatConfig.attachmentsHiddenPrompt"
                [autoSearchMinScore]="chatConfig.autoSearchMinScore"
                [autoSearchMaxPassages]="chatConfig.autoSearchMaxPassages"
                (data)="summarizeAction.disabled = false">
              </sq-chat>
              <sq-chat-settings *ngIf="chatSettingsAction.selected" [config]="chatConfig"></sq-chat-settings>
            </sq-facet-card>

            <!-- Without selected document -->
            <!-- hidden only on md resolution -->
            <sq-facet-card *ngIf="!openedDoc" class="d-none d-sm-block no-record" [ngClass]="{ 'd-none d-lg-block mb-3': showFilters }" [collapsible]="false" [title]="'msg#facet.preview.documentPreview'">
                <div class="text-center">
                    <img src="assets/sinequa-empty-preview.png" class="mb-3">
                    <p class="fw-bold">{{'msg#facet.preview.documentPreviewTitle' | sqMessage}}</p>
                    <p>{{'msg#facet.preview.documentPreviewDescription' | sqMessage}}</p>
                </div>
            </sq-facet-card>

            <!-- With selected document -->
            <sq-facet-card *ngIf="openedDoc" [collapsible]="false" [facetActionsAreSecondary]="true"
                [viewActionsAreSecondary]="true"
                secondaryActionsClass="position-absolute end-0 btn-group-vertical mt-4 me-3 bg-{{isDark()? 'dark' : 'light'}} rounded shadow on-hover"
                viewActionsClass="d-block btn-group mt-2" viewButtonsStyle="outline-primary" [actions]="previewCustomActions"
                actionsSize="" class="mb-3 facet-preview" #previewFacet>

                <ng-template #headerTpl>
                    <sq-result-icon [record]="openedDoc" class="me-1"></sq-result-icon>
                    <sq-result-title class="flex-grow-1" [record]="openedDoc" field="title" titleLinkBehavior="open-if-url">
                    </sq-result-title>
                </ng-template>

                <ng-template #subHeaderTpl>
                    <sq-metadata [record]="openedDoc" [items]="metadata" [showTitles]="false" [showIcons]="true"
                        [tabular]="false" [clickable]="false">
                    </sq-metadata>
                </ng-template>

                <ng-template [sqFacetView]="{text: 'msg#facet.preview.viewPassages'}" [default]="true" *ngIf="openedDoc.$hasPassages"
                    #passagesList>
                    <sq-passage-list [record]="openedDoc" [passageId]="passageId"></sq-passage-list>
                </ng-template>

                <ng-template [sqFacetView]="{text: 'msg#facet.preview.viewPreview'}">
                    <sq-facet-preview-2 #facet [record]="openedDoc" [query]="searchService.query"
                        (previewLoaded)="previewReady($event)">
                    </sq-facet-preview-2>
                </ng-template>

                <ng-template [sqFacetView]="{text: 'Summary'}" *ngIf="openedDocChat">
                  <sq-chat [chat]="openedDocChat" [displayAttachments]="false"></sq-chat>
                </ng-template>
            </sq-facet-card>
        </div>
    </div>
</div>

<!-- Result selection toolbar -->
<div class="card-action-bar rounded text-white bg-primary position-fixed w-auto p-2 d-none d-md-block">
    <sq-results-selector [style]="'primary'"></sq-results-selector>
</div><|MERGE_RESOLUTION|>--- conflicted
+++ resolved
@@ -14,30 +14,11 @@
             </button>
         </div>
 
-<<<<<<< HEAD
-            <!-- Search form -->
-            <div class="app-search-form col-sm-5 ps-1 pe-2" *ngIf="showForm">
-                <app-search-form [autocompleteSources]="features"></app-search-form>
-            </div>
-
-            <!-- User menu which visibility can be toggled with a button on small screens -->
-            <div class="col-sm-4 col-xl-5 d-flex justify-content-end flex-grow-1 flex-shrink-1 w-100" *ngIf="showMenu">
-                <ul class="navbar-nav navbar-right mw-100">
-                    <ng-container *ngFor="let feature of features" [ngSwitch]="feature">
-                        <sq-baskets-menu *ngSwitchCase="'baskets'" [icon]="'fas fa-inbox'"></sq-baskets-menu>
-                        <sq-saved-queries-menu *ngSwitchCase="'saved-queries'"></sq-saved-queries-menu>
-                        <sq-alerts-menu *ngSwitchCase="'alerts'"></sq-alerts-menu>
-                        <sq-labels-menu *ngSwitchCase="'labels'" [results]="results$ | async"></sq-labels-menu>
-                    </ng-container>
-                    <sq-user-menu [display]="'fullName'"></sq-user-menu>
-                </ul>
-=======
 
         <!-- Search form -->
         <div class="col-5 col-lg-5 app-search-form px-2" *ngIf="showSearch">
             <app-search-form [autocompleteSources]="features"></app-search-form>
         </div>
->>>>>>> 113b0d0e
 
         <!-- User menu which visibility can be toggled with a button on small screens -->
         <div class="d-flex justify-content-end flex-grow-1 flex-shrink-1 w-100" *ngIf="showMenu" [ngClass]="{'d-none': !showMenu}">
@@ -70,11 +51,7 @@
     <div class="row" *ngIf="results$ | async; let results">
         <!-- Left facet bar -->
         <!-- sqSticky to update if you change the header sizing -->
-<<<<<<< HEAD
-        <div class="col-md-4 col-lg-3 col-xl-2 sq-facet-bar" *ngIf="showFilters" [sqSticky]="{top: 96, bottom: 80}">
-=======
         <div class="col-sm-12 col-md-4 col-lg-3 col-xl-2 sq-facet-bar" *ngIf="showFilters" [sqSticky]="{top: 90, bottom: 10}">
->>>>>>> 113b0d0e
             <!-- Source facet -->
             <sq-facet-card [title]="'msg#facet.treepath.title'" [icon]="'fas fa-sitemap'" [collapsible]="false" class="mb-3">
                 <sq-facet-list #facet [results]="results" [aggregation]="'Treepath'"></sq-facet-list>
@@ -94,24 +71,7 @@
         <div class="col-sm-12 col-lg-5" [ngClass]="{'col-md-8': showFilters, 'col-md-6': !showFilters}" *ngIf="showResults">
 
             <!-- Tabs -->
-<<<<<<< HEAD
-            <sq-tabs [tabsClass]="'py-2 px-4'" [results]="results"></sq-tabs>
-=======
             <sq-tabs [results]="results"></sq-tabs>
-
-            <!-- Toolbar -->
-            <div class="d-flex small sq-toolbar">
-                <sq-filters-view
-                  class="flex-grow-1 position-relative"
-                  [query]="searchService.query"
-                  [closeOnClickOutside]="true"
-                  [advancedModeClass]="'position-absolute card border shadow p-3'"
-                  (filterEdit)="searchService.search()">
-                </sq-filters-view>
-                <sq-results-counter [rowCount]="searchService.rowCount" class="mx-2"></sq-results-counter>
-                <sq-sort-selector [results]="results" [rightAligned]="true"></sq-sort-selector>
-            </div>
->>>>>>> 113b0d0e
 
             <!-- Did you mean -->
             <sq-did-you-mean [results]="results"></sq-did-you-mean>
@@ -223,7 +183,7 @@
             <!-- With selected document -->
             <sq-facet-card *ngIf="openedDoc" [collapsible]="false" [facetActionsAreSecondary]="true"
                 [viewActionsAreSecondary]="true"
-                secondaryActionsClass="position-absolute end-0 btn-group-vertical mt-4 me-3 bg-{{isDark()? 'dark' : 'light'}} rounded shadow on-hover"
+                secondaryActionsClass="position-absolute end-0 btn-group-vertical mt-4 me-3 bg-light rounded shadow on-hover"
                 viewActionsClass="d-block btn-group mt-2" viewButtonsStyle="outline-primary" [actions]="previewCustomActions"
                 actionsSize="" class="mb-3 facet-preview" #previewFacet>
 
