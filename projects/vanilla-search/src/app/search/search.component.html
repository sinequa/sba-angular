<!-- Navbar with app icon, search form, and menus -->
<nav class="navbar navbar-expand-sm bg-light sticky-top" [ngClass]="{'navbar-dark': isDark}">
    <div class="container-xl flex-nowrap">

        <div class="col-lg-3 col-xl-2 d-flex align-items-center">
            <!-- Application logo -->
            <a [routerLink]="['/home']" title="Home">
                <img id="logo" alt="sinequa logo">
            </a>
            <!-- Button to toggle the visibility of facets on small screens -->
            <button *ngIf="showFilterToggle" class="btn btn-lg" [ngClass]="isDark ? 'btn-dark' : 'btn-light'" title="{{ 'msg#search.showFilters' | sqMessage }}"
                (click)="toggleFilters()">
                <i class="fas fa-filter text-muted"></i>
            </button>
        </div>


        <!-- Search form -->
        <div class="col-5 col-lg-5 app-search-form px-2" *ngIf="showSearch">
            <app-search-form [autocompleteSources]="features"></app-search-form>
        </div>

        <!-- User menu which visibility can be toggled with a button on small screens -->
        <div class="d-flex justify-content-end flex-grow-1 flex-shrink-1 w-100" *ngIf="showMenu" [ngClass]="{'d-none': !showMenu}">
            <ul class="navbar-nav navbar-right align-items-center mw-100">
                <ng-container *ngFor="let feature of features" [ngSwitch]="feature">
                    <sq-baskets-menu *ngSwitchCase="'baskets'" [icon]="'fas fa-inbox'"></sq-baskets-menu>
                    <sq-saved-queries-menu *ngSwitchCase="'saved-queries'"></sq-saved-queries-menu>
                    <sq-alerts-menu *ngSwitchCase="'alerts'" ></sq-alerts-menu>
                    <sq-labels-menu *ngSwitchCase="'labels'" [results]="results$ | async"></sq-labels-menu>
                </ng-container>
                <sq-user-menu [display]="'fullName'"></sq-user-menu>
                <!-- Non mobile feedback button -->
                <sq-feedback-menu [style]="'primary'" [rightAligned]="true" class="ms-1 d-none d-md-block" *ngIf="loginService.complete"></sq-feedback-menu>
            </ul>
        </div>

        <button class="d-md-none btn btn-lg" [ngClass]="isDark ? 'btn-dark' : 'btn-light'" title="{{ 'msg#search.showMenu' | sqMessage }}"
            (click)="toggleMenu()">
            <i class="fas fa-bars text-muted"></i>
        </button>

    </div>
</nav>

<!-- Loading bar (Manages its own state and visibility via the search service) -->
<sq-loading-bar></sq-loading-bar>

<!-- Main interface -->
<div class="container-xl main" *ngIf="loginService.complete">
    <div class="row" *ngIf="results$ | async; let results">
        <!-- Left facet bar -->
        <!-- sqSticky to update if you change the header sizing -->
        <div class="col-sm-12 col-md-4 col-lg-3 col-xl-2 sq-facet-bar" *ngIf="showFilters" [sqSticky]="{top: 105, bottom: 10}">
            <!-- Source facet -->
            <sq-facet-card [title]="'msg#facet.treepath.title'" [icon]="'fas fa-sitemap'" [collapsible]="false" class="mb-3">
                <sq-facet-list #facet [results]="results" [aggregation]="'Treepath'"></sq-facet-list>
            </sq-facet-card>

            <!-- Other metadata -->
            <sq-facet-card [collapsible]="false" class="mb-3">
                <sq-facet-multi #facet
                    [results]="results"
                    [facets]="facets"
                    [facetComponents]="facetComponents">
                </sq-facet-multi>
            </sq-facet-card>
        </div>

        <!-- Results -->
        <div class="col-sm-12 col-lg-5" [ngClass]="{'col-md-8': showFilters, 'col-md-6': !showFilters}" *ngIf="showResults">

            <!-- Tabs -->
            <sq-tabs [results]="results"></sq-tabs>

            <!-- Did you mean -->
            <sq-did-you-mean [results]="results"></sq-did-you-mean>

            <!-- Sponsored links -->
            <sq-sponsored-results [query]="searchService.query"></sq-sponsored-results>

            <!-- nth top passages -->
            <sq-facet-card *ngIf="hasPassages" class="mb-3"
                [title]="'msg#machine-learning.passages'"
                [icon]="'fas fa-brain primary-icon'"
                [collapsible]="false"
                [actions]="[summarizeAction]"
                buttonsStyle="primary">
                <sq-top-passages #facet
                    [results]="results"
                    (previewOpened)="openMiniPreview($event.$record, $event.id)"
                    (titleClicked)="onTitleClick($event)">
                </sq-top-passages>
            </sq-facet-card>

            <!-- Toolbar -->
            <div class="d-flex small my-2 sq-toolbar">
                <sq-filters-view
                  class="flex-grow-1 position-relative"
                  [query]="searchService.query"
                  [closeOnClickOutside]="true"
                  [advancedModeClass]="'position-absolute card border shadow p-3'"
                  (filterEdit)="searchService.search()">
                </sq-filters-view>
                <sq-results-counter [rowCount]="searchService.rowCount" class="mx-2"></sq-results-counter>
                <sq-sort-selector [results]="results" [rightAligned]="true"></sq-sort-selector>
            </div>

            <!-- List of documents (for loop) -->
            <div *ngFor="let record of results.records" class="record"
                (click)="onDocumentClicked(record, $event)"
                [ngClass]="{
                  'selected': record.$selected || record === openedDoc,
                  'duplicate': record.$isDuplicate
                }">
                <sq-result-duplicates-spacer [record]="record"></sq-result-duplicates-spacer>
                <div class="flex-grow-1">
<<<<<<< HEAD
                    <div class="record-header d-flex align-items-center">
                        <sq-result-selector *ngIf="ui.screenSizeIsGreaterOrEqual('md')" [record]="record"></sq-result-selector>
                        <sq-result-icon [record]="record" class="me-1"></sq-result-icon>
=======
                    <div class="d-flex align-items-center">
                        <sq-result-selector class="d-none d-md-block" [record]="record"></sq-result-selector>
>>>>>>> d052556a
                        <sq-result-title [record]="record" (titleClicked)="openPreviewIfNoUrl(record, $event)"></sq-result-title>
                        <button
                          class="btn btn-sm btn-link ms-auto py-0 text-nowrap"
                          (click)="attachDocument(record, $event)">
                          <i class="fas fa-fw fa-paperclip"></i> Attach to chat
                        </button>
                    </div>
                    <sq-result-source [record]="record" [displayTreepath]="true"></sq-result-source>
                    <sq-result-extracts [record]="record" class="d-block overflow-hidden"></sq-result-extracts>
                    <sq-result-missing-terms [record]="record"></sq-result-missing-terms>

                    <sq-labels [record]="record" [public]="true"></sq-labels>
                    <sq-labels [record]="record" [public]="false"></sq-labels>

                    <sq-result-duplicates [record]="record"></sq-result-duplicates>
                </div>
                <sq-result-thumbnail [record]="record" [thumbnailColumn]="'sourcevarchar4'" [linkBehavior]="false"
                    class="d-none d-sm-block align-self-center ms-3">
                </sq-result-thumbnail>
            </div>

            <!-- Infinite scroll -->
            <sq-scroller></sq-scroller>

            <!-- Pagination -->
            <!-- <sq-pager [results]="results" class="d-flex flex-column align-items-center mt-3"></sq-pager> -->
        </div>

        <!-- Right part-->
        <!-- sqSticky to update if you change the header sizing -->
        <div class="col-sm-12 col-lg-4 col-xl-5" [ngClass]="{'col-md-6': !showFilters}"  [sqSticky]="{top: 105, bottom: 10}">

            <sq-facet-card [title]="'ChatGPT'" [icon]="'fas fa-comments primary-icon'" [collapsible]="false" [actions]="[chatSettingsAction]" class="mb-3">
              <sq-chat #facet *ngIf="!chatSettingsAction.selected"
                [displayAttachments]="false"
                [textBeforeAttachments]="chatConfig.textBeforeAttachments"
                [displayAttachments]="chatConfig.displayAttachments"
                [temperature]="chatConfig.temperature"
                [topP]="chatConfig.topP"
                [maxTokens]="chatConfig.maxTokens"
                [initialSystemPrompt]="chatConfig.initialSystemPrompt"
                [initialUserPrompt]="chatConfig.initialUserPrompt"
                [addAttachmentPrompt]="chatConfig.addAttachmentPrompt"
                [addAttachmentsPrompt]="chatConfig.addAttachmentsPrompt"
                [attachmentsHiddenPrompt]="chatConfig.attachmentsHiddenPrompt"
                [autoSearchMinScore]="chatConfig.autoSearchMinScore"
                [autoSearchMaxPassages]="chatConfig.autoSearchMaxPassages"
                (data)="summarizeAction.disabled = false">
              </sq-chat>
              <sq-chat-settings *ngIf="chatSettingsAction.selected" [config]="chatConfig"></sq-chat-settings>
            </sq-facet-card>

            <!-- Without selected document -->
            <!-- hidden only on md resolution -->
            <sq-facet-card *ngIf="!openedDoc" class="d-none d-sm-block no-record" [ngClass]="{ 'd-none d-lg-block mb-3': showFilters }" [collapsible]="false" [title]="'msg#facet.preview.documentPreview'">
                <div class="text-center">
                    <img src="assets/sinequa-empty-preview.png" class="mb-3">
                    <p class="fw-bold">{{'msg#facet.preview.documentPreviewTitle' | sqMessage}}</p>
                    <p>{{'msg#facet.preview.documentPreviewDescription' | sqMessage}}</p>
                </div>
            </sq-facet-card>

            <!-- With selected document -->
            <sq-facet-card *ngIf="openedDoc" [collapsible]="false" [facetActionsAreSecondary]="true"
                [viewActionsAreSecondary]="true"
                secondaryActionsClass="position-absolute end-0 btn-group-vertical mt-4 me-3 bg-light rounded shadow on-hover"
                viewActionsClass="d-block btn-group mt-2" viewButtonsStyle="outline-primary" [actions]="previewCustomActions"
                actionsSize="" class="mb-3 facet-preview" #previewFacet>

                <ng-template #headerTpl>
                    <sq-result-icon [record]="openedDoc" class="me-1"></sq-result-icon>
                    <sq-result-title class="flex-grow-1" [record]="openedDoc" field="title" titleLinkBehavior="open-if-url">
                    </sq-result-title>
                </ng-template>

                <ng-template #subHeaderTpl>
                    <sq-metadata class="small" [record]="openedDoc" [items]="metadata" [showTitles]="false" [showIcons]="true"
                        [tabular]="false" [clickable]="false">
                    </sq-metadata>
                </ng-template>

                <ng-template [sqFacetView]="{text: 'msg#facet.preview.viewPassages'}" [default]="true" *ngIf="openedDoc.$hasPassages"
                    #passagesList>
                    <sq-passage-list [record]="openedDoc" [passageId]="passageId"></sq-passage-list>
                </ng-template>

                <ng-template [sqFacetView]="{text: 'msg#facet.preview.viewPreview'}">
                    <sq-facet-preview-2 #facet [record]="openedDoc" [query]="searchService.query"
                        (previewLoaded)="previewReady($event)">
                    </sq-facet-preview-2>
                </ng-template>

<<<<<<< HEAD
                <ng-template [sqFacetView]="{text: 'Summary'}" *ngIf="openedDocChat">
                  <sq-chat [chat]="openedDocChat" [displayAttachments]="false"></sq-chat>
=======
                <ng-template [sqFacetView]="{text: 'msg#facet.preview.viewDuplicates'}" *ngIf="openedDoc.groupcount && openedDoc.groupcount > 1">
                    <sq-result-duplicates-list [record]="openedDoc">
                      <ng-template let-duplicate>
                        <sq-result-title [record]="duplicate" (titleClicked)="openPreviewIfNoUrl(duplicate, $event)"></sq-result-title>
                        <sq-result-source [record]="duplicate" [displayTreepath]="true"></sq-result-source>
                      </ng-template>
                    </sq-result-duplicates-list>
>>>>>>> d052556a
                </ng-template>
            </sq-facet-card>
        </div>
    </div>
</div>

<!-- Result selection toolbar -->
<div class="card-action-bar rounded text-white bg-primary position-fixed w-auto p-2 d-none d-md-block">
    <sq-results-selector [style]="'primary'"></sq-results-selector>
</div><|MERGE_RESOLUTION|>--- conflicted
+++ resolved
@@ -115,14 +115,9 @@
                 }">
                 <sq-result-duplicates-spacer [record]="record"></sq-result-duplicates-spacer>
                 <div class="flex-grow-1">
-<<<<<<< HEAD
                     <div class="record-header d-flex align-items-center">
-                        <sq-result-selector *ngIf="ui.screenSizeIsGreaterOrEqual('md')" [record]="record"></sq-result-selector>
+                        <sq-result-selector  class="d-none d-md-block" [record]="record"></sq-result-selector>
                         <sq-result-icon [record]="record" class="me-1"></sq-result-icon>
-=======
-                    <div class="d-flex align-items-center">
-                        <sq-result-selector class="d-none d-md-block" [record]="record"></sq-result-selector>
->>>>>>> d052556a
                         <sq-result-title [record]="record" (titleClicked)="openPreviewIfNoUrl(record, $event)"></sq-result-title>
                         <button
                           class="btn btn-sm btn-link ms-auto py-0 text-nowrap"
@@ -215,10 +210,10 @@
                     </sq-facet-preview-2>
                 </ng-template>
 
-<<<<<<< HEAD
                 <ng-template [sqFacetView]="{text: 'Summary'}" *ngIf="openedDocChat">
                   <sq-chat [chat]="openedDocChat" [displayAttachments]="false"></sq-chat>
-=======
+                </ng-template>
+
                 <ng-template [sqFacetView]="{text: 'msg#facet.preview.viewDuplicates'}" *ngIf="openedDoc.groupcount && openedDoc.groupcount > 1">
                     <sq-result-duplicates-list [record]="openedDoc">
                       <ng-template let-duplicate>
@@ -226,7 +221,6 @@
                         <sq-result-source [record]="duplicate" [displayTreepath]="true"></sq-result-source>
                       </ng-template>
                     </sq-result-duplicates-list>
->>>>>>> d052556a
                 </ng-template>
             </sq-facet-card>
         </div>
