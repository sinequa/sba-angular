--- conflicted
+++ resolved
@@ -79,19 +79,6 @@
                 <!-- Did you mean -->
                 <sq-did-you-mean class="w-100" [results]="results"></sq-did-you-mean>
 
-<<<<<<< HEAD
-            <!-- nth top passages -->
-            <sq-facet-card *ngIf="hasPassages" class="mb-3"
-                [title]="'msg#machine-learning.passages'"
-                [icon]="'fas fa-brain primary-icon'"
-                [collapsible]="true">
-                <sq-top-passages #facet
-                    [results]="results"
-                    (passageClicked)="openMiniPreview($event.$record, $event.id)"
-                    (documentOpened)="openPreviewIfNoUrl($event, false)">
-                </sq-top-passages>
-            </sq-facet-card>
-=======
                 <!-- Sponsored links -->
                 <sq-sponsored-results class="w-100" [query]="searchService.query"></sq-sponsored-results>
 
@@ -120,30 +107,10 @@
                 <!-- Result counter and sort -->
                 <sq-results-counter [rowCount]="searchService.rowCount" class="small my-2 ms-auto px-2"></sq-results-counter>
                 <sq-sort-selector [results]="results" [rightAligned]="true" class="small my-2"></sq-sort-selector>
->>>>>>> 26fa37ef
 
             </div>
 
             <!-- List of documents (for loop) -->
-<<<<<<< HEAD
-            <div *ngFor="let record of results.records" class="record"
-                (click)="onDocumentClicked(record, $event)"
-                [ngClass]="{
-                  'selected': record.$selected || record === openedDoc,
-                  'duplicate': record.$isDuplicate
-                }">
-                <sq-result-duplicates-spacer [record]="record"></sq-result-duplicates-spacer>
-                <div class="flex-grow-1">
-                    <div class="record-header d-flex align-items-center">
-                        <sq-result-selector  class="d-none d-md-block" [record]="record"></sq-result-selector>
-                        <sq-result-icon [record]="record" class="me-1"></sq-result-icon>
-                        <sq-result-title [record]="record" (titleClicked)="openPreviewIfNoUrl(record, $event)"></sq-result-title>
-                        <button
-                          class="btn btn-sm btn-link ms-auto py-0 text-nowrap"
-                          (click)="attachDocument(record, $event)">
-                          <i class="fas fa-fw fa-paperclip"></i> Attach to chat
-                        </button>
-=======
             <ul class="record-list p-0">
                 <li *ngFor="let record of results.records" class="record"
                   (click)="onDocumentClicked(record, $event)"
@@ -153,9 +120,15 @@
                   }">
                     <sq-result-duplicates-spacer [record]="record"></sq-result-duplicates-spacer>
                     <div class="flex-grow-1">
-                        <div class="d-flex align-items-center">
-                            <sq-result-selector class="d-none d-md-block" [record]="record"></sq-result-selector>
+                        <div class="record-header d-flex align-items-center">
+                            <sq-result-selector  class="d-none d-md-block" [record]="record"></sq-result-selector>
+                            <sq-result-icon [record]="record" class="me-1"></sq-result-icon>
                             <sq-result-title [record]="record" (titleClicked)="openPreviewIfNoUrl(record, $event)"></sq-result-title>
+                            <button
+                                class="btn btn-sm btn-link ms-auto py-0 text-nowrap"
+                                (click)="attachDocument(record, $event)">
+                                <i class="fas fa-fw fa-paperclip"></i> Attach to chat
+                            </button>
                         </div>
                         <sq-result-source [record]="record" [displayTreepath]="true"></sq-result-source>
                         <sq-result-extracts [record]="record" class="d-block overflow-hidden"></sq-result-extracts>
@@ -165,7 +138,6 @@
                         <sq-labels [record]="record" [public]="false"></sq-labels>
 
                         <sq-result-duplicates [record]="record"></sq-result-duplicates>
->>>>>>> 26fa37ef
                     </div>
                     <sq-result-thumbnail [record]="record" [thumbnailColumn]="'sourcevarchar4'" [linkBehavior]="false"
                         class="d-none d-sm-block align-self-center ms-3">
