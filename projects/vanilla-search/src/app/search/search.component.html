--- conflicted
+++ resolved
@@ -71,17 +71,11 @@
             </sq-facet-card>
 
             <!-- Other metadata -->
-<<<<<<< HEAD
-            <sq-facet-card [title]="multiFacetTitle" [icon]="multiFacetIcon" [collapsible]="false" class="mb-3">
-                <sq-facet-multi #facet [results]="results" [facets]="facets" [facetComponents]="facetComponents"
-                    (events)="facetChanged($event)">
-=======
             <sq-facet-card [collapsible]="false" class="mb-3">
                 <sq-facet-multi #facet
                     [results]="results"
                     [facets]="facets"
                     [facetComponents]="facetComponents">
->>>>>>> 7a9371e3
                 </sq-facet-multi>
             </sq-facet-card>
         </div>
@@ -182,15 +176,9 @@
             <!-- With selected document -->
             <sq-facet-card *ngIf="openedDoc" [collapsible]="false" [facetActionsAreSecondary]="true"
                 [viewActionsAreSecondary]="true"
-<<<<<<< HEAD
-                secondaryActionsClass="position-absolute end-0 btn-group-vertical mt-4 me-3 bg-light rounded shadow on-hover"
-                viewActionsClass="d-block btn-group mt-2" viewButtonsStyle="outline-primary"
-                [actions]="previewCustomActions" actionsSize="" class="mb-3 facet-preview" #previewFacet>
-=======
                 secondaryActionsClass="position-absolute end-0 btn-group-vertical mt-4 me-3 bg-{{isDark()? 'dark' : 'light'}} rounded shadow on-hover"
                 viewActionsClass="d-block btn-group mt-2" viewButtonsStyle="outline-primary" [actions]="previewCustomActions"
                 actionsSize="" class="mb-3 facet-preview" #previewFacet>
->>>>>>> 7a9371e3
 
                 <ng-template #headerTpl>
                     <sq-result-title class="flex-grow-1" [record]="openedDoc" field="title"
