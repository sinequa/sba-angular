--- conflicted
+++ resolved
@@ -10,13 +10,8 @@
 import { AppService } from '@sinequa/core/app-utils';
 import { IntlService } from '@sinequa/core/intl';
 import { LoginService } from '@sinequa/core/login';
-<<<<<<< HEAD
 import { Answer, AuditEventType, AuditWebService, MatchingPassage, Record, RelevantExtract, Results } from '@sinequa/core/web-services';
-import { FacetParams, FACETS, FEATURES, METADATA } from '../../config';
-=======
-import { Answer, AuditEventType, AuditWebService, Record, Results } from '@sinequa/core/web-services';
 import { FacetParams, FACETS, FEATURES, METADATA, PREVIEW_HIGHLIGHTS } from '../../config';
->>>>>>> 07a334c3
 import { TopPassage } from '@sinequa/core/web-services';
 import { BsFacetDate } from '@sinequa/analytics/timeline';
 import { ChatAttachment, ChatComponent, ChatConfig, ChatService, defaultChatConfig, InitChat } from '@sinequa/components/machine-learning';
