--- conflicted
+++ resolved
@@ -10,18 +10,12 @@
 import { AppService } from '@sinequa/core/app-utils';
 import { IntlService } from '@sinequa/core/intl';
 import { LoginService } from '@sinequa/core/login';
-<<<<<<< HEAD
 import { AuditEventType, AuditWebService, MatchingPassage, Record, RelevantExtract, Results, TopPassage } from '@sinequa/core/web-services';
-import { FacetParams, FACETS, FEATURES, METADATA, PREVIEW_HIGHLIGHTS } from '../../config';
+import { FacetParams, FACETS, FEATURES, METADATA_CONFIG, PREVIEW_HIGHLIGHTS } from '../../config';
 import { BsFacetDate } from '@sinequa/analytics/timeline';
 import { ChatAttachment, ChatService, InitChat } from '@sinequa/components/machine-learning';
 import { AssistantService } from '../assistant/assistant.service';
-=======
-import { AuditEventType, AuditWebService, Record, Results } from '@sinequa/core/web-services';
-import { FacetParams, FACETS, FEATURES, METADATA_CONFIG, PREVIEW_HIGHLIGHTS } from '../../config';
-import { BsFacetDate } from '@sinequa/analytics/timeline';
 import { MetadataConfig } from '@sinequa/components/metadata';
->>>>>>> 221be6b3
 
 @Component({
   selector: 'app-search',
