--- conflicted
+++ resolved
@@ -10,11 +10,7 @@
 import { AppService } from '@sinequa/core/app-utils';
 import { IntlService } from '@sinequa/core/intl';
 import { LoginService } from '@sinequa/core/login';
-<<<<<<< HEAD
-import { Answer, AuditEventType, AuditWebService, MatchingPassage, Record, RelevantExtract, Results } from '@sinequa/core/web-services';
-=======
-import { AuditEventType, AuditWebService, Record, Results } from '@sinequa/core/web-services';
->>>>>>> 6b85e48f
+import { AuditEventType, AuditWebService, MatchingPassage, Record, RelevantExtract, Results, TopPassage } from '@sinequa/core/web-services';
 import { FacetParams, FACETS, FEATURES, METADATA, PREVIEW_HIGHLIGHTS } from '../../config';
 import { BsFacetDate } from '@sinequa/analytics/timeline';
 import { ChatAttachment, ChatService, InitChat } from '@sinequa/components/machine-learning';
@@ -291,14 +287,6 @@
     return true;
   }
 
-<<<<<<< HEAD
-  onTitleClick(value: {item: Answer | TopPassage, isLink: boolean}) {
-    if (value.item.$record) {
-      this.openPreviewIfNoUrl(value.item.$record, value.isLink);
-    }
-  }
-
-
   attachDocument(record: Record, event: Event) {
     event.stopPropagation();
     if (record.$selected) {
@@ -338,6 +326,4 @@
     }
   }
 
-=======
->>>>>>> 6b85e48f
 }