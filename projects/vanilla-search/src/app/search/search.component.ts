import { Component, OnDestroy, OnInit } from '@angular/core';
import { Title } from '@angular/platform-browser';
import { Observable, Subscription, tap } from 'rxjs';
import { Action } from '@sinequa/components/action';
import { DEFAULT_FACET_COMPONENTS, FacetConfig } from '@sinequa/components/facet';
import { PreviewHighlightColors, PreviewService, Preview } from '@sinequa/components/preview';
import { SearchService } from '@sinequa/components/search';
import { SelectionService } from '@sinequa/components/selection';
import { UIService } from '@sinequa/components/utils';
import { AppService } from '@sinequa/core/app-utils';
import { IntlService } from '@sinequa/core/intl';
import { LoginService } from '@sinequa/core/login';
import { AuditEventType, AuditWebService, MatchingPassage, Record, RelevantExtract, Results, TopPassage } from '@sinequa/core/web-services';
import { FacetParams, FACETS, FEATURES, METADATA_CONFIG, PREVIEW_HIGHLIGHTS } from '../../config';
import { BsFacetDate } from '@sinequa/analytics/timeline';
import { ChatAttachment, ChatService, InitChat } from '@sinequa/components/machine-learning';
import { AssistantService } from '../assistant/assistant.service';
import { MetadataConfig } from '@sinequa/components/metadata';

@Component({
  selector: 'app-search',
  templateUrl: './search.component.html',
  styleUrls: ['./search.component.scss']
})
export class SearchComponent implements OnInit, OnDestroy {


  // Document "opened" via a click (opens the preview facet)
  public openedDoc?: Record;
<<<<<<< HEAD
  public openedDocChat?: InitChat;
  public passageId?: string;
=======
  public preview?: Preview;
  public passageId?: number;
>>>>>>> e628779a

  // Custom action for the preview facet (open the preview route)
  public previewCustomActions: Action[];

  /**
   * Controls visibility of filters (small screen sizes)
   */
  public showFilters = this.ui.screenSizeIsGreaterOrEqual('md');
  /**
   * Controls visibility of menu (small screen sizes)
   */
  public showMenu = (this.ui.screenSizeIsGreaterOrEqual('md')) ? true : false;
  /**
   * Controls visibility of the search bar (small screen sizes)
   */
  public showSearch = true;
  /**
   * Controls visibility of the filters toggle button (small screen sizes)
   */
  public showFilterToggle = false;

  public results$: Observable<Results | undefined>;

  public readonly facetComponents = {
      ...DEFAULT_FACET_COMPONENTS,
      "date": BsFacetDate
  }

  public isDark: boolean;

  private subscription = new Subscription();

  constructor(
    private previewService: PreviewService,
    private titleService: Title,
    private intlService: IntlService,
    private appService: AppService,
    public searchService: SearchService,
    public selectionService: SelectionService,
    public loginService: LoginService,
    public auditService: AuditWebService,
    public chatService: ChatService,
    public ui: UIService,
    public assistantService: AssistantService
  ) {

    const expandAction = new Action({
      icon: "fas fa-fw fa-expand-alt",
      title: "msg#preview.expandTitle",
      action: () => {
        if (this.openedDoc) {
          this.previewService.openRoute(this.openedDoc, this.searchService.query);
        }
      }
    });

    const closeAction = new Action({
      icon: "fas fa-fw fa-times",
      title: "msg#preview.closeTitle",
      action: () => {
        this.closeDocument();
      }
    });

    this.previewCustomActions = [expandAction, closeAction];

    this.showFilters = (this.ui.screenSizeIsGreater('md'));
    this.showFilterToggle = (this.ui.screenSizeIsLessOrEqual('md'));

    // when size change, adjust _showFilters variable accordingly
    // To avoid weird behavior with the Toggle Filters button
    this.subscription.add(this.ui.resizeEvent.subscribe(_ => {
      this.showFilterToggle = (this.ui.screenSizeIsLessOrEqual('md'));
      this.showMenu = (this.ui.screenSizeIsGreaterOrEqual('md'));
      this.showSearch = (this.ui.screenSizeIsGreaterOrEqual('sm'));
      this.showFilters = (this.ui.screenSizeIsGreaterOrEqual('md'));
    }));

    this.subscription.add(this.ui.isDarkTheme$.subscribe(value => this.isDark = value))
  }

  ngOnDestroy(): void {
    this.subscription.unsubscribe();
  }

  /**
   * Initialize the page title
   */
  ngOnInit() {
    this.titleService.setTitle(this.intlService.formatMessage("msg#search.pageTitle", {search: ""}));

    // mutate results/records if desired, convert to switchMap or mergeMap if additional calls need to be chained
    // consult RxJS documentation for additional functionality like combineLatest, etc.
    this.results$ = this.searchService.resultsStream
      .pipe(
        tap(results => {
          this.titleService.setTitle(this.intlService.formatMessage("msg#search.pageTitle", {search: this.searchService.query.text || ""}));
          if (!this.showResults) {
            this.openedDoc = undefined;
            this.openedDocChat = undefined;
            this.showFilters = false;
          }
          if(results && results.records.length <= results.pageSize) {
            window.scrollTo({top: 0, behavior: 'auto'});
          }
        }),

        tap((results) => this.updateSelected(this.chatService.attachments$.value, results))
      );

    this.chatService.attachments$.subscribe(attachments => this.updateSelected(attachments, this.searchService.results));
  }

  /**
   * Returns the configuration of the facets displayed in the facet-multi component.
   * The configuration from the config.ts file can be overriden by configuration from
   * the app configuration on the server
   */
  public get facets(): FacetConfig<FacetParams>[] {
    return this.appService.app?.data?.facets as any as FacetConfig<FacetParams>[] || FACETS;
  }

  /**
   * Returns the list of features activated in the top right menus.
   * The configuration from the config.ts file can be overriden by configuration from
   * the app configuration on the server
   */
  public get features(): string[] {
    return this.appService.app?.data?.features as string[] || FEATURES;
  }

  /**
   * Returns the configuration of the metadata displayed in the facet-preview component.
   * The configuration from the config.ts file can be overriden by configuration from
   * the app configuration on the server
   */
  public get metadata(): MetadataConfig[] {
    return this.appService.app?.data?.metadata as any as MetadataConfig[] || METADATA_CONFIG;
  }

  public get previewHighlights(): PreviewHighlightColors[] {
    return this.appService.app?.data?.previewHighlights as any || PREVIEW_HIGHLIGHTS;
  }

  /**
   * Responds to a click on a document (setting openedDoc will open the preview facet)
   * @param record
   * @param event
   */
  onDocumentClicked(record: Record, event: Event) {
    if(!this.isClickAction(event)){
      this.openMiniPreview(record);
    }
  }

  openMiniPreview(record: Record, passageId?: number) {
<<<<<<< HEAD
    this.openedDoc = record;
    this.openedDocChat = {
      messages: [{
        role: 'system',
        display: false,
        content: this.assistantService.getPrompt("previewPrompt", record)
      }],
      attachments: this.chatService.addDocument(record, [], 2048, 5, 10).pipe(
        tap(() => this.auditService.notify({
          type: 'Chat_Summarize_Document',
          detail: this.previewService.getAuditPreviewDetail(record.id, this.searchService.query, record, this.searchService.results?.id)
        }))
      )
    }
    this.passageId = passageId?.toString();
    if (this.passageId) {
      if (this.previewFacet && this.passagesList) {
        this.previewFacet.setView(this.passagesList);
      }
=======

    this.passageId = passageId;

    if(this.openedDoc !== record) {
      this.preview = undefined;
      this.openedDoc = record;
>>>>>>> e628779a
    }
    else {
      // Select the passage in the already open preview
      this.selectPassage();
    }

    if (this.ui.screenSizeIsLessOrEqual('md')) {
      this.showFilters = false; // Hide filters on small screens if a document gets opened
    }
  }

  onPreviewReady(preview: Preview) {
    this.preview = preview;
    this.selectPassage();
  }

  /**
   * Select the selected matchingpassage in the preview, if any
   */
  selectPassage() {
    if(this.passageId !== undefined && this.preview) {
      const passage = this.preview.data?.record.matchingpassages?.passages.find(p => p.id === this.passageId);
      if(passage) {
        this.preview.selectStart("matchingpassages", passage.rlocation[0]);
      }
    }
  }

  /**
   * Open the preview when this record has no url1
   * @param record
   * @param isLink
   */
  openPreviewIfNoUrl(record: Record, isLink: boolean) {
    if(!isLink){
      this.previewService.openRoute(record, this.searchService.query);
    }
  }

  /**
   * Responds to the preview facet being closed by a user action
   */
  closeDocument(){
    if(this.openedDoc){
      this.auditService.notify({
        type: AuditEventType.Preview_Close,
        detail: this.previewService.getAuditPreviewDetail(this.openedDoc.id, this.searchService.query, this.openedDoc, this.searchService.results?.id)
      });
      this.openedDoc = undefined;
      this.openedDocChat = undefined;
      if(this.ui.screenSizeIsEqual('md')){
        this.showFilters = true; // Show filters on medium screen when document is closed
      }
    }
  }

  // Make sure the click is not meant to trigger an action
  private isClickAction(event: Event): boolean {
    const target = event.target as HTMLElement|null;
    return event.type !== 'click' || !!target?.matches("a, a *, input, input *, button, button *");
  }

  /**
   * Show or hide the left facet bar (small screen sizes)
   */
  toggleFilters(){
    this.showFilters = !this.showFilters;
    if(this.showFilters){ // Close document if filters are displayed
      this.openedDoc = undefined;
      this.openedDocChat = undefined;
    }
  }


  /**
   * Show or hide the user menus (small screen sizes)
   */
  toggleMenu(){
    this.showMenu = !this.showMenu;
    this.showSearch = !this.showMenu;
  }

  /**
   * Determine whether to show or hide results
   */
  get showResults(): boolean {
    if(this.ui.screenSizeIsLessOrEqual('sm')){
      return !this.showFilters && !this.openedDoc;
    }
    return true;
  }

  /**
   * Any icons mappings overrides
   * Overrides "defaultFormatIcons" from @sinequa/components/result
   */
  get formatIcons(): any {
    return this.appService.app?.data?.formatIcons;
  }

  attachDocument(record: Record, event: Event) {
    event.stopPropagation();
    if (record.$selected) {
      const attachment = this.chatService.attachments$.getValue().find(a => a.recordId === record.id);
      if (attachment) {
        this.chatService.removeAttachment(attachment);
        return;
      }
    }
    this.chatService.addDocumentSync(record);
  }

  attachPassage(passage: TopPassage, event: Event) {
    event.stopPropagation();
    this.chatService.addTopPassagesSync([passage]);
  }

  attachMatchingPassage(passage: MatchingPassage, event: Event, $record: Record) {
    event.stopPropagation();
    this.chatService.addPassagesSync([{$record, location: passage.location}]);
  }

  attachExtract(record: Record, extract: RelevantExtract, event: Event) {
    event.stopPropagation();
    this.chatService.addExtractsSync(record, [extract]);
  }

  attachAll(passages: TopPassage[]) {
    this.chatService.addTopPassagesSync(passages, []);
  }

  updateSelected(attachments: ChatAttachment[], results: Results | undefined) {
    if (results?.records) {
      for (let r of results.records) {
        r.$selected = !!attachments.find(a => a.recordId === r.id);
      }
    }
  }
}<|MERGE_RESOLUTION|>--- conflicted
+++ resolved
@@ -27,13 +27,9 @@
 
   // Document "opened" via a click (opens the preview facet)
   public openedDoc?: Record;
-<<<<<<< HEAD
   public openedDocChat?: InitChat;
-  public passageId?: string;
-=======
   public preview?: Preview;
   public passageId?: number;
->>>>>>> e628779a
 
   // Custom action for the preview facet (open the preview route)
   public previewCustomActions: Action[];
@@ -190,34 +186,24 @@
   }
 
   openMiniPreview(record: Record, passageId?: number) {
-<<<<<<< HEAD
-    this.openedDoc = record;
-    this.openedDocChat = {
-      messages: [{
-        role: 'system',
-        display: false,
-        content: this.assistantService.getPrompt("previewPrompt", record)
-      }],
-      attachments: this.chatService.addDocument(record, [], 2048, 5, 10).pipe(
-        tap(() => this.auditService.notify({
-          type: 'Chat_Summarize_Document',
-          detail: this.previewService.getAuditPreviewDetail(record.id, this.searchService.query, record, this.searchService.results?.id)
-        }))
-      )
-    }
-    this.passageId = passageId?.toString();
-    if (this.passageId) {
-      if (this.previewFacet && this.passagesList) {
-        this.previewFacet.setView(this.passagesList);
-      }
-=======
-
     this.passageId = passageId;
 
     if(this.openedDoc !== record) {
       this.preview = undefined;
       this.openedDoc = record;
->>>>>>> e628779a
+      this.openedDocChat = {
+        messages: [{
+          role: 'system',
+          display: false,
+          content: this.assistantService.getPrompt("previewPrompt", record)
+        }],
+        attachments: this.chatService.addDocument(record, [], 2048, 5, 10).pipe(
+          tap(() => this.auditService.notify({
+            type: 'Chat_Summarize_Document',
+            detail: this.previewService.getAuditPreviewDetail(record.id, this.searchService.query, record, this.searchService.results?.id)
+          }))
+        )
+      }
     }
     else {
       // Select the passage in the already open preview
