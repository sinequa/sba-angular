import { Component, OnDestroy, OnInit, ViewChild } from '@angular/core';
import { Title } from '@angular/platform-browser';
import { Observable, Subscription, tap } from 'rxjs';
import { Action } from '@sinequa/components/action';
import { BsFacetCard, DEFAULT_FACET_COMPONENTS, FacetConfig, FacetViewDirective } from '@sinequa/components/facet';
import { PreviewHighlightColors, PreviewService } from '@sinequa/components/preview';
import { SearchService } from '@sinequa/components/search';
import { SelectionService } from '@sinequa/components/selection';
import { UIService } from '@sinequa/components/utils';
import { AppService } from '@sinequa/core/app-utils';
import { IntlService } from '@sinequa/core/intl';
import { LoginService } from '@sinequa/core/login';
import { AuditEventType, AuditWebService, MatchingPassage, Record, RelevantExtract, Results, TopPassage } from '@sinequa/core/web-services';
import { FacetParams, FACETS, FEATURES, METADATA_CONFIG, PREVIEW_HIGHLIGHTS } from '../../config';
import { BsFacetDate } from '@sinequa/analytics/timeline';
import { ChatAttachment, ChatService, InitChat } from '@sinequa/components/machine-learning';
import { AssistantService } from '../assistant/assistant.service';
import { MetadataConfig } from '@sinequa/components/metadata';

@Component({
  selector: 'app-search',
  templateUrl: './search.component.html',
  styleUrls: ['./search.component.scss']
})
export class SearchComponent implements OnInit, OnDestroy {


  // Document "opened" via a click (opens the preview facet)
  public openedDoc?: Record;
<<<<<<< HEAD
  public openedDocChat?: InitChat;
=======
  public passageId?: string;
>>>>>>> 26fa37ef

  // Custom action for the preview facet (open the preview route)
  public previewCustomActions: Action[];

  /**
   * Controls visibility of filters (small screen sizes)
   */
  public showFilters = this.ui.screenSizeIsGreaterOrEqual('md');
  /**
   * Controls visibility of menu (small screen sizes)
   */
  public showMenu = (this.ui.screenSizeIsGreaterOrEqual('md')) ? true : false;
  /**
   * Controls visibility of the search bar (small screen sizes)
   */
  public showSearch = true;
  /**
   * Controls visibility of the filters toggle button (small screen sizes)
   */
  public showFilterToggle = false;

  public results$: Observable<Results | undefined>;

  public readonly facetComponents = {
      ...DEFAULT_FACET_COMPONENTS,
      "date": BsFacetDate
  }

  public isDark: boolean;

  @ViewChild("previewFacet") previewFacet: BsFacetCard;
  @ViewChild("passagesList", {read: FacetViewDirective}) passagesList: FacetViewDirective;

  private subscription = new Subscription();

  constructor(
    private previewService: PreviewService,
    private titleService: Title,
    private intlService: IntlService,
    private appService: AppService,
    public searchService: SearchService,
    public selectionService: SelectionService,
    public loginService: LoginService,
    public auditService: AuditWebService,
    public chatService: ChatService,
    public ui: UIService,
    public assistantService: AssistantService
  ) {

    const expandAction = new Action({
      icon: "fas fa-fw fa-expand-alt",
      title: "msg#preview.expandTitle",
      action: () => {
        if (this.openedDoc) {
          this.previewService.openRoute(this.openedDoc, this.searchService.query);
        }
      }
    });

    const closeAction = new Action({
      icon: "fas fa-fw fa-times",
      title: "msg#preview.closeTitle",
      action: () => {
        this.closeDocument();
      }
    });

    this.previewCustomActions = [expandAction, closeAction];

    this.showFilters = (this.ui.screenSizeIsGreater('md'));
    this.showFilterToggle = (this.ui.screenSizeIsLessOrEqual('md'));

    // when size change, adjust _showFilters variable accordingly
    // To avoid weird behavior with the Toggle Filters button
    this.subscription.add(this.ui.resizeEvent.subscribe(_ => {
      this.showFilterToggle = (this.ui.screenSizeIsLessOrEqual('md'));
      this.showMenu = (this.ui.screenSizeIsGreaterOrEqual('md'));
      this.showSearch = (this.ui.screenSizeIsGreaterOrEqual('sm'));
      this.showFilters = (this.ui.screenSizeIsGreaterOrEqual('md'));
    }));

    this.subscription.add(this.ui.isDarkTheme$.subscribe(value => this.isDark = value))
  }

  ngOnDestroy(): void {
    this.subscription.unsubscribe();
  }

  /**
   * Initialize the page title
   */
  ngOnInit() {
    this.titleService.setTitle(this.intlService.formatMessage("msg#search.pageTitle", {search: ""}));

    // mutate results/records if desired, convert to switchMap or mergeMap if additional calls need to be chained
    // consult RxJS documentation for additional functionality like combineLatest, etc.
    this.results$ = this.searchService.resultsStream
      .pipe(
        tap(results => {
          this.titleService.setTitle(this.intlService.formatMessage("msg#search.pageTitle", {search: this.searchService.query.text || ""}));
          if (!this.showResults) {
            this.openedDoc = undefined;
            this.openedDocChat = undefined;
            this.showFilters = false;
          }
          if(results && results.records.length <= results.pageSize) {
            window.scrollTo({top: 0, behavior: 'auto'});
          }
        }),

        tap((results) => this.updateSelected(this.chatService.attachments$.value, results))
      );

    this.chatService.attachments$.subscribe(attachments => this.updateSelected(attachments, this.searchService.results));
  }

  /**
   * Returns the configuration of the facets displayed in the facet-multi component.
   * The configuration from the config.ts file can be overriden by configuration from
   * the app configuration on the server
   */
  public get facets(): FacetConfig<FacetParams>[] {
    return this.appService.app?.data?.facets as any as FacetConfig<FacetParams>[] || FACETS;
  }

  /**
   * Returns the list of features activated in the top right menus.
   * The configuration from the config.ts file can be overriden by configuration from
   * the app configuration on the server
   */
  public get features(): string[] {
    return this.appService.app?.data?.features as string[] || FEATURES;
  }

  /**
   * Returns the configuration of the metadata displayed in the facet-preview component.
   * The configuration from the config.ts file can be overriden by configuration from
   * the app configuration on the server
   */
  public get metadata(): MetadataConfig[] {
    return this.appService.app?.data?.metadata as any as MetadataConfig[] || METADATA_CONFIG;
  }

  public get previewHighlights(): PreviewHighlightColors[] {
    return this.appService.app?.data?.previewHighlights as any || PREVIEW_HIGHLIGHTS;
  }

  /**
   * Responds to a click on a document (setting openedDoc will open the preview facet)
   * @param record
   * @param event
   */
  onDocumentClicked(record: Record, event: Event) {
    if(!this.isClickAction(event)){
      this.openMiniPreview(record);
    }
  }

  openMiniPreview(record: Record, passageId?: number) {
    this.openedDoc = record;
    this.openedDocChat = {
      messages: [{
        role: 'system',
        display: false,
        content: this.assistantService.getPrompt("previewPrompt", record)
      }],
      attachments: this.chatService.addDocument(record, [], 2048, 5, 10).pipe(
        tap(() => this.auditService.notify({
          type: 'Chat_Summarize_Document',
          detail: this.previewService.getAuditPreviewDetail(record.id, this.searchService.query, record, this.searchService.results?.id)
        }))
      )
    }
    this.passageId = passageId?.toString();
    if (this.passageId) {
      if (this.previewFacet && this.passagesList) {
        this.previewFacet.setView(this.passagesList);
      }
    }
    if (this.ui.screenSizeIsLessOrEqual('md')) {
      this.showFilters = false; // Hide filters on small screens if a document gets opened
    }
  }

  /**
   * Open the preview when this record has no url1
   * @param record
   * @param isLink
   */
  openPreviewIfNoUrl(record: Record, isLink: boolean) {
    if(!isLink){
      this.previewService.openRoute(record, this.searchService.query);
    }
  }

  /**
   * Responds to the preview facet being closed by a user action
   */
  closeDocument(){
    if(this.openedDoc){
      this.auditService.notify({
        type: AuditEventType.Preview_Close,
        detail: this.previewService.getAuditPreviewDetail(this.openedDoc.id, this.searchService.query, this.openedDoc, this.searchService.results?.id)
      });
      this.openedDoc = undefined;
      this.openedDocChat = undefined;
      if(this.ui.screenSizeIsEqual('md')){
        this.showFilters = true; // Show filters on medium screen when document is closed
      }
    }
  }

  // Make sure the click is not meant to trigger an action
  private isClickAction(event: Event): boolean {
    const target = event.target as HTMLElement|null;
    return event.type !== 'click' || !!target?.matches("a, a *, input, input *, button, button *");
  }

  /**
   * Show or hide the left facet bar (small screen sizes)
   */
  toggleFilters(){
    this.showFilters = !this.showFilters;
    if(this.showFilters){ // Close document if filters are displayed
      this.openedDoc = undefined;
      this.openedDocChat = undefined;
    }
  }


  /**
   * Show or hide the user menus (small screen sizes)
   */
  toggleMenu(){
    this.showMenu = !this.showMenu;
    this.showSearch = !this.showMenu;
  }

  /**
   * Determine whether to show or hide results
   */
  get showResults(): boolean {
    if(this.ui.screenSizeIsLessOrEqual('sm')){
      return !this.showFilters && !this.openedDoc;
    }
    return true;
  }

  attachDocument(record: Record, event: Event) {
    event.stopPropagation();
    if (record.$selected) {
      const attachment = this.chatService.attachments$.getValue().find(a => a.recordId === record.id);
      if (attachment) {
        this.chatService.removeAttachment(attachment);
        return;
      }
    }
    this.chatService.addDocumentSync(record);
  }

  attachPassage(passage: TopPassage, event: Event) {
    event.stopPropagation();
    this.chatService.addTopPassagesSync([passage]);
  }

  attachMatchingPassage(passage: MatchingPassage, event: Event, $record: Record) {
    event.stopPropagation();
    this.chatService.addPassagesSync([{$record, location: passage.location}]);
  }

  attachExtract(record: Record, extract: RelevantExtract, event: Event) {
    event.stopPropagation();
    this.chatService.addExtractsSync(record, [extract]);
  }

  attachAll(passages: TopPassage[]) {
    this.chatService.addTopPassagesSync(passages, []);
  }

  updateSelected(attachments: ChatAttachment[], results: Results | undefined) {
    if (results?.records) {
      for (let r of results.records) {
        r.$selected = !!attachments.find(a => a.recordId === r.id);
      }
    }
  }

}<|MERGE_RESOLUTION|>--- conflicted
+++ resolved
@@ -27,11 +27,8 @@
 
   // Document "opened" via a click (opens the preview facet)
   public openedDoc?: Record;
-<<<<<<< HEAD
   public openedDocChat?: InitChat;
-=======
   public passageId?: string;
->>>>>>> 26fa37ef
 
   // Custom action for the preview facet (open the preview route)
   public previewCustomActions: Action[];
