--- conflicted
+++ resolved
@@ -38,17 +38,15 @@
     overflow: hidden;
     cursor: pointer;
 
-<<<<<<< HEAD
-    .record-header button {
-      display: none;
-    }
-=======
     --sq-record-padding-x: 15px;
     --sq-record-padding-y: 0.5em;
 
     padding: var(--sq-record-padding-y) var(--sq-record-padding-x);
     margin: 0 calc(var(--sq-record-padding-x) * -1);
->>>>>>> d052556a
+
+    .record-header button {
+      display: none;
+    }
 
     &:hover {
         background-color: rgb(0, 0, 0, 0.03);
