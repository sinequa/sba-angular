import { Component } from "@angular/core";
import { ComponentWithLogin } from "@sinequa/core/login";
import { BasketsService } from '@sinequa/components/baskets';
import { SavedQueriesService, RecentQueriesService, RecentDocumentsService } from '@sinequa/components/saved-queries';
import { AlertsService } from '@sinequa/components/alerts';
import { LabelsService } from '@sinequa/components/labels';
import { UserPreferences } from '@sinequa/components/user-settings';
import { SelectionService } from '@sinequa/components/selection';
import { AppService } from '@sinequa/core/app-utils';
import { FEATURES } from '../config';
<<<<<<< HEAD
import { AuditEventType, AuditWebService } from "@sinequa/core/web-services";
import { HighlightService } from "@sinequa/components/metadata";
=======
>>>>>>> bab6dfbf

@Component({
    selector: "app",
    templateUrl: "./app.component.html"
})
export class AppComponent extends ComponentWithLogin {


    constructor(
        // Services are instantiated by the app component,
        // to guarantee they are instantiated in a consistent order,
        // regardless of the entry route.
        // The order below impacts the order of the actions in the selection menu.
        prefs: UserPreferences,
        highlightService: HighlightService,
        public savedQueriesService: SavedQueriesService,
        public basketsService: BasketsService,
        public alertsService: AlertsService,
        public labelsService: LabelsService,
        _recentQueriesService: RecentQueriesService,
        _RecentDocumentsService: RecentDocumentsService,
        public selectionService: SelectionService,
        public appService: AppService
    ){
        super();
    }

    initDone: boolean = false;
    /**
     * Initialize the list of actions in the selection service.
     * This method may be called multiple times, before the login is actually complete,
     * hence the initDone and this.appService.app test
     */
    override onLoginComplete(){

        if(!this.initDone && this.appService.app){

            this.initDone = true;

            let features = FEATURES;
            // The local config (config.ts) can be overriden by server-side config
            if(this.appService.app && this.appService.app.data && this.appService.app.data.features){
                features = <string[]> this.appService.app.data.features;
            }

            features.forEach(feature => {
                switch(feature) {
                    case 'saved-queries': {
                        this.selectionService.selectionActions.push(this.savedQueriesService.selectedRecordsAction);
                        break;
                    }
                    case 'baskets': {
                        this.basketsService.selectedRecordsAction.icon = "fas fa-inbox"; // Overriding the baskets icon (hard coded in the service)
                        this.selectionService.selectionActions.push(this.basketsService.selectedRecordsAction);
                        break;
                    }
                    case 'labels': {
                        const action = this.labelsService.buildSelectionAction();
                        if(action){
                            this.selectionService.selectionActions.push(action);
                        }
                        break;
                    }
                }
            });

        }
    }


}<|MERGE_RESOLUTION|>--- conflicted
+++ resolved
@@ -8,11 +8,7 @@
 import { SelectionService } from '@sinequa/components/selection';
 import { AppService } from '@sinequa/core/app-utils';
 import { FEATURES } from '../config';
-<<<<<<< HEAD
-import { AuditEventType, AuditWebService } from "@sinequa/core/web-services";
 import { HighlightService } from "@sinequa/components/metadata";
-=======
->>>>>>> bab6dfbf
 
 @Component({
     selector: "app",
