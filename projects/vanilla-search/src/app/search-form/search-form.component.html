--- conflicted
+++ resolved
@@ -5,18 +5,13 @@
 
   <ng-template let-query>
 
-<<<<<<< HEAD
-    <sq-autocomplete
-=======
     <app-autocomplete
->>>>>>> 113b0d0e
       [inputElement]="searchForm.searchInput.nativeElement"
       [queryText]="query.text || ''"
       [suggestTypes]="autocompleteSources"
       (search)="onAutocompleteSearch($event, query)"
       (select)="onAutocompleteSelect($event, query)">
-<<<<<<< HEAD
-    </sq-autocomplete>
+    </app-autocomplete>
 
   </ng-template>
 
@@ -29,10 +24,4 @@
     </span>
   </ng-template>
 
-=======
-    </app-autocomplete>
-
-  </ng-template>
-
->>>>>>> 113b0d0e
 </sq-search-form>