import { Component, Input, ViewChild } from "@angular/core";
import { SearchService } from "@sinequa/components/search";
import { Query } from "@sinequa/core/app-utils";
import { SearchFormComponent } from "@sinequa/components/search-form";
<<<<<<< HEAD
import { ChatService } from "@sinequa/components/machine-learning";
=======
>>>>>>> 113b0d0e

@Component({
  selector: 'app-search-form',
  templateUrl: './search-form.component.html',
  styles: [`
  :host {
    position: relative;
    display: block;
  }

  sq-autocomplete {
    & ::ng-deep .list-group-item {
      &:first-child {
        border-top: var(--bs-list-group-border-width) solid var(--bs-list-group-border-color) !important;
      }
      &:last-child {
<<<<<<< HEAD
        // Apply margin to the last autocomplete item so that if there is none,
        // no margin is applied and the autocomplete appears collapsed
=======
        /* Apply margin to the last autocomplete item so that if there is none,
           no margin is applied and the autocomplete appears collapsed */
>>>>>>> 113b0d0e
        margin-bottom: 1rem;
      }
    }
  }
  `],
})
export class AppSearchFormComponent {

  /** List of autocomplete sources displayed by the autocomplete */
  @Input() autocompleteSources?: string[];
  /** Route where a new search navigates to */
  @Input() searchRoute = "search";
<<<<<<< HEAD

  @ViewChild("searchForm") searchForm: SearchFormComponent;

  constructor(
    public searchService: SearchService,
    public chatService: ChatService
  ) {}

  onAutocompleteSearch(text: string, query: Query) {
    query.text = text;
    this.searchForm.applyFilters(); // Apply the autocomplete query and close the form
  }

  onAutocompleteSelect(text: string, query: Query) {
    query.text = text;
  }

  translating = false;
  translate(query: Query) {
    const text = query.text;
    if(text) {
      this.translating = true;
      this.chatService.fetch([
        {role: 'system', content: `Assistant translates everything the user says in English, word for word and nothing else. If you cannot translate it, just repeat the user's message.`, display: false, $content: ''},
        {role: 'user', content: text, display: false, $content: ''},
      ], 'GPT35Turbo', 1.0, 1000, 1.0)
      .subscribe(res => {
        query.text = res.messagesHistory.at(-1)?.content.replace(/\"/g, '');
        this.translating = false;
      })
    }
  }
=======

  @ViewChild("searchForm") searchForm: SearchFormComponent;

  constructor(
    public searchService: SearchService
  ) {}

  onAutocompleteSearch(text: string, query: Query) {
    query.text = text;
    this.searchForm.applyFilters(); // Apply the autocomplete query and close the form
  }

  onAutocompleteSelect(text: string, query: Query) {
    query.text = text;
  }

>>>>>>> 113b0d0e
}<|MERGE_RESOLUTION|>--- conflicted
+++ resolved
@@ -2,10 +2,7 @@
 import { SearchService } from "@sinequa/components/search";
 import { Query } from "@sinequa/core/app-utils";
 import { SearchFormComponent } from "@sinequa/components/search-form";
-<<<<<<< HEAD
 import { ChatService } from "@sinequa/components/machine-learning";
-=======
->>>>>>> 113b0d0e
 
 @Component({
   selector: 'app-search-form',
@@ -22,13 +19,8 @@
         border-top: var(--bs-list-group-border-width) solid var(--bs-list-group-border-color) !important;
       }
       &:last-child {
-<<<<<<< HEAD
-        // Apply margin to the last autocomplete item so that if there is none,
-        // no margin is applied and the autocomplete appears collapsed
-=======
         /* Apply margin to the last autocomplete item so that if there is none,
            no margin is applied and the autocomplete appears collapsed */
->>>>>>> 113b0d0e
         margin-bottom: 1rem;
       }
     }
@@ -41,7 +33,6 @@
   @Input() autocompleteSources?: string[];
   /** Route where a new search navigates to */
   @Input() searchRoute = "search";
-<<<<<<< HEAD
 
   @ViewChild("searchForm") searchForm: SearchFormComponent;
 
@@ -74,22 +65,4 @@
       })
     }
   }
-=======
-
-  @ViewChild("searchForm") searchForm: SearchFormComponent;
-
-  constructor(
-    public searchService: SearchService
-  ) {}
-
-  onAutocompleteSearch(text: string, query: Query) {
-    query.text = text;
-    this.searchForm.applyFilters(); // Apply the autocomplete query and close the form
-  }
-
-  onAutocompleteSelect(text: string, query: Query) {
-    query.text = text;
-  }
-
->>>>>>> 113b0d0e
 }