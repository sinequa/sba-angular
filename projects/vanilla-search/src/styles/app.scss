/****************************************************
    colors overrides
****************************************************/
$secondary: #515960;
$link-decoration: none;

$nav-link-color: rgb(0, 0, 0, 0.55);
$nav-link-hover-color: rgb(0, 0, 0, .7);

/****************************************************
    Dark colors
****************************************************/
$dark-color: #f8f9fa;
$dark-secondary: #c9c0c0;
$dark-background: #1c1e21;
$dark-background-highlight: rgb(255, 255, 255, 0.15);
$dark-background-hover: rgb(255, 255, 255, 0.08);
$dark-borders: #777373;
$dark-link: #9bccff;

$navbar-padding-y: 1.25rem;

@import "../../../components/theme/breakpoints";

// Sinequa global theme (contains Bootstrap imports)
// @import "../../../components/theme/minimal";
@import "../../../components/theme/sinequa";

// File formats & metadata icons
@import "icons";

<<<<<<< HEAD
// Sinequa components stylesheets
$action-menu-breakpoint: sm;
@import "../../../components/action/bootstrap/action.scss";
@import "../../../components/notification/bootstrap/notification.scss";
@import "../../../components/metadata/metadata.scss";
@import "../../../components/advanced/bootstrap/advanced.scss";

// Sinequa global theme
@import "../../../components/theme/vanilla";
@import "../../../components/theme/vanilla-dark";

$secondary-color: #515960;

html {
    height: 100%;
}

body {
    height: 100%;
}

a {
    text-decoration: none;
    color: #3434d6;
}

.home {
    min-height: 100vh;
}

// thin scrollbar
::-webkit-scrollbar {
  width: 10px;
}
::-webkit-scrollbar-thumb {
  background-color: #cccccc;
  &:hover {
      background-color: #b6b6b6;
  }
}
::-webkit-scrollbar-track {
  background-color: #f3f3f3;
}

// large screens (> sm)
@include media-breakpoint-up(sm) {

    .sq-home-facet-bar {
        min-height: 287px;
    }

    .card {
        box-shadow: 0 5px 7px rgba(0,0,0,.08);
    }
}

app-search-form {

    // Styling for the scope component (for a clean rendering within the search form)
    sq-scope > div {
      height: 100%;
      button.btn {
        height: 100%;
        border-top-right-radius: 0;
        border-bottom-right-radius: 0;
      }
    }

}

app-search nav {
    box-shadow: 1px 3px 4px 0px rgba(0,0,0,.08);
}


// Results list

sq-tabs {
    .nav-item .count {
        font-size: 0.875em;
        color: $secondary-color;
    }
}

sq-filters, sq-filters-editor {
  .sq-filter-operator {
    color: $secondary-color;
  }
  .sq-filter-value {
=======
// Preview stylings (incl. entity highlights & metadata)
@import "preview";
// override preview .matchlocations properties now that the <b> we used to have for them
// are now with this class
span.matchlocations:not(.sq-inactive) {
>>>>>>> d052556a
    font-weight: bold;
    color: inherit !important;
    background-color: transparent !important;
}

// SBA components custom CSS overrides
@import "vanilla";<|MERGE_RESOLUTION|>--- conflicted
+++ resolved
@@ -29,107 +29,5 @@
 // File formats & metadata icons
 @import "icons";
 
-<<<<<<< HEAD
-// Sinequa components stylesheets
-$action-menu-breakpoint: sm;
-@import "../../../components/action/bootstrap/action.scss";
-@import "../../../components/notification/bootstrap/notification.scss";
-@import "../../../components/metadata/metadata.scss";
-@import "../../../components/advanced/bootstrap/advanced.scss";
-
-// Sinequa global theme
-@import "../../../components/theme/vanilla";
-@import "../../../components/theme/vanilla-dark";
-
-$secondary-color: #515960;
-
-html {
-    height: 100%;
-}
-
-body {
-    height: 100%;
-}
-
-a {
-    text-decoration: none;
-    color: #3434d6;
-}
-
-.home {
-    min-height: 100vh;
-}
-
-// thin scrollbar
-::-webkit-scrollbar {
-  width: 10px;
-}
-::-webkit-scrollbar-thumb {
-  background-color: #cccccc;
-  &:hover {
-      background-color: #b6b6b6;
-  }
-}
-::-webkit-scrollbar-track {
-  background-color: #f3f3f3;
-}
-
-// large screens (> sm)
-@include media-breakpoint-up(sm) {
-
-    .sq-home-facet-bar {
-        min-height: 287px;
-    }
-
-    .card {
-        box-shadow: 0 5px 7px rgba(0,0,0,.08);
-    }
-}
-
-app-search-form {
-
-    // Styling for the scope component (for a clean rendering within the search form)
-    sq-scope > div {
-      height: 100%;
-      button.btn {
-        height: 100%;
-        border-top-right-radius: 0;
-        border-bottom-right-radius: 0;
-      }
-    }
-
-}
-
-app-search nav {
-    box-shadow: 1px 3px 4px 0px rgba(0,0,0,.08);
-}
-
-
-// Results list
-
-sq-tabs {
-    .nav-item .count {
-        font-size: 0.875em;
-        color: $secondary-color;
-    }
-}
-
-sq-filters, sq-filters-editor {
-  .sq-filter-operator {
-    color: $secondary-color;
-  }
-  .sq-filter-value {
-=======
-// Preview stylings (incl. entity highlights & metadata)
-@import "preview";
-// override preview .matchlocations properties now that the <b> we used to have for them
-// are now with this class
-span.matchlocations:not(.sq-inactive) {
->>>>>>> d052556a
-    font-weight: bold;
-    color: inherit !important;
-    background-color: transparent !important;
-}
-
 // SBA components custom CSS overrides
 @import "vanilla";