/****************************************************
    colors overrides
****************************************************/
$secondary: #515960;
$link-decoration: none;

$nav-link-color: rgb(0, 0, 0, 0.55);
$nav-link-hover-color: rgb(0, 0, 0, .7);

/****************************************************
    Dark colors
****************************************************/
$dark-color: #f8f9fa;
$dark-secondary: #c9c0c0;
$dark-background: #1c1e21;
$dark-background-highlight: rgb(255, 255, 255, 0.15);
$dark-background-hover: rgb(255, 255, 255, 0.08);
$dark-borders: #777373;
$dark-link: #9bccff;

<<<<<<< HEAD
body {
  --primary: rgb(12, 117, 255); // Fix primary icons color
}
=======
$navbar-padding-y: 1.25rem;
>>>>>>> 1b0e432f

// Sinequa global theme (contains Bootstrap imports)
// @import "../../../components/theme/minimal";
@import "../../../components/theme/sinequa";

// File formats & metadata icons
@import "icons";

// Preview stylings (incl. entity highlights & metadata)
@import "preview";
// override preview .matchlocations properties now that the <b> we used to have for them
// are now with this class
span.matchlocations:not(.sq-inactive) {
    font-weight: bold;
    color: inherit !important;
    background-color: transparent !important;
}

// SBA components custom CSS overrides
@import "vanilla";<|MERGE_RESOLUTION|>--- conflicted
+++ resolved
@@ -18,13 +18,7 @@
 $dark-borders: #777373;
 $dark-link: #9bccff;
 
-<<<<<<< HEAD
-body {
-  --primary: rgb(12, 117, 255); // Fix primary icons color
-}
-=======
 $navbar-padding-y: 1.25rem;
->>>>>>> 1b0e432f
 
 // Sinequa global theme (contains Bootstrap imports)
 // @import "../../../components/theme/minimal";
