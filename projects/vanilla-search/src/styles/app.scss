--- conflicted
+++ resolved
@@ -259,10 +259,10 @@
     flex-basis: auto;
 }
 
-<<<<<<< HEAD
 .extracts-date {
     font-weight: 500;
-=======
+}
+
 // === CDK drag & drop overrides ===
 .cdk-drag-preview {
     z-index: 2000 !important;
@@ -278,7 +278,6 @@
 // this is fixed in Angular 14, that's why this issue does not occurs in next SBA versions
 .cdk-global-scrollblock {
     top: 0 !important;
->>>>>>> 8aa2b8df
 }
 
 @import 'dark-mode';