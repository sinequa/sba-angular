
// DARK MODE

$dark-color: #f8f9fa;
$dark-secondary: #c9c0c0;
$dark-background: #1c1e21;
$dark-background-highlight: rgb(255,255,255,0.15);
$dark-background-hover: rgb(255,255,255,0.08);
$dark-borders: #777373;
$dark-link: #9bccff;

body.dark {

    background-color: $dark-background;
    color: $dark-color;

    // Bootstrap components dark mode

    a:not(.btn):not(.badge) {
        color: $dark-link;
    }

    .btn-link {
        color: $dark-color;
    }

    a.card {
        color: inherit;
    }

    .card {
        --bs-card-bg: #{$dark-background};
        --bs-card-border-color: #{$dark-borders};
        box-shadow: 0px 3px 9px 2px $dark-background-highlight;

        .card-header {
            --bs-card-cap-bg: #{$dark-background-highlight};
            --bs-card-border-color: #{$dark-borders};
        }
    }

    .navbar-dark .navbar-nav .nav-link {
        color: $dark-color;

        &.disabled {
            color: $dark-secondary;
        }
    }

    .btn-dark:not(:hover) {
        border-color: transparent;
        background-color: inherit;
    }

    .btn-dark:not(:disabled):not(.disabled):active,
    .btn-dark:not(:disabled):not(.disabled).active,
    .show > .btn-dark.dropdown-toggle {
        background-color: $dark-background-highlight;
        border-color: $dark-borders;
    }

    .dropdown .dropdown-divider {
        border-color: $dark-borders;
    }

    .list-group {

        .list-group-item {
            color: $dark-color;
            background-color: inherit;
        }

        .list-group-item-action {
            color: inherit;
            border-color: $dark-borders;

            &:active {
                background-color: $dark-background-highlight;
                color: #fff;
            }

            &:focus, &:hover {
                background-color: #3f4346;
                color: #fbfdff;
            }
        }

        .list-group-item-primary {
            color: #004085 !important;
            background-color: #b8daff !important;

            a {
                color: inherit;
            }

            .text-muted {
                color: #5c6e80 !important;
            }
        }

        .list-group-item-success {
            color: #155724 !important;
            background-color: #c3e6cb  !important;

            a {
                color: inherit;
            }

            .text-muted {
                color: #5c6e80 !important;
            }
        }
    }

    .text-muted {
        color: #c1cad2 !important;
    }

    ul.dropdown-menu {
        --bs-dropdown-bg: #1c1e21;
        --bs-dropdown-border-color: #{$dark-borders};
        background: var(--bs-dropdown-bg);
        border-color: var(--bs-dropdown-border-color);

        a {
            color: #f8f9fa;
        }

        .dropdown-item:hover, .dropdown-item:focus {
            background-color: #3f4346;
            color: #fbfdff;
        }
    }

    @include media-breakpoint-up(sm) {
        .navbar-right, .dropdown-menu-end {
            .dropdown-submenu > a:before {
                border-right-color: rgba(255, 255, 255, 0.5);
            }
            .dropdown-submenu:hover > a:before {
                border-right-color: rgba(255, 255, 255, 0.85);
            }
        }
    }

    .modal-content {
        background-color: $dark-background;
        border-color:$dark-borders;

        .modal-header {
            border-color:$dark-borders;
        }

        .modal-footer {
            border-color:$dark-borders;
        }

        .btn:not(.btn-primary):not(.btn-secondary) {
            color: $dark-color;
        }
    }

    .passages-toggle {
        color: $dark-color;
    }

    sq-search-form {
        .form-control, .form-control:focus-within {
            box-shadow: 0px 3px 10px 4px $dark-background-highlight !important;
            background-color: $dark-background;
            color: $dark-color;
        }
        .form-control .search-input {
            background-color: $dark-background;
            color: $dark-color;
        }
        a.list-group-item {
            color: $dark-color !important;
        }
    }

    app-search nav {
        box-shadow: 1px 3px 4px 0px $dark-background-highlight;
    }


    sq-tabs {
        .nav-tabs {
            border-bottom: 1px solid $dark-borders;

            .nav-item .count, .nav-link.disabled {
                color: $dark-secondary;
            }

            .nav-link.active, .nav-item.show .nav-link {
                color: $dark-color;
                background-color: transparent;
                border-color: $dark-borders $dark-borders $dark-background;
            }
            .nav-link:hover, .nav-link:focus {
                border-color: #666363 #666363 $dark-borders;
            }
        }
    }

    sq-filters-view {
        .sq-filter-operator {
            color: $dark-secondary;
        }
        .sq-simple-mode .sq-filter-action:not(:hover) {
            color: rgb(255,255,255,0.5);
        }
    }

    sq-results-counter {
        color: $dark-secondary;
    }

    sq-sort-selector button.btn {
        color: $dark-secondary;
    }

    sq-sponsored-results {
        .sq-sponsored-link-view-summary {
            color: $dark-secondary;
        }
    }

    .record {

        &:hover {
            background-color: $dark-background-hover;
        }

        &.selected {
            background-color: $dark-background-highlight;
        }

        sq-result-source {
            span, a:not(.btn):not(.badge) {
                color: #a9c7b4;
            }
        }

        sq-result-extracts {
            p {
                color: $dark-secondary;
            }
        }

        sq-result-missing-terms {
            color: #b8b2b2;
        }
    }

    sq-facet-card.facet-preview sq-metadata {
        color: $dark-secondary;
    }

    sq-pager {
        .page-link {
            background-color: transparent;
            border-color: $dark-borders;
        }

        .page-item.disabled .page-link {
            background-color: transparent;
            border-color: $dark-borders;
        }

        .page-link:hover {
            background-color: $dark-background-hover;
            border-color: $dark-borders;
        }
    }

    app-preview {
        .border-top, .border-right {
            border-color: $dark-borders;
        }
    }

<<<<<<< HEAD
    sq-facet-mysearch {
        .sq-metadata-item {
            background-color: $dark-background;

            &:hover {
                background-color: $dark-background;
                opacity: 0.8;
            }
        }
    }

    sq-preview-extracts-panel {
        .matchingpassages {
            color: $dark-link !important;
        }

        .extractslocations:not(.sq-inactive) {
            color: black !important;

            .matchingpassages {
                color: black !important;
            }
        }
    }
=======
>>>>>>> ab0f9f5d
}<|MERGE_RESOLUTION|>--- conflicted
+++ resolved
@@ -280,31 +280,4 @@
         }
     }
 
-<<<<<<< HEAD
-    sq-facet-mysearch {
-        .sq-metadata-item {
-            background-color: $dark-background;
-
-            &:hover {
-                background-color: $dark-background;
-                opacity: 0.8;
-            }
-        }
-    }
-
-    sq-preview-extracts-panel {
-        .matchingpassages {
-            color: $dark-link !important;
-        }
-
-        .extractslocations:not(.sq-inactive) {
-            color: black !important;
-
-            .matchingpassages {
-                color: black !important;
-            }
-        }
-    }
-=======
->>>>>>> ab0f9f5d
 }