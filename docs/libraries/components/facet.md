---
layout: default
title: Facet Module
parent: Components
grand_parent: Libraries
nav_order: 3
---

# Facet Module

*Facets* refer to the filters used to narrow down the list of results in a search interface (See [*Faceted Search*](https://en.wikipedia.org/wiki/Faceted_search)). In the SBA framework, the definition can extend more generally to other types of components that augment the search experience.

The standard facets (list, tree...) need data from the server. This data comes in the form of **aggregations** in the results (`Results`) returned by the `QueryWebService`. These aggregations are configured on the server in the [**Query web service**]({{site.baseurl}}guides/2-server-config.html#query-web-service).

The Facet module is also documented in the [tutorial]({{site.baseurl}}tutorial/facet-module.html).

## Features

This modules provides:

- `FacetService`: A service to manage data for the facet components and modify the search criteria (via the `SearchService`).
- `sq-facet-card` and `AbstractFacet`: A flexible API for creating custom facets.
- A list of diverse facet components using the above facet API. These components are generally styled with the Bootstrap library, and their class names start with `Bs`.

## Import

Import this module in your `app.module.ts`. Optionally include lists of of dynamic facet configuration via the `forRoot()` method.

```ts
import { BsFacetModule } from '@sinequa/components/facet';

@NgModule({
  imports: [
    ...
    BsFacetModule
```

This module is internationalized: If not already the case, you need to import its messages for the language(s) of your application. For example, in your app's `src/locales/en.ts`:

```ts
...
import {enFacet} from "@sinequa/components/facet";

const messages = Utils.merge({}, ..., enFacet, appMessages);
```

## Facet Card API

### Standard usage

The facet card API is based on a generic **container** component, `sq-facet-card`, and an **abstract facet** component for the content of the facets (`AbstractFacet`):

- The container displays the frame, icon, title, action buttons *around* the facet.
- The content can be any Angular template displayed *within* the facet. If the content extends `AbstractFacet`, the container will automatically detect its dynamic list of actions (and other features) and display them.

For example:

<doc-facet-hello-world></doc-facet-hello-world>

Notice the list of **actions** returned by `override get actions()` in `HelloWorldComponent` (a method of `AbstractFacet`):

The API is very flexible and allows for very different types of facets:

![Custom Facets]({{site.baseurl}}assets/modules/facet/facets.png)

### Multiple views

It is possible to inject multiple views inside the same facet card. Views need to be wrapped inside an `ng-template` augmented with the `sqFacetView` directive.

For example, one might want to display an aggregation viewed as a facet list OR as a chart.

```html
<sq-facet-card [title]="'Geography'" [icon]="'fas fa-globe-americas'">

    <!-- List view -->
    <ng-template [sqFacetView]="{icon: 'fas fa-list', title: 'List view'}">
        <sq-facet-list #facet [results]="results" [aggregation]="'Geo'"></sq-facet-list>
    </ng-template>

    <!-- Chart view -->
    <ng-template [sqFacetView]="{icon: 'fas fa-chart-bar', title: 'Chart view'}">
        <sq-fusion-chart #facet [results]="results" [aggregation]="'Geo'"></sq-fusion-chart>
    </ng-template>

</sq-facet-card>
```

The template above results in the following display:

![Multiple views]({{site.baseurl}}assets/modules/facet/views.png){: .d-block .mx-auto}

Adding/removing views is as easy as modifying the list of `ng-template`s injected into the facet card. The `[sqFacetView]` input is an `Action` object that is used to display the buttons to toggle between views.

### Template customization

It is possible to inject `ng-template`s to customize specific parts of the facet card:

- The header template (`#headerTpl`)
- The "sub-header" template (`#subHeaderTpl`)
- The footer template (`#footerTpl`)
- The settings template (`#settingsTpl`)

```html
<sq-facet-card actionsClass="ms-auto">

    <sq-facet-list #facet [results]="results" [aggregation]="'Geo'"></sq-facet-list>

    <ng-template #headerTpl><i>Custom header</i></ng-template>
    <ng-template #subHeaderTpl><i>Custom sub-header</i></ng-template>
    <ng-template #footerTpl><i>Custom footer</i></ng-template>
    <ng-template #settingsTpl><i>Custom settings</i></ng-template>

</sq-facet-card>
```

This results in the following view (notice the settings button in the top right, which displays the settings template):

![Custom templates]({{site.baseurl}}assets/modules/facet/templates.png)

Note that these templates can be injected in 2 different ways:

- Either injected by the parent, as in the example above
- Or defined in the child component's template (in the example above, it would be the `sq-facet-list` component). The child component (which extends `AbstractFacet`) can thus customize its display, when embedded in a facet card, without requiring the parent to do anything.

### Custom actions display

By default all actions are displayed in the facet card's top-right corner. These actions may come from different places:

- the `[actions]` input of the facet card
- the `get actions()` method of the child component (`AbstractFacet`)
- the different views injected in the facet
- specific options of the facet card, like `[collapsible]="true"`

For complex components, the number of buttons can grow quickly and become overwhelming or confusing. For this reason it is possible to split these actions into 3 separate groups, each with their own set of options:

- Primary actions (displayed in the top-right corner)
- Secondary actions (displayed under the primary actions)
- View actions to toggle between views (displayed in the bottom-left corner)

Secondary actions can be defined in two ways:

- The `[secondaryActions]` input of the facet card.
- Taken from the child component (`AbstractFacet`), via the `[facetActionsAreSecondary]="true"` option of the facet card.

View actions are displayed separately with the `[viewActionsAreSecondary]="true"` option of the facet card.

A complete example is the display of the preview:

```html
<!-- With selected document -->
<sq-facet-card class="mb-3 facet-preview"
    [actions]="previewCustomActions"
    actionsSize=""

    [facetActionsAreSecondary]="true"
    secondaryActionsClass="position-absolute end-0 btn-group-vertical mt-4 me-3 bg-light rounded shadow on-hover"

    [viewActionsAreSecondary]="true"
    viewActionsClass="d-block btn-group mt-2"
    viewButtonsStyle="outline-primary">

    <ng-template #headerTpl>
        <sq-result-title class="flex-grow-1" [record]="openedDoc" field="title" titleLinkBehavior="open-if-url">
        </sq-result-title>
    </ng-template>

    <ng-template #subHeaderTpl>
        <sq-metadata [record]="openedDoc" [config]="metadata" class="small"></sq-metadata>
    </ng-template>

    <ng-template [sqFacetView]="{text: 'msg#facet.preview.viewPreview'}">
        <sq-facet-preview-2 #facet [record]="openedDoc" [query]="searchService.query" [height]="750"
            (previewLoaded)="previewReady($event)">
        </sq-facet-preview-2>
    </ng-template>

    <ng-template [sqFacetView]="{text: 'msg#facet.preview.viewPassages'}" [default]="!!passageId"
        *ngIf="openedDoc.$hasPassages" #passagesList>
        <sq-passage-list [record]="openedDoc" [passageId]="passageId"></sq-passage-list>
    </ng-template>
</sq-facet-card>
```

This results in the following view (notice the custom positioning of the secondary actions made possible by the `[secondaryActionsClass]` input):

![Custom actions]({{site.baseurl}}assets/modules/facet/actions.png)

## Facet containers

It is possible to display facets in other types of containers besides the simple facet card:

- The facet bar component displays a list of facets in a column.
- The "multi-facet" component displays one facet at a time, and menu to switch between them.
- The "facet filters" component displays facets as a horizontal bar with dropdown menus.

These containers share a similar API. In particular, they require:
- A list of facet configuration objects (`FacetConfig<T>`).
- The Angular components instantiated within these containers, for each facet type.

Each facet requires a set of inputs. These inputs are included within the `FacetConfig` interface. For example, for a list facet the facet configuration looks like this:

```ts
const config: FacetConfig<FacetListParams> = {
    name: "myfacet",
    title: "My facet",
    type: "list",
    parameters: {
        aggregation: "MyAggregation",
        showCount: true,
        searchable: true
    }
}
```

The `FacetConfig` interface has a part that is common to all facets:
- `type` defines the type of component to be displayed
- `title` and `icon` define what is displayed in the facet header
- `includedTabs` and `excludedTabs` allow to list the tabs (from the `results` object) in which this facet should be displayed.

The `parameters` property is specific to the component `type`. In the example above, its type is `FacetListParams`, which corresponds to the configuration of a `"list"` facet component.

The Angular components displayed by the containers is provided as a `MapOf<Type<any>>`. By default, the containers support the standard components from the `@sinequa/components/facet` module:

```ts
export const DEFAULT_FACET_COMPONENTS: MapOf<Type<any>> = {
  "list": BsFacetList,
  "range": BsFacetRange,
  "refine": BsRefine,
  "tag-cloud": BsFacetTagCloud
}
```

But this list can be extended, to include components from other modules:

```ts
import { BsFacetDate } from '@sinequa/analytics/timeline';

public facetComponents = {
    ...DEFAULT_FACET_COMPONENTS,
    "date": BsFacetDate
};
```

And in the template:

```html
<sq-facet-bar [results]="results" [facetComponents]="facetComponents">
</sq-facet-bar>
```

### Facet Bar

<!-- <doc-facet-bar></doc-facet-bar> -->

The `sq-facet-bar` component is a container which can display a dynamic list of facets.

The [Facet Service](#facet-service) manages the list of facets displayed in the facet bar. The service allows adding, moving and removing facets dynamically. The facets' configuration and list of facets displayed by default must be injected in the Facet Service by calling `BsFacetModule.forRoot()` in your `app.module.ts`:

```ts
// List of facet configurations (of type list and tree)
export const allFacets: FacetConfig<FacetListParams | FacetTreeParams>[] = [
  {
    name: "facet1",
    type: "list",
    parameters: {
      aggregation: "Aggregation1"
    }
  },
  {
    name: "facet2",
    type: "tree",
    parameters: {
      aggregation: "Aggregation2"
    }
  }
];

// List of default facets displayed (only facet2 is displayed here)
export const defaultFacets: FacetState[] = [
  {name: "facet2", position: 0}
];


@NgModule({
  imports: [
    ...,
    BsFacetModule.forRoot(allFacets, defaultFacets)
  ]
})
```

This component requires at least a `Results` input and optionally a list of custom components (`facetComponents`).

```html
<sq-facet-bar [results]="results" [facetComponents]="facetComponents">
</sq-facet-bar>
```

It is also possible to insert static content which will be displayed at the top of the facet bar.

```html
<sq-facet-bar [results]="results" [facetComponents]="facetComponents">

    <!-- Static facet -->
    <sq-facet-card [title]="'Sources'" [icon]="'fas fa-sitemap'">
        <sq-facet-tree #facet [results]="results" [aggregation]="'Treepath'"></sq-facet-tree>
    </sq-facet-card>

</sq-facet-bar>
```

### Multiple-type Facet

The "multiple-type" facet `sq-facet-multi` displays multiple types of metadata in the same facet. The user selects the type of metadata, which then changes the view of the facet into one of the classical views above.

This component requires at least a `Results` input, the list of the `facets` configuration (equivalent to the `allFacets` list of the [facet bar](#facet-bar) above), and optionally a list of custom components (`facetComponents`). The title and icon of the facet card need to be set dynamically, as a function of the currently selected metadata.

<doc-facet-multi></doc-facet-multi>

### Facet Container

<<<<<<< HEAD

=======
The `sq-facet-container` component displays a list of buttons that users can click to open a facet.

This component is used in the integrated search form of the [Pepper application](../../apps/3-pepper.md#integrated-search-form).

<doc-facet-container></doc-facet-container>

Note that the style of the buttons can be customized via the `buttonClass` input (default: `primary`).

This component lets the user choose between the "current results" and "all data":

- The "current results" mode corresponds to the normal behavior of facets.
- The "all data" mode corresponds to the aggregations computed with no filters over all indexes. This data is computed by the `FirstPageService` with a separate (potentially slow) query sent to the server. This mode is useful to display the facets on a home page, when no search has been performed yet.
>>>>>>> a42284c3

### Facet Filters

<!-- <doc-facet-filters></doc-facet-filters> -->

The `sq-facet-filters` components displays facets as a navigation bar where each item is a facet displayed as a dropdown component.

![Facet Filters]({{site.baseurl}}assets/modules/facet/facet-filters.png){: .d-block .mx-auto}

This component requires a:
  - `Results` input.
  - `FacetConfig<T>[]`: A list of facets' configuration. This list can be passed directly via the `[facets]` input (as for the [Multiple type facet](#multiple-type-facet)). Or it can be injected with the `BsFacetModule.forRoot()` method (as for the [Facet bar](#facet-bar)). This 2nd option is interesting when `enableCustomization` is set to `true`.
  - `facetComponents`: Optionally, a list of custom components.
  - `enableCustomization`: Optionally, turns on user customization of the list of facets displayed in the component.


```html
<nav class="navbar navbar-expand">
    <sq-facet-filters [results]="results" [facets]="facets" [facetComponents]="facetComponents"></sq-facet-filters>
</nav>
```

## Facet Service

The `FacetService` provides the following functionality:

- Provide access to the **facet data**, via the following methods:
  - `facetService.getAggregation(aggregation name, results)`: Returns the `ListAggregation` or `TreeAggregation` from the results (and takes care of initializing the aggregation items).
  - `facetService.open(aggregation, item, query)`: Opens a collapsed node item in a tree aggregation (queries the server for the data inside that node).
  - `facetService.loadData(aggregation name, query)`: Loads more data from the server to append at the end of a list aggregation.
- Add and remove **search filters** (When a user clicks on an aggregation item in a facet):
  - `facetService.addFilterSearch(aggregation, selected items, options, query, facet name)`: Add a filter to the query for a given facet and aggregation, and refresh the search.
  - `facetService.removeFilterSearch(aggregation, selected item, query, facet name)`: Remove a filter from the query for a given facet and aggregation, and refresh the search.
  - `facetService.clearFiltersSearch(fields, all?, query, facet name)`: Clears filters from a facet, and refresh the search.
  - `facetService.hasFiltered(field, query)`: Returns whether the query has an active filter for a field.
- Manage the presence/absence of facets in **dynamic containers** like the facet bar component (the states of dynamic facet is stored in the User Settings):
  - `facetService.isFacetOpened(facet name)`: Test whether a facet is visible in a container.
  - `facetService.addFacet(facet state)`: Add a facet to a container.
  - `facetService.removeFacet(facet state)`: Remove a facet from a container.

## Components

### List Facet

The `sq-facet-list` component displays a regular list of metadata (aggregation). The user can click on items in the list to filter the results.

<doc-facet-list></doc-facet-list>

This component requires at least a `Results` input and the name of the aggregation to work properly.

The full list of inputs is:

   - `results`: The current search results.
   - `aggregation`: The name of the regular list of metadata.
   - `name`: The name of the search filter associated to this facet. If ommited, the aggregation name is used.
   - `showCount`: (**true** by default) Show/hide the number of occurrences.
   - `searchable`: (**true** by default) Whether the component allows to search for items in it.
   - `focusSearch`: (**false** by default) Whether the search input should be focused automatically.
   - `allowExclude`: (**true** by default) Allow to exclude selected items.
   - `allowOr`: (**true** by default) Allow to search various items in OR combination.
   - `allowAnd`: (**true** by default) Allow to search various items in AND combination.
   - `displayEmptyDistributionIntervals`: (**false** by default) If the aggregration is a distribution, then this property defines whether empty distribution intervals should be displayed.
   - `acceptNonAggregationItemFilter`: (**true** by default) When false, filtered items which don't match an existing aggregation item, should not be added to the filtered list.
   - `replaceCurrent`: (**false** by default) If true, the current search filter associated to this facet will be cleared and replaced by the new value.
   - `expandedLevel`: (**2** by default) The number of levels the list should be expanded to.

This component can be used in two ways :

  - Basic angular component and input bindings (as the example above)
  - By transclusion within a parent component. This approach requires a config object implementing the `FacetListConfig` interface.

### Range Facet

The `sq-facet-range` component displays a slider to select a range of values for a numerical (eg. document size) or temporal (eg. modified date) metadata.

<doc-facet-range></doc-facet-range>

The full list of inputs is:

   - `results`: The current search results.
   - `aggregation`: The name of the regular list of metadata.
   - `name`: The name of the search filter associated to this facet. If ommited, the aggregation name is used.
   - `min`: Minimum authorized value of the range.
   - `max`: Maximum authorized value of the range.
   - `stepDefs`: Allow to exclude selected items.

This component can be used in two ways :

  - Basic angular component and input bindings (as the example above)
  - By transclusion within a parent component. This approach requires a config object implementing the `FacetRangeConfig` interface.

### Refine Facet

The `sq-refine` component displays a secondary search form, including an autocomplete, to add a fulltext search criteria to a query, without removing the active filters.

<doc-refine></doc-refine>

This component requires at least a `Results` input. If the autocomplete is enabled, all the parameters of the [autocomplete directive](autocomplete.html) should be provided to this component.

The full list of inputs is:

   - `results`: The current search results.
   - `autocompleteEnabled`: Whether or not to enable autocompletion.
   - `suggestQuery`: Suggest query with which to perform autocompletion.
   - `suggestDelay`: (**200** by default) Minimum delay (in ms) between suggest queries.

This component can be used in two ways :

  - Basic angular component and input bindings (as the example above)
  - By transclusion within a parent component. This approach requires a config object implementing the `FacetRefineConfig` interface.


### Tag Cloud Facet

The `sq-facet-tag-cloud` displays multiple types of metadata in the same facet. It provides a direct access to the most relevant filters, belonging to the supplied metadata.

<doc-facet-tag-cloud></doc-facet-tag-cloud>

The inputs of the component are:

  - `results`: The results of the current search.
  - `aggregations`: List of aggregations to be considered in collecting data.
  - `limit`: (**50** by default) Maximum number of data to be displayed.
  - `uniformRepartition`: (**false** by default) Define the way data are collected from given aggregations: equal repartition between them or most relevant among all of them.
  - `showCount`: (**false** by default) show/hide number of occurrences of each item.
  - `proportionalWeight`: (**true** by default) Define the size of each displayed item: common size for all or proportional size based on item's count.
  - `countThreshold`: (**0** by default) Lowest count under which items will not be taken into account.
  - `shuffleData`: (**false** by default) Wether data are rendered sorted according to their count or randomly.

This component can be used in two ways :

  - Basic angular component and input bindings (as the example above)
  - By transclusion within a parent component. This approach requires a config object implementing the `FacetTagCloudConfig` interface.<|MERGE_RESOLUTION|>--- conflicted
+++ resolved
@@ -319,9 +319,6 @@
 
 ### Facet Container
 
-<<<<<<< HEAD
-
-=======
 The `sq-facet-container` component displays a list of buttons that users can click to open a facet.
 
 This component is used in the integrated search form of the [Pepper application](../../apps/3-pepper.md#integrated-search-form).
@@ -334,7 +331,6 @@
 
 - The "current results" mode corresponds to the normal behavior of facets.
 - The "all data" mode corresponds to the aggregations computed with no filters over all indexes. This data is computed by the `FirstPageService` with a separate (potentially slow) query sent to the server. This mode is useful to display the facets on a home page, when no search has been performed yet.
->>>>>>> a42284c3
 
 ### Facet Filters
 
