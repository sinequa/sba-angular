--- conflicted
+++ resolved
@@ -1,50 +1,46 @@
----
-layout: default
-title: Connection to Sinequa
-parent: Tutorial
-nav_order: 2
----
-
-# Connection to the Sinequa server
-
-<<<<<<< HEAD
-In this chapter we need to connect the [**Hello Search**]({{site.baseurl}}apps/1-hello-search.html) app to the Sinequa test server. The URL of this server is: `https://vm-su-sba.sinequa.com:13343` and the name of the SBA configured on the server is just `'training'`. Additionally, the app is secured with the SAML protocol. The name of the identity provider is `'identity-dev'`.
-=======
-In this chapter we need to connect the [**Hello Search**]({{site.baseurl}}modules/hello-search/hello-search.html) app to the Sinequa test server. The URL of this server is: `https://su-sba.demo.sinequa.com` and the name of the SBA configured on the server is just `'training'`. Additionally, the app is secured with the SAML protocol. The name of the identity provider is `'identity-dev'`.
->>>>>>> 725840e3
-
-In your `hello-search/` project, open the `src/app/app.module.ts` file, and replace the placeholders parameters in the `StartConfig` object:
-
-```ts
-export const startConfig: StartConfig = {
-    app: "training",
-    autoSAMLProvider: "identity-dev",
-    production: environment.production,
-    auditEnabled: true
-};
-```
-
-Notice that this `startConfig` object gets passed to the `WebServiceModule` from `@sinequa/core`. In fact, the `forRoot()` method adds this object to the list of providers, and Angular then injects it in all the web services (which then know the URL of the server and can send queries to it).
-
-At this point, you can build and serve your app (from the root of the workspace) with:
-
-```bash
-npm run ng serve hello-search -- --ssl=true --proxy-config=./projects/hello-search/src/proxy.conf.json
-```
-
-Please read the [Getting Started]({{site.baseurl}}getting-started.html#develop-an-application) section if you wonder about the `proxyConfig` argument.
-
-If the build is successful, you can navigate to `https://localhost:4200` in your favorite web browser. You should be greeted by a login page (this is where your need your Sinequa account). Put in your credentials and you should be redirected to the simplest of search pages. Type some keywords and search!
-
-![Hello Search]({{site.baseurl}}assets/tutorial/hello-search.png)
-
-Note: the searchable content is composed of a few wikipedia pages and the Sinequa documentation.
-
-Before going to the [next step](search-module.html), take some time to analyze the source code of [Hello Search]({{site.baseurl}}apps/1-hello-search.html) and more specifically the `src/app/` subfolder, to fully understand its internal logic.
-
----
-
-Next: [Search Module](search-module.html)
-{: style="float: right;" }
-
-Previous: [Introduction](intro.html)+---
+layout: default
+title: Connection to Sinequa
+parent: Tutorial
+nav_order: 2
+---
+
+# Connection to the Sinequa server
+
+In this chapter we need to connect the [**Hello Search**]({{site.baseurl}}apps/1-hello-search.html) app to the Sinequa test server. The URL of this server is: `https://vm-su-sba.sinequa.com:13343` and the name of the SBA configured on the server is just `'training'`. Additionally, the app is secured with the SAML protocol. The name of the identity provider is `'identity-dev'`.
+
+In your `hello-search/` project, open the `src/app/app.module.ts` file, and replace the placeholders parameters in the `StartConfig` object:
+
+```ts
+export const startConfig: StartConfig = {
+    app: "training",
+    autoSAMLProvider: "identity-dev",
+    production: environment.production,
+    auditEnabled: true
+};
+```
+
+Notice that this `startConfig` object gets passed to the `WebServiceModule` from `@sinequa/core`. In fact, the `forRoot()` method adds this object to the list of providers, and Angular then injects it in all the web services (which then know the URL of the server and can send queries to it).
+
+At this point, you can build and serve your app (from the root of the workspace) with:
+
+```bash
+npm run ng serve hello-search -- --ssl=true --proxy-config=./projects/hello-search/src/proxy.conf.json
+```
+
+Please read the [Getting Started]({{site.baseurl}}getting-started.html#develop-an-application) section if you wonder about the `proxyConfig` argument.
+
+If the build is successful, you can navigate to `https://localhost:4200` in your favorite web browser. You should be greeted by a login page (this is where your need your Sinequa account). Put in your credentials and you should be redirected to the simplest of search pages. Type some keywords and search!
+
+![Hello Search]({{site.baseurl}}assets/tutorial/hello-search.png)
+
+Note: the searchable content is composed of a few wikipedia pages and the Sinequa documentation.
+
+Before going to the [next step](search-module.html), take some time to analyze the source code of [Hello Search]({{site.baseurl}}apps/1-hello-search.html) and more specifically the `src/app/` subfolder, to fully understand its internal logic.
+
+---
+
+Next: [Search Module](search-module.html)
+{: style="float: right;" }
+
+Previous: [Introduction](intro.html)