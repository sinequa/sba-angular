--- conflicted
+++ resolved
@@ -106,52 +106,15 @@
 </ng-container>
 ```
 
-<<<<<<< HEAD
-The module includes a standard "grid" result view component: [`sq-results-grid-view`]({{site.baseurl}}components/components/BsResultsGridView.html).
-=======
 The module includes a standard "grid" result view component: `sq-results-grid-view`. You could use for example:
 
-```html
-<sq-results-grid-view
-    *ngIf="resultsViewService.resultsView.name === 'grid'"
-    [results]="results"
-    [view]="resultsViewService.resultsView">
-</sq-results-grid-view>
-```
-
-By convention, results view components expect the `ResultsView` object as an input parameter (`view`). The `ResultsView` interface can be extended to include more settings to configure the results view. For example, in the case of the grid results view, the `GridView` interface includes a `columns` array to configure what to display in each column of the grid:
-
-```ts
-export const allViews: (ResultsView|GridView)[] = [
-    ...,
-    {
-        name: "grid",
-        type: "grid",
-        display: "Grid",
-        icon: "fas fa-th",
-        columns: [
-            {active: true, title: "Title", field: "displayTitle", sortable: false, renderAsHtml: true},
-            {active: true, title: "Type", field: "sourcestr4", sortable: true, renderAsHtml: false},
-            {active: true, title: "PageRank", field: "sourcedouble1", sortable: true, renderAsHtml: false},
-        ]
-    }
-];
-```
->>>>>>> 97a37793
-
-By convention, results view components expect the `ResultsView` object as an input parameter (`view`). The [`ResultsView`]({{site.baseurl}}components/interfaces/ResultsView.html) interface can be extended to include more settings to configure the results view. For example, in the case of the grid results view, the [`GridView`]({{site.baseurl}}components/interfaces/GridView.html) interface includes a `columns` array to configure what to display in each column of the grid.
+By convention, results view components expect the `ResultsView` object as an input parameter (`view`). The `ResultsView` interface can be extended to include more settings to configure the results view. For example, in the case of the grid results view, the `GridView` interface includes a `columns` array to configure what to display in each column of the grid.
 
 <doc-results-grid-view></doc-results-grid-view>
 
 ## Switching Between Views
 
-<<<<<<< HEAD
-To switch between results views, include the [`sq-results-view-selector`]({{site.baseurl}}components/components/BsResultsViewSelector.html) component. The component uses the [`ResultsViewService`]({{site.baseurl}}components/injectables/ResultsViewService.html) to display the current view and list of available views.
-=======
-<doc-results-view-selector></doc-results-view-selector>
-
 To switch between results views, include the `sq-results-view-selector` component. The component uses the `ResultsViewService` to display the current view and list of available views.
->>>>>>> 97a37793
 
 <doc-results-view-selector></doc-results-view-selector>
 
