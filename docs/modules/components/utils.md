---
layout: default
title: Utils Module
parent: Components
grand_parent: Modules
nav_order: 15
---

# Utils Module

## Features

This module provides the following Angular declarations that are useful for the definition of your documents:

1. Angular pipes that can be used to format the display of value on your components,
2. Directives that can be used to control the user interaction with your components,
3. The injection token `SCREEN_SIZE_RULES` to override the component sizing rules based on window/screen size of the application.
4. The `UIService`

## Import

```typescript
import { UtilsModule, SCREEN_SIZE_RULES } from '@sinequa/components/utils';

/* If you want to change the screen size rules provided by @sinequa/components */
export const myScreenSizeRules = {
  xl: "(min-width: 1650px)",
  lg: "(min-width: 1400px) and (max-width: 1649.98px)",
  md: "(min-width: 992px) and (max-width: 1399.98px)",
  sm: "(min-width: 576px) and (max-width: 991.98px)",
  xs: "(max-width: 575.98px)",
};

@NgModule({
  imports: [
      /*....*/
      UtilsModule,
      /*....*/
  ],
  providers: [
      /* If you want to change the screen size rules provided by @sienqua/components */
      { provide: SCREEN_SIZE_RULES, useValue: myScreenSizeRules },
      /*....*/
  ],
  /*....*/
})
```

## API usage

### Pipes

This modules provides the following Angular pipes

#### DatePipe

`DatePipe` provides the `sqDate` pipe that formats a `Date` object or a number of ticks (in `number`) to a localized date string.

Example:

{% raw %}

```html
<span>Date:</span><span style="color: red;">{{ new Date('2020-03-25') | sqDate }}</span>
```

{% endraw %}

yields (for English locale)

<span>Date:</span><span style="color: red;">03/25/2020</span>

This is equivalent as importing `IntlService` and calling `IntlService.formatDate()`.

#### MomentPipe

If you use the [moment.js](https://momentjs.com) library to manipulate date and time value instead of `Date` from javascript, you can use `MomentPipe` to format your `moment` values.

The pipe accepts a `MomentParams` to configure the formatting result:

* `format`: The format of the result date, if this property is given, the pipe ignores the other properties,
* `type`: The type of value formatting, the valid values are:
  * `'iso'`: formats the `moment` object as ISO-8601 date string,
eg. `'Tue Mar 24 2020 00:00:00 GMT+0100'` => `'2020-03-23T23:00:00.000Z'`,
  * `'unix'`: formats the `moment` object as Unix timestamp (i.e. the number of seconds since the **Unix Epoch** - January 1 1970 12AM UTC),
eg. `'Tue Mar 24 2020 00:00:00 GMT+0100'` => `'1585004400'`,
  * `'valueOf'` same as `'unix'` but the unit is in miliseconds,
eg. `'Tue Mar 24 2020 00:00:00 GMT+0100'` => `'1585004400000'`,
  * `'daysInMonth'`: formats the `moment` object as the number of days in the given month, of the given year,
eg. `'Tue Feb 24 2020 00:00:00 GMT+0100'` => `'29'` or `'Tue Feb 24 2019 00:00:00 GMT+0100'` => `'28'`
  * `'fromNow'`: formats the `moment` object as user-friendly relative time to the current time, which is also called timeago,
eg. `'Tue Jan 24 2020 00:00:00 GMT+0100'` => `'2 months ago'` (current time being Tue Mar 24 2020).
see [`moment.fromNow()`](https://momentjs.com/docs/#/displaying/fromnow/).
  * `'from'`: same as `'fromNow'` but you can specify the reference date (as `moment` object) using `reference` property.
see [`moment.from()`](https://momentjs.com/docs/#/displaying/from/).
  * `'toNow'`: same as `'toNow'` but in the opposite interval, one can think `'toNow' === -'fromNow'`,
eg. `'Tue Jan 24 2020 00:00:00 GMT+0100'` => `'in 2 months'` (current time being Tue Mar 24 2020).
see [`moment.toNow()`](https://momentjs.com/docs/#/displaying/tonow/).
  * `'to'`: same as `'toNow'` but you can specify specify the reference date (as `moment` object) using `reference` property.
see [`moment.to()`](https://momentjs.com/docs/#/displaying/to/).
  * `'calendar'`: displays time relative to a reference time (given by the `reference` object, or default to current time).
It is slightly different to `'fromX'` or `'toX'` in that the result string depends on how close to the reference time your value is,
eg. `'Tue Mar 22 2020 00:00:00 GMT+0100'` => `'Last Sunday at 12:00 AM'` (current time being Tue Mar 24 2020) or `'Mon Mar 30 2020 00:00:00 GMT+0100'` => `'Monday at 1:00 AM'` (current time being Tue Mar 24 2020).
see [`moment.calendar()`](https://momentjs.com/docs/#/displaying/calendar-time/).
  * `'diff'`: displays the time difference w.r.t. a reference time (given by the `reference` object) in miliseconds,
it has the same direction as `'fromX'`,
eg. `'Tue Mar 22 2020 00:00:00 GMT+0100'` with reference `'Mon Mar 30 2020 00:00:00 GMT+0100'` => `'-518400000'`.
see [`moment.diff()`](https://momentjs.com/docs/#/displaying/difference/).
* `suffix`: if false, a chronological suffix (i.e. `'ago'` or `'in ...'` ) is added to the result of `'fromX'` and `'toX'`. If true, a neutral time amount is returned, eg. `'a months'`, `'two years'`.
* `reference`: The reference date for the formatting of `'from'`, `'to'`, `'calendar'` and '`diff`'
* `unit`: The time unit when formatting with `'diff'`, eg. `'hours'`, `'seconds'`.
* `precise`: The `'diff'` formatting returns a rounded integer by default, if you want a floating-point number instead, put this property as `true`.

{% raw %}

```html
<span>Moment:</span><span style="color: red;">{{ moment('1995-12-25') | sqMoment:{ type: 'fromNow', reference: moment('2015-12-25') } }}</span>
```

{% endraw %}

yields

<span>Moment:</span><span style="color: red;">24 years</span>

#### RelativeTimePipe

`RelativeTimePipe` provides the `sqRelativeTime` pipe that formats a number, specifying a date time relative to the current time, to a localized date time string.

This pipe is inspired from [ECMA-402 RelativeTimeFormat Objects](https://tc39.es/ecma402/#relativetimeformat-objects).

Example:
{% raw %}

```html
<span>Relative time:</span><span style="color: red;">{{ -7 | sqRelativeTime:{unit: 'days'} }}</span>
```

{% endraw %}

yields (in English locale)

<span>Relative time:</span><span style="color: red;">7 days ago</span>

This is equivalent as importing `IntlService` and calling `IntlService.formatRelativeTime()`.

#### TimePipe

`TimePipe` provides the `sqTime` pipe that formats a `Date` object or a number of ticks (in `number`) to a localized time string.

Example:
{% raw %}

```html
<span>Time:</span><span style="color:red;">{{ new Date('2020-03-25 12:20:00.00Z') | sqTime }}</span>
```

{% endraw %}

yields (for English locale and UTC)

<span>Time:</span><span style="color:red;">12:20:00</span>

This is equivalent as importing `IntlService` and calling `IntlService.formatTime()`.

#### MemorySizePipe

`MemorySizePipe` provides the `sqMemorySize` pipe that formats a file size in bytes a localized size `string` with the approriate size unit (TB, GB, etc.).

Example:
{% raw %}

```html
<span>Size:</span><span style="color:red;">{{ 16384 | sqMemorySize }}</span>
```

{% endraw %}

yeilds (for English locale)
<span>Size:</span><span style="color:red;">16KB</span>

This is equivalent as importing `FormatService` and calling `FormatService.formatMemorySize()`.

#### NumberPipe

`NumberPipe` provides the `sqNumber` pipe that formats a number to the locale format, i.e. using dot '.' as floating point for English and comma ',' for French.

Example:
{% raw %}

```html
<span>Decimal number:</span><span style="color:red;">{{ 3.14 | sqNumber }}</span>
```

{% endraw %}

yeilds (for French locale)

<span>Size:</span><span style="color:red;">3,14</span>

This is equivalent as importing `IntlService` and calling `Intl.formatNumber()`.

#### ValuePipe

`ValuePipe` provides the `sqValue` pipe that formats a value coming from an index column based on the value type of that column.

Example:
{% raw %}

```html
<div>boolean:<span style="color:red;">{{ true | sqValue }}</span></div>
<div>number:<span style="color:red;">{{ 3.14 | sqValue }}</span></div>
```

{% endraw %}

yields (in French locale)

<div>boolean:<span style="color:red;">vrai</span></div>
<div>number:<span style="color:red;">3,14</span></div>

This is equivalent as importing `FormatService` and calling `Intl.formatFieldValue()`.

#### ExprPipe

`ExprPipe` provides the `sqExpr` pipe that is mainly used to display a query filter.
You can see the usage of this pipe in the breadscrumbs or MySearch facet.

![Filters displayed in breadcrumbs]({{site.baseurl}}assets/modules/utils/utils-expr-pipe.png)
*Filters displayed with ExprPipe in breadcrumbs*
{: .text-center }

Example:

{% raw %}

```html
<span title="{{item.display | sqExpr:{withFields: displayFieldNames} }}"></span>
```

{% endraw %}

### Directives

#### Autofocus directive

The `sqAutofocus` directive specifies which input component to be automatically focused when your component is opened.

Example:
{% raw %}

```html
<textarea
  type="text"
  class="form-control"
  id="myInput"
  sqAutofocus
>
```

{% endraw %}

#### ClickOutside directive

The `sqClickOutside` directive is a syntactic sugar
that helps you manage the behavior of your input component when user clicks outside the component area.

The input for this directive is a `ClickOutsideOptions`:

* `exclude`: A list of HTML selectors for the HTML elements that will not be effected by this directive.
If any HTML element not matching the HTML selectors but contains matching children HTML is also ignored by the directive.

When a user clicks outside of your component, the directive emits an click event via its output `sqClickOutside`.
By providing a callback to this output, you can act on the event.

Example:
{% raw %}

```html
<form name="myform" novalidate [formGroup]="form">
  <sq-modal [title]="model.title" [buttons]="buttons">
    <div class="form-group sq-form-group">
      <label for="myInput">Input:</label>
      <input
        type="text"
        class="sq-label-input"
        (sqClickOutside)="clickOutside()"
        name="myInput"
        [(ngModel)]="myInputRef.value"
      >
    </div>
  </sq-modal>
</form>
```

{% endraw %}

#### ScrollIntoView directive

The `sqScrollIntoView` directive is a syntactic sugar that helps to make sure a dynamically rendered child component of the current commponent to be in the visible area of the window.

This is useful when your component contains some kind of dropdown menu or collapsible part
that you want to make sure to be visible when user opens or expands that part.

You can pass a `ScrollIntoViewOptions` as input of the directive:

* `active`: whether the child component should be in the visible area,
* `first`: whether the child component is the first element in the list of elements to be considerd.

Example:
{% raw %}

```html
<span [sqScrollIntoView]="{active: true}">Some item that is needed to be scrolled into visible area</span>
```

{% endraw %}

#### FocusKeyList and FocusKeyListItem directives

The `sqFocusKeyList` directive and `sqFocusKeyListItem` directive are used together
to provide keyboard navigation functionality to items in lists, such as a results list. The `sqFocusKeyList` directive is added
to the container element and the `sqFocusKeyListItem` directive is added to each child element. The `sqFocusKeyList` directive has
the following inputs:

* `activeItem`: the index of the currently active item
* `withWrap`: a boolean value indicating whether navigation should wrap on the first and last items. The default is `true`.

Additionally, `sqFocusKeyList` raises the `itemSelect` event with the index of the newly selected item.

Example:
{% raw %}

```html
<div class="container" sqFocusKeyList [activeItem]="currentIndex" (itemSelect)="currentIndex = $event">
  <div *ngFor="let item of items" class="item" sqFocusKeyListItem>{{item.name}}</div>
</div>
```

{% endraw %}

#### ResizeEvent directive

The `sqResize` directive uses the native [ResizeObserver](https://developer.mozilla.org/en-US/docs/Web/API/ResizeObserver) browser API to generate an event any time the associated element changes size. The new `contentRect` of the element is passed with the event.
A polyfill is used to emulate this functionality for Internet Explorer.

Example:
{% raw %}

```html
<div (sqResize)="onResize($event)"></div>
```

{% endraw %}

#### Sticky Component

<<<<<<< HEAD
The [`sqSticky`]({{site.baseurl}}components/components/StickyComponent.html) component is a container that "sticks" to the top and the bottom of the screen when scrolling. For example, a sidebar containing facets will be always visible on the screen, even when scrolling down a long list of results. Additionally, if the sidebar is itself very long, it will scroll with the content until reaching the bottom of the side bar (and then "stick" to the *bottom* of the screen). Note that this behaviour is not possible when using a simple `position: sticky` or Bootstrap's `sticky-top`.
=======
<doc-sticky></doc-sticky>

The `sqSticky` component is a container that "sticks" to the top and the bottom of the screen when scrolling. For example, a sidebar containing facets will be always visible on the screen, even when scrolling down a long list of results. Additionally, if the sidebar is itself very long, it will scroll with the content until reaching the bottom of the side bar (and then "stick" to the *bottom* of the screen). Note that this behaviour is not possible when using a simple `position: sticky` or Bootstrap's `sticky-top`.
>>>>>>> 97a37793

The component accepts as input an object containing the offsets with respect to the top and bottom of the screen. The default value is `{top: 0, bottom: 0}`.

<doc-sticky></doc-sticky>

Note that in Internet Explorer `position: sticky` is not supported, so the component automatically deactivates its sticky behavior.

### Services

#### UIService

The `UIService` provides helper methods to listen to screen sizing events and to verify the current screen size to the sizing rules of your component.

There are two event streams that you can subscribe to receive the screen sizing events:

* `priorityResizeEvent: Observable<UIEvent>` This listeners of this stream will be be notified of the resize events first.
This may be useful when you want to hierarchize the behaviour of your components w.r.t to a resizing event.
* `resizeEvent: Observable<UIEvent>`

You can also listen to the resizing of a specific HTML element by adding your listeners with `UIService.addElementResizeListener(htmlElement, callback)` without bothering about the priority of your listener.

In order to remove a listener added by `UIService.addElementResizeListener()`, use `UIService.removeElementResizeListener(htmlElement, callback)`.

Then there are a family of methods to compare the current screen size to a scren size in input:

* `screenSizeIsEqual(screenSize: string): boolean`
* `screenSizeIsGreater(screenSize: string): boolean`
* `screenSizeIsLess(screenSize: string): boolean`
* `screenSizeIsGreaterOrEqual(screenSize: string): boolean`
* `screenSizeIsLessOrEqual(screenSize: string): boolean`

In combination with the screen sizing rules represented by the injection token `SCREEN_SIZE_RULES`, you can design the UI content of your component to be responsive to the size of the application
(cf. [Responsive design]({{site.baseurl}}tutorial/responsive-design.html)).

For example, you can decide to replace the display text of a button by its icon if the overall application screen size if less than a given threshold.

```typescript
public get showButtonText(): boolean {
  return this.uiService.screenSizeIsGreaterOrEqual('lg');
}
```<|MERGE_RESOLUTION|>--- conflicted
+++ resolved
@@ -355,13 +355,7 @@
 
 #### Sticky Component
 
-<<<<<<< HEAD
-The [`sqSticky`]({{site.baseurl}}components/components/StickyComponent.html) component is a container that "sticks" to the top and the bottom of the screen when scrolling. For example, a sidebar containing facets will be always visible on the screen, even when scrolling down a long list of results. Additionally, if the sidebar is itself very long, it will scroll with the content until reaching the bottom of the side bar (and then "stick" to the *bottom* of the screen). Note that this behaviour is not possible when using a simple `position: sticky` or Bootstrap's `sticky-top`.
-=======
-<doc-sticky></doc-sticky>
-
 The `sqSticky` component is a container that "sticks" to the top and the bottom of the screen when scrolling. For example, a sidebar containing facets will be always visible on the screen, even when scrolling down a long list of results. Additionally, if the sidebar is itself very long, it will scroll with the content until reaching the bottom of the side bar (and then "stick" to the *bottom* of the screen). Note that this behaviour is not possible when using a simple `position: sticky` or Bootstrap's `sticky-top`.
->>>>>>> 97a37793
 
 The component accepts as input an object containing the offsets with respect to the top and bottom of the screen. The default value is `{top: 0, bottom: 0}`.
 
