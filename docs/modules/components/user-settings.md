--- conflicted
+++ resolved
@@ -219,33 +219,17 @@
 
 ### User Menu
 
-<<<<<<< HEAD
-The [`sq-baskets-menu`]({{site.baseurl}}components/components/BsBasketsMenuComponent.html) component displays the list of baskets, lets a user create a new basket and reorganize the list.
-=======
+The `sq-baskets-menu` component displays the list of baskets, lets a user create a new basket and reorganize the list (See the *Manage* modal below).
+
+This menu is meant to be inserted in a Bootstrap-styled navbar.
+
 <doc-baskets-menu></doc-baskets-menu>
 
-The `sq-baskets-menu` component displays the list of baskets, lets a user create a new basket and reorganize the list (See the *Manage* modal below).
->>>>>>> 97a37793
-
-This menu is meant to be inserted in a Bootstrap-styled navbar.
-
-<doc-baskets-menu></doc-baskets-menu>
-
-### Facet
-
-<<<<<<< HEAD
-The [`sq-facet-baskets`]({{site.baseurl}}components/components/BsFacetBasketsComponent.html) component displays the list of baskets, lets a user open one of them, create a new one, open the *Manage* modal (see below), and delete specific baskets.
-
-This facet is meant to work with the [`sq-facet-card`]({{site.baseurl}}components/components/BsFacetCard.html) component (See [Facet Module](facet.html)).
-=======
-<doc-facet-baskets></doc-facet-baskets>
+### Facet
 
 The `sq-facet-baskets` component displays the list of baskets, lets a user open one of them, create a new one, open the *Manage* modal (see below), and delete specific baskets.
 
-![Baskets facet]({{site.baseurl}}assets/modules/user-settings/baskets-facet.png){: .d-block .mx-auto }
-
-This facet is meant to work with the `sq-facet-card` component (See [Facet Module](facet.html)):
->>>>>>> 97a37793
+This facet is meant to work with the `sq-facet-card` component (See [Facet Module](facet.html)).
 
 <doc-facet-baskets></doc-facet-baskets>
 
