---
layout: default
title: Slide Builder Module
parent: Components
grand_parent: Modules
nav_order: 19
---

# Slide Builder Module

## Features

This module provides components for displaying, rearranging and exporting Powerpoint slides.

![Slide Builder]({{site.baseurl}}assets/modules/slide-builder/slide-builder.png){: .d-block .mx-auto }
{: .text-center }

Users can select slides from the results list to add them to their presentation. Rearranging the slide order is simply done by drag and drop. Finally, a button allows to produce a Powerpoint file from the list of slides.

## Prerequisites

> ⚠️⚠️⚠️ **NOTE:** This module requires a web service available as of Sinequa 11.7.0. ⚠️⚠️⚠️

## Server-side configuration

Before slide builder can be implemented on the front-end, the server-side configuration requires the following:

- [Conversion Plan & Converter](#conversion-plan--converter): integral part to splitting the individual PowerPoint slides.
- [Collection](#collection): requires included extensions and the appropriate conversion plan.
- [Query Web Service](#query-web-service): requires a specific tab configuration that displays the slide builder.

### Conversion Plan & Converter

In order to implement slide builder, a collection requires storing PowerPoint documents locally.
Thus, we must ensure the conversion plan satisfies the following criteria:

1. Conversion Plan: ***Store Original*** --enabled for PowerPoint extensions.

    ![Slide Builder]({{site.baseurl}}assets/modules/slide-builder/slide-conversionplan.png){: .d-block .mx-auto }
    {: .text-center }

2. Converter: Converters splitting the documents

    ![Slide Builder]({{site.baseurl}}assets/modules/slide-builder/slide-converter1.png){: .d-block .mx-auto }
    {: .text-center }
    ---
    ![Slide Builder]({{site.baseurl}}assets/modules/slide-builder/slide-converter2.png){: .d-block .mx-auto }
    {: .text-center }

### Collection

All slide builder collections should be stored in a centralized **source** and **index**. No other type of records should be stored.

There are two ways to configure a collection to index slides:

1. Creating a collection only indexing PowerPoint documents

    When creating a collection **specifically** for the slide builder module, the collection should only index PowerPoint extensions.

    ![Slide Builder]({{site.baseurl}}assets/modules/slide-builder/slide-extensions.png){: .d-block .mx-auto }
    {: .text-center }

    ⚠️ The conversion plan previously configured should be attached to this collection.

2. Creating a HyperIndex collection targetting an exisiting index containing other extensions

    Some collections may already contain preexisting data. To avoid repetition creating a collection from scratch and reindexing data on a seperate collection,
    ensure that the preexisting collections satisfies the conversion plan configuration.

    - It is required to reindex the preexisting data if the conversion plan was not configured previously.
    - By creating a **HyperIndex connector**, the targeted index (that contains various types of documents) will be filtered to index only PowerPoint extensions.

### Query Web Service

The query web service must be configured to provide the slides in a context where we want to display the slide builder. One way to achieve this is to create a dedicated **tab**.

For example, we can configure tab search based on the **docformat** or **treepath** column and use index inclusions/exclusions to return the right content in our dedicated "slides" tab.

![Slide Builder]({{site.baseurl}}assets/modules/slide-builder/slide-queryservice-tabs1.png){: .d-block .mx-auto }
{: .text-center }

![Slide Builder]({{site.baseurl}}assets/modules/slide-builder/slide-queryservice-tabs2.png){: .d-block .mx-auto }
{: .text-center }

Note that the slides index is excluded from the "all" tab, to avoid displaying individual slides in that context.

## SBA integration

### Import

Add `SlideBuilderModule` to your Angular imports in `app.module.ts`:

```ts
import { SlideBuilderModule } from "@sinequa/components/slide-builder";
/*....*/

@NgModule({
    imports: [
        /*....*/
        SlideBuilderModule,
        /*....*/
    ],
    /*....*/
})
```

This module is internationalized: If not already the case, you need to import its messages for the language(s) of your application. For example, in your app's `src/locales/en.ts`:

```ts
...
import {enSlideBuilder} from "@sinequa/components/slide-builder";

const messages = Utils.merge({}, ..., enSlideBuilder, appMessages);
```

### Slide Builder component

<<<<<<< HEAD
The [`sq-slide-builder`]({{site.baseurl}}components/components/SlideBuilderComponent.html) component displays a list of selected slides. The component actually uses the `SelectionService` from the [Selection Module](selection.html) as a data model for the selected slides. The Drag & Drop capability is actually directly based on the [`sq-selection-arranger`](selection.html#selection-arranger) component.
=======
<doc-slide-builder></doc-slide-builder>

The `sq-slide-builder` component displays a list of selected slides. The component actually uses the `SelectionService` from the [Selection Module](selection.html) as a data model for the selected slides. The Drag & Drop capability is actually directly based on the [`sq-selection-arranger`](selection.html#selection-arranger) component.
>>>>>>> 97a37793

![Slide arranger]({{site.baseurl}}assets/modules/slide-builder/slide-arranger.png)

This component is designed to be embedded in a facet card:

```html
<sq-facet-card *ngIf="results.tab === 'slides'"
    [collapsible]="false"
    icon="far fa-file-powerpoint"
    title="Slide Deck Builder"
    tooltip="Click on a slide from the search results to add it to the Slide Deck Builder."
    class="d-block mb-3 facet-preview">
    <sq-slide-builder #facet></sq-slide-builder>
</sq-facet-card>
```

<!-- <doc-slide-builder></doc-slide-builder> -->

When at least one slide is selected, the action buttons are displayed in the facet header. They let users export the presentation as a Powerpoint file, save it as a basket (or collection), or clear the current selection.

It is possible to deactivate the option to save as a basket by passing the input `enableSaveAsBasket` as `false`.

It is also possible to customize the display by passing a template by transclusion:

{% raw %}
```html
<sq-slide-builder #facet>
    <ng-template let-record>
        <div>This is the record: {{record.id}}</div>
    <ng-template>
</sq-slide-builder>
```
{% endraw %}

### Slide List component



The `sq-slide-list` component displays a tiled view of PowerPoint slides:

![Slide list]({{site.baseurl}}assets/modules/slide-builder/slide-list.png)

The component requires a `Results` object as an input, and, of course, the component should be displayed only in a context where the records are individual slides. A good way to create such a context is to use tab, as shown below:

```html
<sq-slide-list [results]="results" *ngIf="results.tab === 'slides'">
</sq-slide-list>
```

<!-- <doc-slide-list></doc-slide-list> -->

The component has various optional inputs and outputs:

- `colClass` (default: `'col-6'`): A [Bootstrap column class](https://getbootstrap.com/docs/4.0/layout/grid/) to determine the width of the slides. By default, `'col-6'` gives 50% of the available width to each slide. `'col-12'` would give 100% of the width, `'col-4'`, one-third, and so one. This parameter can be used to easily balance the density of the view and legibility of the slides.
- `selectedRecord`: A single `Record` that is considered "selected" by the user (for example, to display the preview). This affects only the display of that record and the keyboard-based navigation.
- `recordSelect` (output): An event triggered when the user uses keyboard-based navigation to go through the list of results.
- `recordKeydown` (output): An event triggered when the user uses a key while a record is selected via keyboard-based navigation.<|MERGE_RESOLUTION|>--- conflicted
+++ resolved
@@ -115,13 +115,7 @@
 
 ### Slide Builder component
 
-<<<<<<< HEAD
-The [`sq-slide-builder`]({{site.baseurl}}components/components/SlideBuilderComponent.html) component displays a list of selected slides. The component actually uses the `SelectionService` from the [Selection Module](selection.html) as a data model for the selected slides. The Drag & Drop capability is actually directly based on the [`sq-selection-arranger`](selection.html#selection-arranger) component.
-=======
-<doc-slide-builder></doc-slide-builder>
-
 The `sq-slide-builder` component displays a list of selected slides. The component actually uses the `SelectionService` from the [Selection Module](selection.html) as a data model for the selected slides. The Drag & Drop capability is actually directly based on the [`sq-selection-arranger`](selection.html#selection-arranger) component.
->>>>>>> 97a37793
 
 ![Slide arranger]({{site.baseurl}}assets/modules/slide-builder/slide-arranger.png)
 
@@ -158,8 +152,6 @@
 
 ### Slide List component
 
-
-
 The `sq-slide-list` component displays a tiled view of PowerPoint slides:
 
 ![Slide list]({{site.baseurl}}assets/modules/slide-builder/slide-list.png)
