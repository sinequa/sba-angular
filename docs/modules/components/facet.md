--- conflicted
+++ resolved
@@ -340,19 +340,9 @@
 
 ### Multiple-type Facet
 
-<<<<<<< HEAD
-The "multiple-type" facet [`sq-facet-multi`]({{site.baseurl}}components/components/BsFacetMultiComponent.html) displays multiple types of metadata in the same facet. The user selects the type of metadata, which then changes the view of the facet into one of the classical views above.
-
-This component requires at least a [`Results`]({{site.baseurl}}core/interfaces/Results.html) input, the list of the `facets` configuration (equivalent to the `allFacets` list of the [facet bar](#facet-bar) above), and optionally a list of custom components (`facetComponents`). The title and icon of the facet card need to be set dynamically, as a function of the currently selected metadata.
-=======
-<doc-facet-multi></doc-facet-multi>
-
 The "multiple-type" facet `sq-facet-multi` displays multiple types of metadata in the same facet. The user selects the type of metadata, which then changes the view of the facet into one of the classical views above.
 
-![Multi facet]({{site.baseurl}}assets/modules/facet/facet-multi.png){: .d-block .mx-auto}
-
-This component requires at least a `Results` input, the list of the `facets` configuration (equivalent to the `allFacets` list of the [facet bar](#facet-bar) above), and optionally a list of custom components (`facetComponents`). The title and icon of the facet card need to be set dynamically, as a function of the currently selected metadata (See the [Vanilla-Search]({{site.baseurl}}modules/vanilla-search/vanilla-search.html) application for a concrete example).
->>>>>>> 97a37793
+This component requires at least a `Results` input, the list of the `facets` configuration (equivalent to the `allFacets` list of the [facet bar](#facet-bar) above), and optionally a list of custom components (`facetComponents`). The title and icon of the facet card need to be set dynamically, as a function of the currently selected metadata.
 
 <doc-facet-multi></doc-facet-multi>
 
@@ -402,13 +392,7 @@
 
 ### List Facet
 
-<<<<<<< HEAD
-The [`sq-facet-list`]({{site.baseurl}}components/components/BsFacetList.html) component displays a regular list of metadata (aggregation). The user can click on items in the list to filter the results.
-=======
-<doc-facet-list></doc-facet-list>
-
 The `sq-facet-list` component displays a regular list of metadata (aggregation). The user can click on items in the list to filter the results.
->>>>>>> 97a37793
 
 <doc-facet-list></doc-facet-list>
 
@@ -470,13 +454,9 @@
 
 ### Range Facet
 
-<<<<<<< HEAD
-The [`sq-facet-range`]({{site.baseurl}}components/components/BsFacetRange.html) component displays a slider to select a range of values for a numerical (eg. document size) or temporal (eg. modified date) metadata.
-=======
 <doc-facet-range></doc-facet-range>
 
 The `sq-facet-range` component displays a slider to select a range of values for a numerical (eg. document size) or temporal (eg. modified date) metadata.
->>>>>>> 97a37793
 
 <doc-facet-range></doc-facet-range>
 
@@ -532,19 +512,11 @@
 
 ### Refine Facet
 
-<<<<<<< HEAD
-The [`sq-refine`]({{site.baseurl}}components/components/BsRefine.html) component displays a secondary search form, including an autocomplete, to add a fulltext search criteria to a query, without removing the active filters.
+The `sq-refine` component displays a secondary search form, including an autocomplete, to add a fulltext search criteria to a query, without removing the active filters.
 
 <doc-refine></doc-refine>
 
-This component requires at least a [`Results`]({{site.baseurl}}core/interfaces/Results.html) input. If the autocomplete is enabled, all the parameters of the [autocomplete directive](autocomplete.html) should be provided to this component.
-=======
-<doc-refine></doc-refine>
-
-The `sq-refine` component displays a secondary search form, including an autocomplete, to add a fulltext search criteria to a query, without removing the active filters.
-
 This component requires at least a `Results` input. If the autocomplete is enabled, all the parameters of the [autocomplete directive](autocomplete.html) should be provided to this component.
->>>>>>> 97a37793
 
 The full list of inputs is:
 
@@ -561,13 +533,7 @@
 
 ### Tag Cloud Facet
 
-<<<<<<< HEAD
-The [`sq-facet-tag-cloud`]({{site.baseurl}}components/components/BsFacetTagCloud.html) displays multiple types of metadata in the same facet. It provides a direct access to the most relevant filters, belonging to the supplied metadata.
-=======
-<doc-facet-tag-cloud></doc-facet-tag-cloud>
-
 The `sq-facet-tag-cloud` displays multiple types of metadata in the same facet. It provides a direct access to the most relevant filters, belonging to the supplied metadata.
->>>>>>> 97a37793
 
 <doc-facet-tag-cloud></doc-facet-tag-cloud>
 
