--- conflicted
+++ resolved
@@ -137,92 +137,42 @@
 
 ### Tabs
 
-<<<<<<< HEAD
-The [`sq-tabs`]({{site.baseurl}}components/components/BsTabs.html) component allows to control the `query.tab` parameter. When clicking on a tab, this parameter is set and a new search is triggered.
-
-This components requires at least a [`Results`]({{site.baseurl}}core/interfaces/Results.html) input to work properly.
+The `sq-tabs` component allows to control the `query.tab` parameter. When clicking on a tab, this parameter is set and a new search is triggered.
+
+This components requires at least a `Results` input to work properly.
 
 <doc-tabs></doc-tabs>
 
-### Breadcrumbs
-
-The [`sq-breadcrumbs`]({{site.baseurl}}components/components/BsBreadcrumbs.html) component allows to display the list of search criteria currently active. Clicking on a search criteria can "rewind" or "wind forward" the search to that particular user action.
-
-![Breadcrumbs]({{site.baseurl}}assets/modules/search/breadcrumbs.png)
-
-The breadcrumb list ([`Breadcrumbs`]({{site.baseurl}}components/classes/Breadcrumbs.html)) is stored in the [`SearchService`]({{site.baseurl}}components/injectables/SearchService.html), which takes care of managing the lifecycle of this list (eg. automatically adding/removing breacrumbs items when the user clicks a facet).
-
-This components requires at least a [`Results`]({{site.baseurl}}core/interfaces/Results.html) input to work properly.
-
-```html
-<sq-breadcrumbs [results]="results"></sq-breadcrumbs>
-```
-
 ### Did you mean
 
-The [`sq-did-you-mean`]({{site.baseurl}}components/components/BsDidYouMean.html) component displays the syntaxic or phonetic corrections of the user's search query. These corrections are sent by the server via the `Results.didYouMean` object.
-
-This components requires at least a [`Results`]({{site.baseurl}}core/interfaces/Results.html) input to work properly.
-=======
-<doc-tabs></doc-tabs>
-
-The `sq-tabs` component allows to control the `query.tab` parameter. When clicking on a tab, this parameter is set and a new search is triggered.
-
-![Tabs]({{site.baseurl}}assets/modules/search/tabs.png)
-
-This components requires at least a `Results` input to work properly.
-
-### Did you mean
+The `sq-did-you-mean` component displays the syntaxic or phonetic corrections of the user's search query. These corrections are sent by the server via the `Results.didYouMean` object.
+
+This components requires at least a `Results` input to work properly.
 
 <doc-did-you-mean></doc-did-you-mean>
 
-The `sq-did-you-mean` component displays the syntaxic or phonetic corrections of the user's search query. These corrections are sent by the server via the `Results.didYouMean` object.
-
-![Did you mean]({{site.baseurl}}assets/modules/search/did-you-mean.png)
-
-This components requires at least a `Results` input to work properly.
->>>>>>> 97a37793
-
-<doc-did-you-mean></doc-did-you-mean>
-
 ### Page Size Selector
 
-<<<<<<< HEAD
-The [`sq-page-size-selector`]({{site.baseurl}}components/components/BsPageSizeSelector.html) component displays a button allowing the user to select the number of results per page from a dropdown menu (`query.pageSize` parameter). The component is based on the [Action module]({{site.baseurl}}modules/components/action.html).
-
-This components requires at least a [`Results`]({{site.baseurl}}core/interfaces/Results.html) input to work properly.
-=======
+The `sq-page-size-selector` component displays a button allowing the user to select the number of results per page from a dropdown menu (`query.pageSize` parameter). The component is based on the [Action module]({{site.baseurl}}modules/components/action.html).
+
+This components requires at least a `Results` input to work properly.
+
 <doc-page-size-selector></doc-page-size-selector>
 
-The `sq-page-size-selector` component displays a button allowing the user to select the number of results per page from a dropdown menu (`query.pageSize` parameter). The component is based on the [Action module]({{site.baseurl}}modules/components/action.html).
-
-![Page size]({{site.baseurl}}assets/modules/search/page-size.png)
-
-This components requires at least a `Results` input to work properly.
->>>>>>> 97a37793
-
-<doc-page-size-selector></doc-page-size-selector>
-
 ### Sort selector
 
-<<<<<<< HEAD
-The [`sq-sort-selector`]({{site.baseurl}}components/components/BsSortSelector.html) component displays a button allowing the user to select the sorting criteria (by relevance, by date, etc.). It controls the `query.orderBy` parameter (the different values can be configured server-side in the [Query]({{site.baseurl}}gettingstarted/server-setup.html#query-web-service)). The component is based on the [Action module]({{site.baseurl}}modules/components/action.html).
-=======
+The `sq-sort-selector` component displays a button allowing the user to select the sorting criteria (by relevance, by date, etc.). It controls the `query.orderBy` parameter (the different values can be configured server-side in the [Query]({{site.baseurl}}gettingstarted/server-setup.html#query-web-service)). The component is based on the [Action module]({{site.baseurl}}modules/components/action.html).
+
+![Sort selector]({{site.baseurl}}assets/modules/search/sort-selector.png)
+
+This components requires at least a `Results` input to work properly.
+
+```html
+<sq-sort-selector [results]="results"></sq-sort-selector>
+```
+
 <!-- <doc-sort-selector></doc-sort-selector> -->
 
-The `sq-sort-selector` component displays a button allowing the user to select the sorting criteria (by relevance, by date, etc.). It controls the `query.orderBy` parameter (the different values can be configured server-side in the [Query]({{site.baseurl}}gettingstarted/server-setup.html#query-web-service)). The component is based on the [Action module]({{site.baseurl}}modules/components/action.html).
->>>>>>> 97a37793
-
-![Sort selector]({{site.baseurl}}assets/modules/search/sort-selector.png)
-
-This components requires at least a `Results` input to work properly.
-
-```html
-<sq-sort-selector [results]="results"></sq-sort-selector>
-```
-
-<!-- <doc-sort-selector></doc-sort-selector> -->
-
 ### Pager
 
 The `sq-pager` component displays a list of buttons allowing the user to navigate between the different pages of documents in the results. It controls the `query.page` parameter.
@@ -245,13 +195,7 @@
 
 ### Load More Button
 
-<<<<<<< HEAD
-The [`sq-load-more`]({{site.baseurl}}components/components/BsLoadMore.html) component display a simple button allowing user to fetch next results.
-=======
-<doc-load-more></doc-load-more>
-
 The `sq-load-more` component display a simple button allowing user to fetch next results.
->>>>>>> 97a37793
 
 Results comes from `SearchService.resultsStream` and requires no mandatory input.
 
