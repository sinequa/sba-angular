--- conflicted
+++ resolved
@@ -17,11 +17,7 @@
 
 An Angular Elements project is very similar to a regular Angular application project, with a few small differences.
 
-<<<<<<< HEAD
-For example, if you want to base our project on the [Vanilla Search]({{site.baseurl}}apps/2-vanilla-search.html) application, simply copy and rename the Vanilla Search project. You will also need to copy (and rename) the project declared in the `angular.json` file, and add a build command to the `package.json` file.
-=======
-For example, if you want to base your project on the [Vanilla Search]({{site.baseurl}}modules/vanilla-search/vanilla-search.html) application, simply copy and rename the Vanilla Search project. You will also need to copy (and rename) the project declared in the `angular.json` file, and add a build command to the `package.json` file.
->>>>>>> f4719684
+For example, if you want to base your project on the [Vanilla Search]({{site.baseurl}}apps/2-vanilla-search.html) application, simply copy and rename the Vanilla Search project. You will also need to copy (and rename) the project declared in the `angular.json` file, and add a build command to the `package.json` file.
 
 At this point the project is a clone of Vanilla Search.
 
