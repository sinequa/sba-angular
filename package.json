{
  "name": "ng-ws",
  "version": "11.12.0",
  "workspaces": [
    "projects/*"
  ],
  "scripts": {
    "ng": "ng",
    "start": "ng serve",
    "start:vanilla": "ng serve vanilla-search --ssl=true --proxy-config=./projects/vanilla-search/src/proxy.conf.json",
    "start:pepper": "ng serve pepper --ssl=true --proxy-config=./projects/pepper/src/proxy.conf.json",
    "start:docs": "ng serve components-docs --proxy-config=./projects/components-docs/src/proxy.conf.json",
    "build": "ng build",
    "test": "ng test",
    "lint": "ng lint",
    "e2e": "ng e2e",
    "docs:ci": "cd docusaurus && npm ci",
    "docs:start": "cd docusaurus && npm run start",
    "docs:build": "cd docusaurus && npm run build",
    "docs:build-internal": "cd docusaurus && npm run build-internal",
    "buildcore": "ng build core",
    "buildcomponents": "ng build components",
    "buildanalytics": "ng build analytics",
    "buildhellosearch": "ng build hello-search --configuration production",
    "buildvanilla": "ng build vanilla-search --configuration production",
    "buildpepper": "ng build pepper --configuration production",
    "builddocs": "ng build components-docs --configuration=mock",
    "buildall": "npm run buildcore && npm run buildhellosearch && npm run buildcomponents && npm run buildanalytics && npm run buildvanilla && npm run buildpepper",
    "buildpreview": "npx -p typescript tsc projects/components/preview/preview.ts -outFile projects/vanilla-search/src/preview/preview.js -removeComments true",
    "doc-preprocess": "npx run ./scripts/doc-preprocess.js",
    "cypress:base": "npx cypress run --env type=base --config screenshotsFolder=cypress/snapshots/base"
  },
  "private": true,
  "dependencies": {
    "@angular-slider/ngx-slider": "^2.0.4",
<<<<<<< HEAD
    "@angular/animations": "14.3.0",
    "@angular/cdk": "^14.2.7",
    "@angular/common": "14.3.0",
    "@angular/compiler": "14.3.0",
    "@angular/core": "14.3.0",
    "@angular/elements": "14.3.0",
    "@angular/forms": "14.3.0",
    "@angular/google-maps": "14.0.6",
    "@angular/platform-browser": "14.3.0",
    "@angular/platform-browser-dynamic": "14.3.0",
    "@angular/router": "14.3.0",
=======
    "@angular/animations": "^14.3.0",
    "@angular/cdk": "^14.2.7",
    "@angular/common": "^14.3.0",
    "@angular/compiler": "^14.3.0",
    "@angular/core": "^14.3.0",
    "@angular/elements": "^14.3.0",
    "@angular/forms": "^14.3.0",
    "@angular/google-maps": "^14.2.7",
    "@angular/platform-browser": "^14.3.0",
    "@angular/platform-browser-dynamic": "^14.3.0",
    "@angular/router": "^14.3.0",
>>>>>>> 2ba2a926
    "@egjs/hammerjs": "2.0.17",
    "@formatjs/icu-messageformat-parser": "^2.1.10",
    "@formatjs/intl-relativetimeformat": "^4.5.12",
    "@fortawesome/fontawesome-free": "^6.4.2",
    "@googlemaps/js-api-loader": "^1.14.3",
    "@microsoft/signalr": "^7.0.12",
    "@microsoft/teams-js": "^2.3.0",
    "@popperjs/core": "^2.10.2",
    "@swimlane/ngx-charts": "^20.1.0",
    "ag-grid-angular": "^25.2.0",
    "ag-grid-community": "^25.2.0",
    "angular-gridster2": "^14.1.5",
    "atomicjs": "^4.4.1",
    "bootstrap": "^5.3.1",
    "component-emitter": "^1.3.0",
    "custom-event": "^1.0.1",
    "d3": "^7.6.1",
    "date-fns": "^2.29.3",
    "date-fns-tz": "^1.3.7",
    "diacritics": "^1.3.0",
    "element-resize-detector": "^1.2.1",
    "fast-text-encoding": "^1.0.1",
    "focus-within": "^2.0.0",
    "fusioncharts": "3.15.1-sr.1",
    "hammerjs": "^2.0.8",
    "highlight.js": "^11.7.0",
    "intl": "^1.2.5",
    "intl-format-cache": "^4.2.24",
    "intl-messageformat": "^10.2.1",
    "intl-pluralrules": "^1.3.1",
    "js-polyfills": "^0.1.42",
    "jssha": "^3.3.0",
    "keycharm": "0.3.1",
    "lodash": "^4.17.21",
    "marked": "^4.0.10",
    "matchmedia-polyfill": "^0.3.2",
    "moment": "^2.29.4",
    "ngx-bootstrap": "^8.0.0",
    "ngx-remark": "0.0.6-ng14",
    "propagating-hammerjs": "^2.0.1",
    "remark": "^14.0.3",
    "rxjs": "~7.5.0",
    "timsort": "^0.3.0",
    "tslib": "^2.3.1",
    "uuid": "8.3.2",
    "vis-data": "7.1.4",
    "vis-network": "9.1.2",
    "vis-timeline": "7.7.0",
    "vis-util": "5.0.3",
    "xss": "^1.0.0",
    "zone.js": "~0.11.4"
  },
  "overrides": {
    "autoprefixer": "10.4.5"
  },
  "devDependencies": {
    "@angular-devkit/build-angular": "^14.2.13",
    "@angular-eslint/builder": "^14.4.0",
<<<<<<< HEAD
    "@angular-eslint/eslint-plugin": "14.0.2",
    "@angular-eslint/eslint-plugin-template": "14.0.2",
    "@angular-eslint/schematics": "14.0.2",
    "@angular-eslint/template-parser": "14.0.2",
    "@angular/cli": "14.2.13",
    "@angular/compiler-cli": "14.3.0",
    "@angular/language-service": "14.3.0",
=======
    "@angular-eslint/eslint-plugin": "^14.4.0",
    "@angular-eslint/eslint-plugin-template": "^14.4.0",
    "@angular-eslint/schematics": "^14.4.0",
    "@angular-eslint/template-parser": "^14.4.0",
    "@angular/cli": "^14.2.13",
    "@angular/compiler-cli": "^14.3.0",
    "@angular/language-service": "^14.3.0",
>>>>>>> 2ba2a926
    "@types/d3": "^7.4.0",
    "@types/diacritics": "^1.3.0",
    "@types/estree": "1.0.0",
    "@types/hammerjs": "^2.0.41",
    "@types/jasmine": "~3.6.0",
    "@types/jasminewd2": "~2.0.3",
    "@types/marked": "^4.0.3",
    "@types/node": "^16.18.11",
    "@typescript-eslint/eslint-plugin": "^5.29.0",
    "@typescript-eslint/parser": "^5.29.0",
<<<<<<< HEAD
    "cypress": "^13.6.3",
=======
    "cypress": "^13.11.0",
>>>>>>> 2ba2a926
    "cypress-visual-regression": "^3.0.0",
    "eslint": "^8.18.0",
    "eslint-plugin-import": "^2.25.2",
    "eslint-plugin-jsdoc": "^39.3.6",
    "eslint-plugin-prefer-arrow": "1.2.2",
    "jasmine-core": "4.0.0",
    "jasmine-spec-reporter": "~5.0.0",
    "karma": "~6.4.0",
    "karma-chrome-launcher": "~3.1.1",
    "karma-coverage-istanbul-reporter": "~3.0.3",
    "karma-jasmine": "5.0.0",
    "karma-jasmine-html-reporter": "^2.0.0",
    "karma-mocha-reporter": "^2.2.5",
    "ng-packagr": "^14.0.3",
    "postcss": "^8.2.15",
    "sass-color-helpers": "^2.1.1",
    "ts-node": "~8.3.0",
    "typescript": "4.7",
    "zod": "^3.22.4"
  }
}<|MERGE_RESOLUTION|>--- conflicted
+++ resolved
@@ -33,19 +33,6 @@
   "private": true,
   "dependencies": {
     "@angular-slider/ngx-slider": "^2.0.4",
-<<<<<<< HEAD
-    "@angular/animations": "14.3.0",
-    "@angular/cdk": "^14.2.7",
-    "@angular/common": "14.3.0",
-    "@angular/compiler": "14.3.0",
-    "@angular/core": "14.3.0",
-    "@angular/elements": "14.3.0",
-    "@angular/forms": "14.3.0",
-    "@angular/google-maps": "14.0.6",
-    "@angular/platform-browser": "14.3.0",
-    "@angular/platform-browser-dynamic": "14.3.0",
-    "@angular/router": "14.3.0",
-=======
     "@angular/animations": "^14.3.0",
     "@angular/cdk": "^14.2.7",
     "@angular/common": "^14.3.0",
@@ -57,7 +44,6 @@
     "@angular/platform-browser": "^14.3.0",
     "@angular/platform-browser-dynamic": "^14.3.0",
     "@angular/router": "^14.3.0",
->>>>>>> 2ba2a926
     "@egjs/hammerjs": "2.0.17",
     "@formatjs/icu-messageformat-parser": "^2.1.10",
     "@formatjs/intl-relativetimeformat": "^4.5.12",
@@ -116,15 +102,6 @@
   "devDependencies": {
     "@angular-devkit/build-angular": "^14.2.13",
     "@angular-eslint/builder": "^14.4.0",
-<<<<<<< HEAD
-    "@angular-eslint/eslint-plugin": "14.0.2",
-    "@angular-eslint/eslint-plugin-template": "14.0.2",
-    "@angular-eslint/schematics": "14.0.2",
-    "@angular-eslint/template-parser": "14.0.2",
-    "@angular/cli": "14.2.13",
-    "@angular/compiler-cli": "14.3.0",
-    "@angular/language-service": "14.3.0",
-=======
     "@angular-eslint/eslint-plugin": "^14.4.0",
     "@angular-eslint/eslint-plugin-template": "^14.4.0",
     "@angular-eslint/schematics": "^14.4.0",
@@ -132,7 +109,6 @@
     "@angular/cli": "^14.2.13",
     "@angular/compiler-cli": "^14.3.0",
     "@angular/language-service": "^14.3.0",
->>>>>>> 2ba2a926
     "@types/d3": "^7.4.0",
     "@types/diacritics": "^1.3.0",
     "@types/estree": "1.0.0",
@@ -143,11 +119,7 @@
     "@types/node": "^16.18.11",
     "@typescript-eslint/eslint-plugin": "^5.29.0",
     "@typescript-eslint/parser": "^5.29.0",
-<<<<<<< HEAD
-    "cypress": "^13.6.3",
-=======
     "cypress": "^13.11.0",
->>>>>>> 2ba2a926
     "cypress-visual-regression": "^3.0.0",
     "eslint": "^8.18.0",
     "eslint-plugin-import": "^2.25.2",
