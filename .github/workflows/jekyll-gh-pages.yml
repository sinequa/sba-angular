--- conflicted
+++ resolved
@@ -67,8 +67,4 @@
     steps:
       - name: Deploy to GitHub Pages
         id: deployment
-<<<<<<< HEAD
-        uses: actions/deploy-pages@v1.2.2
-=======
-        uses: actions/deploy-pages@v2
->>>>>>> 5ecdbfcd
+        uses: actions/deploy-pages@v2